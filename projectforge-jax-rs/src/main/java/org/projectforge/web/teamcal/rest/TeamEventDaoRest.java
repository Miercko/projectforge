--- conflicted
+++ resolved
@@ -254,13 +254,7 @@
         teamEventService.sendTeamEventToAttendees(teamEventAfterAssignAttendees, createUpdate.equals(CREATED),
             createUpdate.equals(UPDATED) && modificationStatus != ModificationStatus.NONE, false, attendeesToAssignMap);
       }
-<<<<<<< HEAD
-      //Generating Rest result for response
-      result = teamCalService.getEventObject(teamEventAfterAssignAttendees, true);
-=======
-
       result = teamCalService.getEventObject(teamEventAfterAssignAttendees, true, true);
->>>>>>> a2069113
       log.info("Team event: " + teamEventAfterAssignAttendees.getSubject() + " for calendar #" + teamCalDO.getId() + " successfully " + createUpdate + ".");
     } catch (Exception e) {
       log.error("Exception while creating/updating team event", e);
