--- conflicted
+++ resolved
@@ -190,13 +190,7 @@
                                                 .add(lc, "contactStatus", createRowCol = false)))))
                 .add(UIRow()
                         .add(UIFieldset(6)
-<<<<<<< HEAD
-                                .add(lc, "name", "firstName", createRowCol = false)
-                                .add(UISelect<String>("form", lc).buildValues(FormOfAddress::class.java))
-                                .add(lc, "title", "email", "privateEmail", createRowCol = false))
-=======
                                 .add(lc, "name", "firstName", "form", "title", "email", "privateEmail"))
->>>>>>> 501d5de3
                         .add(UIFieldset(6)
                                 .add(lc, "birthday", "communicationLanguage", "organization", "division", "positionText", "website", createRowCol = false)))
                 .add(UIRow()
