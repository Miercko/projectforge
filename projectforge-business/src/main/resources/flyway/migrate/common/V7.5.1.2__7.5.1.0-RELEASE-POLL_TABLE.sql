-- Table with synchronize infos (Sipgate)

CREATE TABLE T_POLL
(
    pk          INTEGER NOT NULL,
    deleted     BOOLEAN NOT NULL,
    created     TIMESTAMP WITHOUT TIME ZONE,
    last_update TIMESTAMP WITHOUT TIME ZONE,
    title       CHARACTER VARYING(1000),
    description CHARACTER VARYING(1000),
    location    CHARACTER VARYING(1000),
    owner_pk INTEGER NOT NULL,
    deadline DATE NOT NULL,
<<<<<<< HEAD
    date DATE,
    state CHARACTER VARYING(1000),
/*
    canSeeResultUsers CHARACTER VARYING(1000),
    canEditPollUsers CHARACTER VARYING(1000),
    canVoteInPoll CHARACTER VARYING(1000),
*/
=======
    inputFields CHARACTER Varying(1000),
    date DATE
>>>>>>> 9a6751c3
);

ALTER TABLE T_POLL
    ADD CONSTRAINT t_poll_pkey PRIMARY KEY (pk);
ALTER TABLE T_POLL
    ADD CONSTRAINT fk_t_poll_pf_user FOREIGN KEY (owner_pk) REFERENCES t_pf_user (pk);<|MERGE_RESOLUTION|>--- conflicted
+++ resolved
@@ -11,18 +11,14 @@
     location    CHARACTER VARYING(1000),
     owner_pk INTEGER NOT NULL,
     deadline DATE NOT NULL,
-<<<<<<< HEAD
     date DATE,
     state CHARACTER VARYING(1000),
+    inputFields CHARACTER Varying(1000)
 /*
     canSeeResultUsers CHARACTER VARYING(1000),
     canEditPollUsers CHARACTER VARYING(1000),
     canVoteInPoll CHARACTER VARYING(1000),
 */
-=======
-    inputFields CHARACTER Varying(1000),
-    date DATE
->>>>>>> 9a6751c3
 );
 
 ALTER TABLE T_POLL
