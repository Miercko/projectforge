--- conflicted
+++ resolved
@@ -42,21 +42,12 @@
     @get:Column(name = "date")
     open var date: LocalDate? = null
 
-<<<<<<< HEAD
     @PropertyInfo(i18nKey = "poll.inputFields")
     @get:Column(name = "inputFields", nullable = true, length = 1000)
     open var inputFields: String? = null
+
 /*
     @PropertyInfo(i18nKey = "poll.canSeeResultUsers")
-=======
-    /*@PropertyInfo(i18nKey = "poll.inputlist")
-    @get:Column(name = "input_list", nullable = true, length = 10000)
-    open var inputFields: String? = null
-
-     */
-
-   /* @PropertyInfo(i18nKey = "poll.canSeeResultUsers")
->>>>>>> 17c9ac5c
     @get:Column(name = "canSeeResultUsers", nullable = true)
     open var canSeeResultUsers: String? = null
 
