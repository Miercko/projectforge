/////////////////////////////////////////////////////////////////////////////
//
// Project ProjectForge Community Edition
//         www.projectforge.org
//
// Copyright (C) 2001-2023 Micromata GmbH, Germany (www.micromata.com)
//
// ProjectForge is dual-licensed.
//
// This community edition is free software; you can redistribute it and/or
// modify it under the terms of the GNU General Public License as published
// by the Free Software Foundation; version 3 of the License.
//
// This community edition is distributed in the hope that it will be useful,
// but WITHOUT ANY WARRANTY; without even the implied warranty of
// MERCHANTABILITY or FITNESS FOR A PARTICULAR PURPOSE. See the GNU General
// Public License for more details.
//
// You should have received a copy of the GNU General Public License along
// with this program; if not, see http://www.gnu.org/licenses/.
//
/////////////////////////////////////////////////////////////////////////////

package org.projectforge.business.poll

import org.projectforge.business.group.service.GroupService
import org.projectforge.framework.access.OperationType
import org.projectforge.framework.persistence.api.BaseDao
import org.projectforge.framework.persistence.user.api.ThreadLocalUserContext
import org.projectforge.framework.persistence.user.api.ThreadLocalUserContext.user
import org.projectforge.framework.persistence.user.entities.PFUserDO
import org.springframework.beans.factory.annotation.Autowired
import org.springframework.stereotype.Repository

@Repository
open class PollDao : BaseDao<PollDO>(PollDO::class.java) {

    @Autowired
    private lateinit var groupService: GroupService

    override fun newInstance(): PollDO {
        return PollDO()
    }

    override fun hasAccess(
        user: PFUserDO?,
        obj: PollDO?,
        oldObj: PollDO?,
        operationType: OperationType?,
        throwException: Boolean
    ): Boolean {

        if (obj == null && operationType == OperationType.SELECT) {
            return true
        };
<<<<<<< HEAD
        if (obj != null && operationType == OperationType.SELECT) {
            if (hasFullAccess(obj) || isAttendee(obj, ThreadLocalUserContext.user?.id!!))
=======
        if (obj != null && operationType == OperationType.SELECT){
            if(hasFullAccess(obj, ThreadLocalUserContext.user!!) || isAttendee(obj, ThreadLocalUserContext.user?.id!!))
>>>>>>> 4e4d94bc
                return true
        }
        if (obj != null) {
            return hasFullAccess(obj, ThreadLocalUserContext.user!!)
        }
        return false
    }

    fun hasFullAccess(obj: PollDO, user: PFUserDO): Boolean {
        if (!obj.fullAccessUserIds.isNullOrBlank() && obj.fullAccessUserIds!!.contains(user.id.toString()))
            return true
        if (obj.owner?.id == user.id)
            return true
        if (!obj.fullAccessGroupIds.isNullOrBlank()) {
            val groupIdArray = obj.fullAccessGroupIds!!.split(", ").map { it.toInt() }.toIntArray()
<<<<<<< HEAD
            val groupUsers = groupService.getGroupUsers(groupIdArray)
            if (groupUsers?.contains(loggedInUser) == true)
=======
            val groupUsers = groupService?.getGroupUsers(groupIdArray)
            if (groupUsers?.contains(user) == true)
>>>>>>> 4e4d94bc
                return true
        }
        return false
    }

    fun isAttendee(obj: PollDO, user: Int?): Boolean {
        if (!obj.attendeeIds.isNullOrBlank() && obj.attendeeIds!!.split(", ").contains(user.toString())
        )
            return true
        return false
    }
}<|MERGE_RESOLUTION|>--- conflicted
+++ resolved
@@ -53,35 +53,26 @@
         if (obj == null && operationType == OperationType.SELECT) {
             return true
         };
-<<<<<<< HEAD
-        if (obj != null && operationType == OperationType.SELECT) {
-            if (hasFullAccess(obj) || isAttendee(obj, ThreadLocalUserContext.user?.id!!))
-=======
         if (obj != null && operationType == OperationType.SELECT){
-            if(hasFullAccess(obj, ThreadLocalUserContext.user!!) || isAttendee(obj, ThreadLocalUserContext.user?.id!!))
->>>>>>> 4e4d94bc
+            if(hasFullAccess(obj) || isAttendee(obj, ThreadLocalUserContext.user?.id!!))
                 return true
         }
         if (obj != null) {
-            return hasFullAccess(obj, ThreadLocalUserContext.user!!)
+            return hasFullAccess(obj)
         }
         return false
     }
 
-    fun hasFullAccess(obj: PollDO, user: PFUserDO): Boolean {
-        if (!obj.fullAccessUserIds.isNullOrBlank() && obj.fullAccessUserIds!!.contains(user.id.toString()))
+    fun hasFullAccess(obj: PollDO): Boolean {
+        val loggedInUser = user
+        if (!obj.fullAccessUserIds.isNullOrBlank() && obj.fullAccessUserIds!!.contains(loggedInUser?.id.toString()))
             return true
-        if (obj.owner?.id == user.id)
+        if (obj.owner?.id == loggedInUser?.id)
             return true
         if (!obj.fullAccessGroupIds.isNullOrBlank()) {
             val groupIdArray = obj.fullAccessGroupIds!!.split(", ").map { it.toInt() }.toIntArray()
-<<<<<<< HEAD
             val groupUsers = groupService.getGroupUsers(groupIdArray)
             if (groupUsers?.contains(loggedInUser) == true)
-=======
-            val groupUsers = groupService?.getGroupUsers(groupIdArray)
-            if (groupUsers?.contains(user) == true)
->>>>>>> 4e4d94bc
                 return true
         }
         return false
