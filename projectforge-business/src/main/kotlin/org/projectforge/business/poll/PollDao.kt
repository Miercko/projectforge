/////////////////////////////////////////////////////////////////////////////
//
// Project ProjectForge Community Edition
//         www.projectforge.org
//
// Copyright (C) 2001-2023 Micromata GmbH, Germany (www.micromata.com)
//
// ProjectForge is dual-licensed.
//
// This community edition is free software; you can redistribute it and/or
// modify it under the terms of the GNU General Public License as published
// by the Free Software Foundation; version 3 of the License.
//
// This community edition is distributed in the hope that it will be useful,
// but WITHOUT ANY WARRANTY; without even the implied warranty of
// MERCHANTABILITY or FITNESS FOR A PARTICULAR PURPOSE. See the GNU General
// Public License for more details.
//
// You should have received a copy of the GNU General Public License along
// with this program; if not, see http://www.gnu.org/licenses/.
//
/////////////////////////////////////////////////////////////////////////////

package org.projectforge.business.poll

import org.projectforge.business.group.service.GroupService
import org.projectforge.framework.access.OperationType
import org.projectforge.framework.persistence.api.BaseDao
import org.projectforge.framework.persistence.user.api.ThreadLocalUserContext
import org.projectforge.framework.persistence.user.entities.PFUserDO
import org.springframework.beans.factory.annotation.Autowired
import org.springframework.stereotype.Repository

@Repository
open class PollDao : BaseDao<PollDO>(PollDO::class.java) {

    @Autowired
    private lateinit var groupService: GroupService

    override fun newInstance(): PollDO {
        return PollDO()
    }

    override fun hasAccess(
        user: PFUserDO?,
        obj: PollDO?,
        oldObj: PollDO?,
        operationType: OperationType?,
        throwException: Boolean
    ): Boolean {

        if (obj == null && operationType == OperationType.SELECT) {
            return true
        };
        if (obj != null && operationType == OperationType.SELECT) {
            if (hasFullAccess(obj) || isAttendee(obj, ThreadLocalUserContext.user?.id!!))
                return true
        }
        if (obj != null) {
            return hasFullAccess(obj)
        }
        return false
    }

    //returns true if current user has full access, otherwise returns false
    fun hasFullAccess(obj: PollDO): Boolean {
<<<<<<< HEAD
        val loggedInUser = user
        if (PollDO.toIntArray(obj.fullAccessGroupIds)?.contains(loggedInUser!!.id) == false)
            return true
        if (obj.owner?.id == loggedInUser?.id)
=======
        val loggedInUserId = ThreadLocalUserContext.userId!!
        if (!obj.fullAccessUserIds.isNullOrBlank()) {
            val userIdArray = obj.fullAccessGroupIds!!.split(", ").map { it.toInt() }.toIntArray()
            if (userIdArray.contains(loggedInUserId))
                return true
        }
        if (obj.owner?.id == loggedInUserId)
>>>>>>> b351a99f
            return true
        if (!obj.fullAccessGroupIds.isNullOrBlank()) {
            val groupIdArray = PollDO.toIntArray(obj.fullAccessGroupIds)
            val groupUsers = groupService.getGroupUsers(groupIdArray)
            groupUsers.map { it.id }.forEach {
                if (it == loggedInUserId)
                    return true
            }
        }
        return false
    }

    fun isAttendee(obj: PollDO, user: Int): Boolean {
        return PollDO.toIntArray(obj.attendeeIds)?.contains(user) == true

    }
}<|MERGE_RESOLUTION|>--- conflicted
+++ resolved
@@ -62,14 +62,8 @@
         return false
     }
 
-    //returns true if current user has full access, otherwise returns false
+    // returns true if current user has full access, otherwise returns false
     fun hasFullAccess(obj: PollDO): Boolean {
-<<<<<<< HEAD
-        val loggedInUser = user
-        if (PollDO.toIntArray(obj.fullAccessGroupIds)?.contains(loggedInUser!!.id) == false)
-            return true
-        if (obj.owner?.id == loggedInUser?.id)
-=======
         val loggedInUserId = ThreadLocalUserContext.userId!!
         if (!obj.fullAccessUserIds.isNullOrBlank()) {
             val userIdArray = obj.fullAccessGroupIds!!.split(", ").map { it.toInt() }.toIntArray()
@@ -77,7 +71,6 @@
                 return true
         }
         if (obj.owner?.id == loggedInUserId)
->>>>>>> b351a99f
             return true
         if (!obj.fullAccessGroupIds.isNullOrBlank()) {
             val groupIdArray = PollDO.toIntArray(obj.fullAccessGroupIds)
