/////////////////////////////////////////////////////////////////////////////
//
// Project ProjectForge Community Edition
//         www.projectforge.org
//
// Copyright (C) 2001-2020 Micromata GmbH, Germany (www.micromata.com)
//
// ProjectForge is dual-licensed.
//
// This community edition is free software; you can redistribute it and/or
// modify it under the terms of the GNU General Public License as published
// by the Free Software Foundation; version 3 of the License.
//
// This community edition is distributed in the hope that it will be useful,
// but WITHOUT ANY WARRANTY; without even the implied warranty of
// MERCHANTABILITY or FITNESS FOR A PARTICULAR PURPOSE. See the GNU General
// Public License for more details.
//
// You should have received a copy of the GNU General Public License along
// with this program; if not, see http://www.gnu.org/licenses/.
//
/////////////////////////////////////////////////////////////////////////////

package org.projectforge.business.fibu

import org.projectforge.business.excel.PropertyMapping
import org.projectforge.framework.time.PFDay
import org.projectforge.framework.utils.NumberHelper
import java.math.BigDecimal
import java.math.RoundingMode
import java.time.LocalDate

/**
 * Forcast excel export.
 *
 * @author Florian Blumenstein
 */
object ForecastUtils { // open needed by Wicket.

    @JvmStatic
    val auftragsPositionsStatusToShow = listOf(
            //AuftragsPositionsStatus.ABGELEHNT,
            //AuftragsPositionsStatus.ABGESCHLOSSEN,
            AuftragsPositionsStatus.BEAUFTRAGT,
            //AuftragsPositionsStatus.ERSETZT,
            //AuftragsPositionsStatus.ESKALATION,
            AuftragsPositionsStatus.GELEGT,
            AuftragsPositionsStatus.IN_ERSTELLUNG,
            AuftragsPositionsStatus.LOI,
            //AuftragsPositionsStatus.OPTIONAL,
            AuftragsPositionsStatus.POTENZIAL)

    @JvmStatic
    val auftragsStatusToShow = listOf(
            // AuftragsStatus.ABGELEHNT,
            AuftragsStatus.ABGESCHLOSSEN,
            AuftragsStatus.BEAUFTRAGT,
            // AuftragsStatus.ERSETZT,
            AuftragsStatus.ESKALATION,
            AuftragsStatus.GELEGT,
            AuftragsStatus.IN_ERSTELLUNG,
            AuftragsStatus.LOI,
            AuftragsStatus.POTENZIAL)

    @JvmStatic
    fun getPaymentSchedule(order: AuftragDO, pos: AuftragsPositionDO): List<PaymentScheduleDO> {
        val schedules = order.paymentSchedules ?: return emptyList()
        return schedules
                .filter { it.positionNumber != null && it.scheduleDate != null && it.amount != null }
                .filter { it.positionNumber!!.toInt() == pos.number.toInt() }
    }

    /**
     * Multiplies the probability with the net sum.
     */
    @JvmStatic
    fun computeProbabilityNetSum(order: AuftragDO, pos: AuftragsPositionDO): BigDecimal {
        val netSum = if (pos.nettoSumme != null) pos.nettoSumme!! else BigDecimal.ZERO
        val probability = getProbabilityOfAccurence(order, pos)
        return netSum.multiply(probability)
    }

    /**
     * See doc/misc/ForecastExportProbabilities.xlsx
     */
    @JvmStatic
    fun getProbabilityOfAccurence(order: AuftragDO, pos: AuftragsPositionDO): BigDecimal {
        // See ForecastExportProbabilities.xlsx
        // Excel rows: Order 1-4
        if (order.auftragsStatus?.isIn(AuftragsStatus.ABGELEHNT, AuftragsStatus.ERSETZT) == true
                || pos.status?.isIn(AuftragsPositionsStatus.ABGELEHNT, AuftragsPositionsStatus.ERSETZT) == true) {
            return BigDecimal.ZERO
        }
        // Excel rows: Order 5-6
        if (pos.status?.isIn(AuftragsPositionsStatus.POTENZIAL, AuftragsPositionsStatus.OPTIONAL) == true) {
            return getGivenProbability(order, BigDecimal.ZERO)
        }
        // Excel rows: Order 7
        if (pos.status == AuftragsPositionsStatus.BEAUFTRAGT) {
            return BigDecimal.ONE
        }
        // Excel rows: Order 8
        if (order.auftragsStatus == AuftragsStatus.POTENZIAL) {
            return getGivenProbability(order, BigDecimal.ZERO)
        }
        // Excel rows: Order 9-10
        if (order.auftragsStatus?.isIn(AuftragsStatus.ABGESCHLOSSEN, AuftragsStatus.BEAUFTRAGT) == true) {
            return BigDecimal.ONE
        }
        // Excel rows: Order 11-12
        if (order.auftragsStatus?.isIn(AuftragsStatus.ESKALATION, AuftragsStatus.GELEGT, AuftragsStatus.IN_ERSTELLUNG) == true) {
            if (pos.status?.isIn(AuftragsPositionsStatus.ESKALATION, AuftragsPositionsStatus.GELEGT, AuftragsPositionsStatus.IN_ERSTELLUNG) == true) {
                // Excel rows: Order 11
                return getGivenProbability(order, POINT_FIVE)
            } else if (pos.status == AuftragsPositionsStatus.LOI) {
                // Excel rows: Order 12
                return getGivenProbability(order, POINT_NINE)
            }
        }
        // Excel rows: Order 13
        if (order.auftragsStatus == AuftragsStatus.LOI
                && pos.status?.isIn(AuftragsPositionsStatus.ESKALATION, AuftragsPositionsStatus.GELEGT, AuftragsPositionsStatus.IN_ERSTELLUNG) == true) {
            return getGivenProbability(order, POINT_NINE)
        }
        // Excel rows: Order 14
        return getGivenProbability(order, BigDecimal.ZERO)
    }

    @JvmStatic
    fun getGivenProbability(order: AuftragDO, defaultValue: BigDecimal): BigDecimal {
        val propability = order.probabilityOfOccurrence ?: return defaultValue
        return BigDecimal(propability).divide(NumberHelper.HUNDRED, 2, RoundingMode.HALF_UP)
    }

    @JvmStatic
    fun getStartLeistungszeitraum(order: AuftragDO, pos: AuftragsPositionDO): PFDay {
        return getLeistungszeitraumDate(pos, order.periodOfPerformanceBegin, pos.periodOfPerformanceBegin)
    }

    @JvmStatic
    fun getEndLeistungszeitraum(order: AuftragDO, pos: AuftragsPositionDO): PFDay {
        return getLeistungszeitraumDate(pos, order.periodOfPerformanceEnd, pos.periodOfPerformanceEnd)
    }

    private fun getLeistungszeitraumDate(pos: AuftragsPositionDO, orderDate: LocalDate?, posDate: LocalDate?): PFDay {
        var result = PFDay.now()
        if (PeriodOfPerformanceType.OWN == pos.periodOfPerformanceType) {
            if (posDate != null) {
                result = PFDay.from(posDate) // not null
            }
        } else {
            if (orderDate != null) {
                result = PFDay.from(orderDate) // not null
            }
        }
        return result
    }

    @JvmStatic
    fun getMonthCountForOrderPosition(order: AuftragDO?, pos: AuftragsPositionDO): BigDecimal? {
        if (PeriodOfPerformanceType.OWN == pos.periodOfPerformanceType) {
            if (pos.periodOfPerformanceEnd != null && pos.periodOfPerformanceBegin != null) {
                return getMonthCount(pos.periodOfPerformanceBegin!!, pos.periodOfPerformanceEnd!!)
            }
        } else {
            if (order!!.periodOfPerformanceEnd != null && order.periodOfPerformanceBegin != null) {
                return getMonthCount(order.periodOfPerformanceBegin!!, order.periodOfPerformanceEnd!!)
            }
        }
        return null
    }

    @JvmStatic
<<<<<<< HEAD
    fun getMonthCount(start: LocalDate, end: LocalDate): BigDecimal {
        val startDate = PFDay.from(start)!!
        val endDate = PFDay.from(end)!!
=======
    fun getMonthCount(start: Date, end: Date): BigDecimal {
        val startDate = PFDay.from(start) // not null
        val endDate = PFDay.from(end) // not null
>>>>>>> b209e00b
        val diffYear = endDate.year - startDate.year
        val diffMonth = diffYear * 12 + endDate.monthValue - startDate.monthValue + 1
        return BigDecimal.valueOf(diffMonth.toLong())
    }

    @JvmStatic
    fun addCurrency(mapping: PropertyMapping, col: Enum<*>, value: BigDecimal?) {
        if (NumberHelper.isNotZero(value)) {
            mapping.add(col, value)
        } else {
            mapping.add(col, "")
        }
    }

    @JvmStatic
    fun getInvoices(invoicePositions: Set<RechnungsPositionVO>?): String {
        return invoicePositions?.joinToString(", ") { it.rechnungNummer?.toString() ?: "" } ?: ""
    }

    @JvmStatic
    fun ensureErfassungsDatum(order: AuftragDO): LocalDate? {
        if (order.erfassungsDatum != null)
            return order.erfassungsDatum
        if (order.created != null)
            return PFDay.from(order.created)!!.localDate
        if (order.angebotsDatum != null)
            return order.angebotsDatum
        return PFDay.now().localDate
    }

    private val POINT_FIVE = BigDecimal(".5")
    private val POINT_NINE = BigDecimal(".9")
}<|MERGE_RESOLUTION|>--- conflicted
+++ resolved
@@ -171,15 +171,9 @@
     }
 
     @JvmStatic
-<<<<<<< HEAD
     fun getMonthCount(start: LocalDate, end: LocalDate): BigDecimal {
-        val startDate = PFDay.from(start)!!
-        val endDate = PFDay.from(end)!!
-=======
-    fun getMonthCount(start: Date, end: Date): BigDecimal {
         val startDate = PFDay.from(start) // not null
         val endDate = PFDay.from(end) // not null
->>>>>>> b209e00b
         val diffYear = endDate.year - startDate.year
         val diffMonth = diffYear * 12 + endDate.monthValue - startDate.monthValue + 1
         return BigDecimal.valueOf(diffMonth.toLong())
@@ -204,7 +198,7 @@
         if (order.erfassungsDatum != null)
             return order.erfassungsDatum
         if (order.created != null)
-            return PFDay.from(order.created)!!.localDate
+            return PFDay.from(order.created).localDate
         if (order.angebotsDatum != null)
             return order.angebotsDatum
         return PFDay.now().localDate
