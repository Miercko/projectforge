/////////////////////////////////////////////////////////////////////////////
//
// Project ProjectForge Community Edition
//         www.projectforge.org
//
// Copyright (C) 2001-2020 Micromata GmbH, Germany (www.micromata.com)
//
// ProjectForge is dual-licensed.
//
// This community edition is free software; you can redistribute it and/or
// modify it under the terms of the GNU General Public License as published
// by the Free Software Foundation; version 3 of the License.
//
// This community edition is distributed in the hope that it will be useful,
// but WITHOUT ANY WARRANTY; without even the implied warranty of
// MERCHANTABILITY or FITNESS FOR A PARTICULAR PURPOSE. See the GNU General
// Public License for more details.
//
// You should have received a copy of the GNU General Public License along
// with this program; if not, see http://www.gnu.org/licenses/.
//
/////////////////////////////////////////////////////////////////////////////

package org.projectforge.business.fibu.kost

import de.micromata.genome.db.jpa.history.api.WithHistory
import org.apache.commons.lang3.StringUtils
import org.hibernate.search.annotations.*
import org.projectforge.business.fibu.KontoDO
import org.projectforge.common.StringHelper
import org.projectforge.common.anots.PropertyInfo
import org.projectforge.framework.persistence.entities.DefaultBaseDO
import org.projectforge.framework.time.PFDayUtils
import org.slf4j.LoggerFactory
import java.math.BigDecimal
import java.math.RoundingMode
<<<<<<< HEAD
import java.time.LocalDate
import java.util.*
=======
>>>>>>> 4230eb36
import javax.persistence.*

/**
 * Repräsentiert einen importierten Datev-Buchungssatz. Die Buchungssätze bilden die Grundlage für
 * betriebwirtschaftliche Auswertungen.
 */
@Entity
@Indexed
@Table(name = "t_fibu_buchungssatz", uniqueConstraints = [UniqueConstraint(columnNames = ["year", "month", "satznr", "tenant_id"])], indexes = [javax.persistence.Index(name = "idx_fk_t_fibu_buchungssatz_gegenkonto_id", columnList = "gegenkonto_id"), javax.persistence.Index(name = "idx_fk_t_fibu_buchungssatz_konto_id", columnList = "konto_id"), javax.persistence.Index(name = "idx_fk_t_fibu_buchungssatz_kost1_id", columnList = "kost1_id"), javax.persistence.Index(name = "idx_fk_t_fibu_buchungssatz_kost2_id", columnList = "kost2_id"), javax.persistence.Index(name = "idx_fk_t_fibu_buchungssatz_tenant_id", columnList = "tenant_id")])
@WithHistory
@NamedQueries(
        NamedQuery(name = BuchungssatzDO.FIND_BY_YEAR_MONTH_SATZNR,
                query = "from BuchungssatzDO where year=:year and month=:month and satznr=:satznr"))
open class BuchungssatzDO : DefaultBaseDO(), Comparable<BuchungssatzDO> {
    /**
     * Jahr zu der die Buchung gehört.
     *
     * @return
     */
    @Field(analyze = Analyze.NO)
    @get:Column(nullable = false)
    open var year: Int? = null

    /**
     * 1-based: 1 - January, ..., 12 - December
     * Monat zu der die Buchung gehört.
     *
     * @return
     */
    @Field(analyze = Analyze.NO)
    @get:Column(nullable = false)
    open var month: Int? = null
        set(value) {
            field = PFDayUtils.validateMonthValue(value)
        }

    @PropertyInfo(i18nKey = "fibu.buchungssatz.satznr")
    @Field(analyze = Analyze.NO)
    @get:Column(nullable = false)
    open var satznr: Int? = null

    @PropertyInfo(i18nKey = "fibu.common.betrag")
    @get:Column(nullable = false, scale = 2, precision = 18)
    open var betrag: BigDecimal? = null
        set(betrag) {
            field = betrag?.setScale(2, RoundingMode.HALF_UP)
        }

    @PropertyInfo(i18nKey = "finance.accountingRecord.dc")
    @Field(analyze = Analyze.NO)
    @get:Enumerated(EnumType.STRING)
    @get:Column(length = 7, nullable = false)
    open var sh: SHType? = null

    @get:Transient
    open var isIgnore = false

    @PropertyInfo(i18nKey = "fibu.buchungssatz.konto")
    @IndexedEmbedded(depth = 1)
    @get:ManyToOne(fetch = FetchType.EAGER)
    @get:JoinColumn(name = "konto_id", nullable = false)
    open var konto: KontoDO? = null

    @PropertyInfo(i18nKey = "fibu.buchungssatz.gegenKonto")
    @IndexedEmbedded(depth = 1)
    @get:ManyToOne(fetch = FetchType.EAGER)
    @get:JoinColumn(name = "gegenkonto_id", nullable = false)
    open var gegenKonto: KontoDO? = null

    @Field(analyze = Analyze.NO)
    @DateBridge(resolution = Resolution.DAY, encoding = EncodingType.STRING)
    @get:Column(nullable = false)
<<<<<<< HEAD
    open var datum: LocalDate? = null
=======
    open var datum: java.sql.Date? = null
>>>>>>> 4230eb36

    /** Je nach Buchungssatz: Belegnummer / Referenznummer / Rechnungsnummer.  */
    @PropertyInfo(i18nKey = "fibu.buchungssatz.beleg")
    @Field
    @get:Column(length = 255)
    open var beleg: String? = null

    /** Der Buchungstext.  */
    @PropertyInfo(i18nKey = "fibu.buchungssatz.text")
    @Field
    @get:Column(length = 255, name = "buchungstext")
    open var text: String? = null

    @PropertyInfo(i18nKey = "fibu.buchungssatz.menge")
    @Field
    @get:Column(length = 255)
    open var menge: String? = null

    @PropertyInfo(i18nKey = "fibu.kost1")
    @IndexedEmbedded(depth = 1)
    @get:ManyToOne(fetch = FetchType.EAGER)
    @get:JoinColumn(name = "kost1_id", nullable = false)
    open var kost1: Kost1DO? = null

    @PropertyInfo(i18nKey = "fibu.kost2")
    @IndexedEmbedded(depth = 3)
    @get:ManyToOne(fetch = FetchType.EAGER)
    @get:JoinColumn(name = "kost2_id", nullable = false)
    open var kost2: Kost2DO? = null

    @PropertyInfo(i18nKey = "comment")
    @Field
    @get:Column(length = 4000)
    open var comment: String? = null

    /**
     * In form yyyy-mm-###
     */
    val formattedSatzNummer: String
        @Transient
        get() = year.toString() + '-'.toString() + StringHelper.format2DigitNumber(month!!) + '-'.toString() + formatSatzNr()

    val kontoId: Int?
        @Transient
        get() = if (this.konto != null) this.konto!!.id else null

    val gegenKontoId: Int?
        @Transient
        get() = if (this.gegenKonto != null) this.gegenKonto!!.id else null

    val kost1Id: Int?
        @Transient
        get() = if (this.kost1 != null) this.kost1!!.id else null

    val kost2Id: Int?
        @Transient
        get() = if (this.kost2 != null) this.kost2!!.id else null

    fun formatSatzNr(): String? {
        return if (satznr == null) {
            ""
        } else StringUtils.leftPad(satznr.toString(), 5, '0')
    }

    /**
     * Führt nach der Datev-/Steffi-Logik Betrachtungen durch, ob dieser Datensatz berücksichtigt werden muss bzw. ob die
     * Betrag im Haben oder im Soll anzuwenden ist.
     */
    @JvmOverloads
    fun calculate(suppressWarning: Boolean = false) {
        if (konto == null || kost2 == null) {
            if (!suppressWarning)
                log.warn(
                        "Can't calculate Buchungssatz, because konto or kost2 is not given (for import it will be detected, OK): $this")
            return
        }
        val kto = konto!!.nummer!!
        val sollHaben = sh
        if (kto in 4400..4499) {
            // Konto 4400 - 4499 werden im Haben gebucht: Umsatz.
        }
        if (kto in 5900..5999) {
            // Fremdleistungen
        }
        if (sollHaben == SHType.SOLL) {
            betrag = betrag!!.negate()
        }
        if (kost2!!.isEqual(1, 0, 0, 0) && kto >= 6000 && kto <= 6299) { // "1.000.00.00"
            // Bei diesen Buchungen handelt es sich um Kontrollbuchungen mit dem Gegenkonto 3790, was wir hier nochmals prüfen:
            if (gegenKonto!!.nummer != 3790) {
                // log.error("Bei dieser Buchung ist das Gegenkonto nicht 3790, wie von der Buchhaltung mitgeteilt "
                // + "(deshalb wird dieser Datensatz nicht ignoriert!");
            } else {
                isIgnore = true
            }
        }
    }

    fun setSH(value: String) {
        sh = when (value) {
            "S" -> SHType.SOLL
            "H" -> SHType.HABEN
            else -> {
                val msg = "Haben / Soll-Wert ist undefiniert: $this"
                log.error(msg)
                throw RuntimeException(msg)
            }
        }
    }

    override fun compareTo(other: BuchungssatzDO): Int {
        var r = this.year!!.compareTo(other.year!!)
        if (r != 0) {
            return r
        }
        r = this.month!!.compareTo(other.month!!)
        return if (r != 0) {
            r
        } else this.satznr!!.compareTo(other.satznr!!)
    }

    companion object {
        private val log = LoggerFactory.getLogger(BuchungssatzDO::class.java)

        internal const val FIND_BY_YEAR_MONTH_SATZNR = "BuchungssatzDO_FindByYearMonthSatznr"
    }
}<|MERGE_RESOLUTION|>--- conflicted
+++ resolved
@@ -34,11 +34,8 @@
 import org.slf4j.LoggerFactory
 import java.math.BigDecimal
 import java.math.RoundingMode
-<<<<<<< HEAD
 import java.time.LocalDate
 import java.util.*
-=======
->>>>>>> 4230eb36
 import javax.persistence.*
 
 /**
@@ -111,11 +108,7 @@
     @Field(analyze = Analyze.NO)
     @DateBridge(resolution = Resolution.DAY, encoding = EncodingType.STRING)
     @get:Column(nullable = false)
-<<<<<<< HEAD
     open var datum: LocalDate? = null
-=======
-    open var datum: java.sql.Date? = null
->>>>>>> 4230eb36
 
     /** Je nach Buchungssatz: Belegnummer / Referenznummer / Rechnungsnummer.  */
     @PropertyInfo(i18nKey = "fibu.buchungssatz.beleg")
