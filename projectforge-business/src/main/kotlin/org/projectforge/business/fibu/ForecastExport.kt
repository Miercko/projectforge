--- conflicted
+++ resolved
@@ -341,13 +341,10 @@
                     continue
                 val amount = schedule.amount!!.multiply(probability)
                 sum += amount
-<<<<<<< HEAD
-                if (beginDistribute.isBefore(PFDay.from(schedule.scheduleDate!!)!!)) {
-                    beginDistribute = PFDay.from(schedule.scheduleDate)!!
-=======
-                if (beginDistribute.isBefore(schedule.scheduleDate!!)) {
-                    beginDistribute = PFDay.fromOrNow(schedule.scheduleDate)
->>>>>>> b209e00b
+                schedule.scheduleDate?.let { scheduleDate ->
+                    if (beginDistribute.isBefore(scheduleDate)) {
+                        beginDistribute = PFDay.from(scheduleDate)
+                    }
                 }
                 if (first) first = false else sb.append(", ")
                 sb.append("${beginDistribute.format(ctx.dateFormat)}: ${ctx.currencyFormat.format(amount)}")
