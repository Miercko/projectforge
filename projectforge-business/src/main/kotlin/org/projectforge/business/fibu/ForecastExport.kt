--- conflicted
+++ resolved
@@ -238,17 +238,10 @@
                 sheet.setStringValue(rowNumber, InvoicesCol.PROJECT.header, invoice.projekt?.name)
                 sheet.setStringValue(rowNumber, InvoicesCol.SUBJECT.header, invoice.betreff)
                 sheet.setStringValue(rowNumber, InvoicesCol.POS_TEXT.header, pos.text)
-<<<<<<< HEAD
                 sheet.setDateValue(rowNumber, InvoicesCol.DATE_OF_PAYMENT.header, PFDay(invoice.bezahlDatum!!).utilDate, ctx.excelDateFormat)
                 val leistungsZeitraumColDef = sheet.getColumnDef(InvoicesCol.LEISTUNGSZEITRAUM.header)
                 sheet.setDateValue(rowNumber, leistungsZeitraumColDef, PFDay(invoice.periodOfPerformanceBegin!!).utilDate, ctx.excelDateFormat)
                 sheet.setDateValue(rowNumber, leistungsZeitraumColDef.columnNumber + 1, PFDay(invoice.periodOfPerformanceEnd!!).utilDate, ctx.excelDateFormat)
-=======
-                sheet.setDateValue(rowNumber, InvoicesCol.DATE_OF_PAYMENT.header, invoice.bezahlDatum, ctx.excelDateFormat)
-                val leistungsZeitraumColDef = sheet.getColumnDef(InvoicesCol.LEISTUNGSZEITRAUM.header)!!
-                sheet.setDateValue(rowNumber, leistungsZeitraumColDef, invoice.periodOfPerformanceBegin, ctx.excelDateFormat)
-                sheet.setDateValue(rowNumber, leistungsZeitraumColDef.columnNumber + 1, invoice.periodOfPerformanceEnd, ctx.excelDateFormat)
->>>>>>> 4230eb36
                 sheet.setStringValue(rowNumber, InvoicesCol.ORDER.header, "${order.nummer}.${orderPos.number}")
                 sheet.setBigDecimalValue(rowNumber, InvoicesCol.NETSUM.header, pos.netSum).cellStyle = ctx.currencyCellStyle
                 sheet.setBigDecimalValue(rowNumber, firstMonthCol + monthIndex, pos.netSum).cellStyle = ctx.currencyCellStyle
