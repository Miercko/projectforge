--- conflicted
+++ resolved
@@ -211,6 +211,7 @@
     const val PLUGIN_LICENSE_MANAGEMENT_ID = "licenseManagementPlugin"
     const val PLUGIN_LIQUIDITY_PLANNING_ID = "liquididityplanning"
     const val PLUGIN_MEMO_ID = "memo"
+    const val PLUGIN_MERLIN_ID = "merlin"
     const val PLUGIN_SKILL_MATRIX_ID = "skillmatrix"
     const val PLUGIN_TODO_ID = "todo"
 
@@ -219,6 +220,7 @@
       PLUGIN_LICENSE_MANAGEMENT_ID,
       PLUGIN_LIQUIDITY_PLANNING_ID,
       PLUGIN_MEMO_ID,
+      PLUGIN_MERLIN_ID,
       PLUGIN_SKILL_MATRIX_ID,
       PLUGIN_TODO_ID
     )
@@ -229,19 +231,8 @@
       return System.getProperty(SYSTEM_PROPERTY_FIRST_START) == "true"
     }
 
-<<<<<<< HEAD
-    companion object {
-        const val PLUGIN_DATA_TRANSFER_ID = "datatransfer"
-        const val PLUGIN_LICENSE_MANAGEMENT_ID = "licenseManagementPlugin"
-        const val PLUGIN_LIQUIDITY_PLANNING_ID = "liquididityplanning"
-        const val PLUGIN_MEMO_ID = "memo"
-        const val PLUGIN_MERLIN_ID = "merlin"
-        const val PLUGIN_SKILL_MATRIX_ID = "skillmatrix"
-        const val PLUGIN_TODO_ID = "todo"
-=======
     fun registerFirstStart() {
       System.setProperty(SYSTEM_PROPERTY_FIRST_START, "true")
->>>>>>> fc7c3315
     }
   }
 }