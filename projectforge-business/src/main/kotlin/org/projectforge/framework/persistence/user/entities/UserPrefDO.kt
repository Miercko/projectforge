--- conflicted
+++ resolved
@@ -35,8 +35,6 @@
 import org.projectforge.framework.persistence.api.ModificationStatus
 import org.projectforge.framework.persistence.entities.AbstractBaseDO
 import org.projectforge.framework.persistence.user.api.UserPrefArea
-<<<<<<< HEAD
-=======
 import org.projectforge.framework.persistence.user.entities.UserPrefDO.Companion.FIND_BY_USER_AND_AREA_AND_ID
 import org.projectforge.framework.persistence.user.entities.UserPrefDO.Companion.FIND_BY_USER_AND_AREA_AND_NAME
 import org.projectforge.framework.persistence.user.entities.UserPrefDO.Companion.FIND_BY_USER_ID
@@ -45,7 +43,6 @@
 import org.projectforge.framework.persistence.user.entities.UserPrefDO.Companion.FIND_IDS_AND_NAMES_BY_USER_AND_AREA
 import org.projectforge.framework.persistence.user.entities.UserPrefDO.Companion.FIND_NAMES_BY_USER_AND_AREA
 import org.projectforge.framework.persistence.user.entities.UserPrefDO.Companion.FIND_OTHER_BY_USER_AND_AREA_AND_NAME
->>>>>>> fe5a7c98
 import java.io.Serializable
 import java.util.*
 import javax.persistence.*
@@ -62,8 +59,6 @@
         uniqueConstraints = [UniqueConstraint(columnNames = ["user_fk", "area", "name", "tenant_id"])],
         indexes = [Index(name = "idx_fk_t_user_pref_user_fk", columnList = "user_fk"), Index(name = "idx_fk_t_user_pref_tenant_id", columnList = "tenant_id")])
 @JpaXmlPersist(beforePersistListener = [UserPrefXmlBeforePersistListener::class])
-<<<<<<< HEAD
-=======
 @NamedQueries(
         NamedQuery(name = FIND_BY_USER_ID_AND_AREA, query = "from UserPrefDO where user.id=:userId and area=:area"),
         NamedQuery(name = FIND_BY_USER_ID, query = "from UserPrefDO where user.id=:userId"),
@@ -73,7 +68,6 @@
         NamedQuery(name = FIND_NAMES_BY_USER_AND_AREA, query = "select name from UserPrefDO where user.id=:userId and area=:area order by name"),
         NamedQuery(name = FIND_IDS_AND_NAMES_BY_USER_AND_AREA, query = "select id, name from UserPrefDO where user.id=:userId and area=:area order by name"),
         NamedQuery(name = FIND_OTHER_BY_USER_AND_AREA_AND_NAME, query = "from UserPrefDO where id<>:id and user.id=:userId and area=:area and name=:name"))
->>>>>>> fe5a7c98
 class UserPrefDO : AbstractBaseDO<Int>() {
     private val log = org.slf4j.LoggerFactory.getLogger(UserPrefDO::class.java)
 
@@ -255,8 +249,6 @@
         }
         return list
     }
-<<<<<<< HEAD
-=======
 
     companion object {
         internal const val FIND_BY_USER_ID = "UserPrefDO_FindByUserId"
@@ -275,5 +267,4 @@
 
         internal const val FIND_IDS_AND_NAMES_BY_USER_AND_AREA = "UserPrefDO_FindIdsAndNamesByUserIdAndArea"
     }
->>>>>>> fe5a7c98
 }