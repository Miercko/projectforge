/////////////////////////////////////////////////////////////////////////////
//
// Project ProjectForge Community Edition
//         www.projectforge.org
//
// Copyright (C) 2001-2019 Micromata GmbH, Germany (www.micromata.com)
//
// ProjectForge is dual-licensed.
//
// This community edition is free software; you can redistribute it and/or
// modify it under the terms of the GNU General Public License as published
// by the Free Software Foundation; version 3 of the License.
//
// This community edition is distributed in the hope that it will be useful,
// but WITHOUT ANY WARRANTY; without even the implied warranty of
// MERCHANTABILITY or FITNESS FOR A PARTICULAR PURPOSE. See the GNU General
// Public License for more details.
//
// You should have received a copy of the GNU General Public License along
// with this program; if not, see http://www.gnu.org/licenses/.
//
/////////////////////////////////////////////////////////////////////////////

package org.projectforge.framework.time

import org.apache.commons.lang3.ObjectUtils
import org.apache.commons.lang3.StringUtils
import org.apache.commons.lang3.Validate
import org.projectforge.framework.calendar.Holidays
import org.projectforge.framework.i18n.UserException
import org.projectforge.framework.persistence.user.api.ThreadLocalUserContext
import java.math.BigDecimal
import java.time.*
import java.time.format.DateTimeFormatter
import java.time.format.DateTimeParseException
import java.time.temporal.ChronoUnit
import java.time.temporal.TemporalUnit
import java.time.temporal.WeekFields
import java.util.*


/**
 * All date time acrobatics of ProjectForge should be done by PFDateTime or PFDate.
 * Immutable holder of [ZonedDateTime] for transforming to [java.util.Date] (once) if used several times.
 * Zone date times will be generated automatically with the context user's time zone.
 */
class PFDateTime private constructor(val dateTime: ZonedDateTime,
                                     val locale: Locale)
    : Comparable<PFDateTime> {

    val year: Int
        get() = dateTime.year

    val month: Month
        get() = dateTime.month

    /**
     * Gets the month-of-year field from 1 to 12.
     */
    val monthValue: Int
        get() = dateTime.monthValue

    val dayOfYear: Int
        get() = dateTime.dayOfYear

    val beginOfYear: PFDateTime
        get() = PFDateTime(PFDateTimeUtils.getBeginOfYear(dateTime.withDayOfMonth(1)))

    val dayOfMonth: Int
        get() = dateTime.dayOfMonth

    val hour: Int
        get() = dateTime.hour

    val minute: Int
        get() = dateTime.minute

    val second: Int
        get() = dateTime.second

    val nano: Int
        get() = dateTime.nano

    val beginOfMonth: PFDateTime
        get() = PFDateTime(PFDateTimeUtils.getBeginOfDay(dateTime.withDayOfMonth(1)), locale)

    val endOfMonth: PFDateTime
        get() {
            val nextMonth = dateTime.plusMonths(1).withDayOfMonth(1)
            return PFDateTime(PFDateTimeUtils.getBeginOfDay(nextMonth.withDayOfMonth(1)), locale)
        }

    val dayOfWeek: DayOfWeek
        get() = dateTime.dayOfWeek

    /**
     * 1 - MONDAY, ..., 7 - SUNDAY
     */
    val dayOfWeekNumber: Int
        get() = dayOfWeek.value

    /**
     * 1 - SUNDAY, 2 - MONDAY, ..., 7 - SATURDAY
     */
    val dayOfWeekCompatibilityNumber: Int
        get() = if (dayOfWeek == DayOfWeek.SUNDAY) 1 else dayOfWeekNumber + 1

    val weekOfYear: Int
        get() {
            val weekFields = WeekFields.of(locale)
            return dateTime.get(weekFields.weekOfWeekBasedYear())
        }

    val numberOfDaysInYear: Int
        get() = Year.from(dateTime).length()

    val beginOfWeek: PFDateTime
        get() {
            val startOfWeek = PFDateTimeUtils.getBeginOfWeek(this.dateTime)
            return PFDateTime(startOfWeek, locale)
        }

    val endOfWeek: PFDateTime
        get() {
            val startOfWeek = PFDateTimeUtils.getBeginOfWeek(this.dateTime).plusDays(7)
            return PFDateTime(startOfWeek, locale)
        }

    val beginOfDay: PFDateTime
        get() {
            val startOfDay = PFDateTimeUtils.getBeginOfDay(dateTime)
            return PFDateTime(startOfDay, locale)
        }

    val endOfDay: PFDateTime
        get() {
            val endOfDay = PFDateTimeUtils.getEndOfDay(dateTime)
            return PFDateTime(endOfDay, locale)
        }

    val isFirstDayOfWeek: Boolean
        get() = dayOfWeek == PFDateTimeUtils.getFirstDayOfWeek()

    fun withYear(year: Int): PFDateTime {
        return PFDateTime(dateTime.withYear(year), locale)
    }

    /**
     * 1 (January) to 12 (December)
     */
    fun withMonth(month: Int): PFDateTime {
        return PFDateTime(dateTime.withMonth(month), locale)
    }

    fun withDayOfYear(dayOfYear: Int): PFDateTime {
        return PFDateTime(dateTime.withDayOfYear(dayOfYear), locale)
    }

    fun withDayOfMonth(dayOfMonth: Int): PFDateTime {
        return PFDateTime(dateTime.withDayOfMonth(dayOfMonth), locale)
    }

    fun withHour(hour: Int): PFDateTime {
        return PFDateTime(dateTime.withHour(hour), locale)
    }

    fun withMinute(minute: Int): PFDateTime {
        return PFDateTime(dateTime.withMinute(minute), locale)
    }

    fun withSecond(second: Int): PFDateTime {
        return PFDateTime(dateTime.withSecond(second), locale)
    }

    fun withMilliSecond(millisOfSecond: Int): PFDateTime {
        return PFDateTime(dateTime.withNano(millisOfSecond * 1000), locale)
    }

    fun withNano(nanoOfSecond: Int): PFDateTime {
        return PFDateTime(dateTime.withNano(nanoOfSecond), locale)
    }

    val epochSeconds: Long
        get() = dateTime.toEpochSecond()

    val epochMilli: Long
        get() = dateTime.toInstant().toEpochMilli()

    /**
     * Date part as ISO string: "yyyy-MM-dd HH:mm" in UTC.
     */
    val isoString: String
        get() = isoDateTimeFormatterMinutes.format(dateTime)

    /**
     * Date part as ISO string: "yyyy-MM-dd HH:mm:ss" in UTC.
     */
    val isoStringSeconds: String
        get() = isoDateTimeFormatterSeconds.format(dateTime)

    /**
     * Date as JavaScript string: "yyyy-MM-dd'T'HH:mm:ss.SSS'Z'" (UTC).
     */
    val javaScriptString: String
        get() = jsDateTimeFormatter.format(dateTime)

    val zone: ZoneId
        get() = dateTime.zone

    val timeZone: TimeZone
        get() = TimeZone.getTimeZone(dateTime.zone)

    fun isBefore(other: PFDateTime): Boolean {
        return dateTime.isBefore(other.dateTime)
    }

    fun isAfter(other: PFDateTime): Boolean {
        return dateTime.isAfter(other.dateTime)
    }

    fun isSameDay(other: PFDateTime): Boolean {
        return year == other.year && dayOfYear == other.dayOfYear
    }

    fun isWeekend(): Boolean {
        return DayOfWeek.SUNDAY == dayOfWeek || DayOfWeek.SATURDAY == dayOfWeek
    }

    fun daysBetween(date: Date): Long {
        return daysBetween(from(date)!!)
    }

    fun daysBetween(other: PFDateTime): Long {
        return ChronoUnit.DAYS.between(dateTime, other.dateTime)
    }

    fun plus(amountToAdd: Long, temporalUnit: TemporalUnit): PFDateTime {
        return PFDateTime(dateTime.plus(amountToAdd, temporalUnit), locale)
    }

    fun plusDays(days: Long): PFDateTime {
        return PFDateTime(dateTime.plusDays(days), locale)
    }

    fun minusDays(days: Long): PFDateTime {
        return PFDateTime(dateTime.minusDays(days), locale)
    }

    fun plusWeeks(weeks: Long): PFDateTime {
        return PFDateTime(dateTime.plusWeeks(weeks))
    }

    fun minusWeeks(weeks: Long): PFDateTime {
        return PFDateTime(dateTime.minusWeeks(weeks))
    }

    fun plusMonths(months: Long): PFDateTime {
        return PFDateTime(dateTime.plusMonths(months), locale)
    }

    fun minusMonths(months: Long): PFDateTime {
        return PFDateTime(dateTime.minusMonths(months), locale)
    }

    fun plusYears(years: Long): PFDateTime {
        return PFDateTime(dateTime.plusYears(years), locale)
    }

    fun minusYears(years: Long): PFDateTime {
        return PFDateTime(dateTime.minusYears(years), locale)
    }

<<<<<<< HEAD
=======
    /**
     * Ensure the given precision by setting / rounding fields such as minutes and seconds. If precision is MINUTE_15 then rounding the
     * minutes down: 00-14 -&gt; 00; 15-29 -&gt; 15, 30-44 -&gt; 30, 45-59 -&gt; 45.
     */
    fun withPrecision(precision: DatePrecision): PFDateTime {
        return PFDateTime(precision.ensurePrecision(dateTime), locale)
    }

    override fun compareTo(other: PFDateTime): Int {
        return ObjectUtils.compare(dateTime, other.dateTime)
    }

>>>>>>> 00fad479
    private var _utilDate: Date? = null
    /**
     * @return The date as java.util.Date. java.util.Date is only calculated, if this getter is called and it
     * will be calculated only once, so multiple calls of getter will not result in multiple calculations.
     */
    val utilDate: Date
        get() {
            if (_utilDate == null)
                _utilDate = Date.from(dateTime.toInstant())
            return _utilDate!!
        }

    private var _calendar: Calendar? = null
    /**
     * @return The date as java.util.Date. java.util.Date is only calculated, if this getter is called and it
     * will be calculated only once, so multiple calls of getter will not result in multiple calculations.
     */
    val calendar: Calendar
        get() {
            if (_calendar == null) {
                _calendar = Calendar.getInstance(timeZone, locale)
                _calendar!!.time = utilDate
            }
            return _calendar!!
        }

    private var _sqlTimestamp: java.sql.Timestamp? = null
    /**
     * @return The date as java.sql.Timestamp. java.sql.Timestamp is only calculated, if this getter is called and it
     * will be calculated only once, so multiple calls of getter will not result in multiple calculations.
     */
    val sqlTimestamp: java.sql.Timestamp
        get() {
            if (_sqlTimestamp == null)
                _sqlTimestamp = java.sql.Timestamp.from(dateTime.toInstant())
            return _sqlTimestamp!!
        }

    private var _sqlDate: java.sql.Date? = null

    /**
     * @return The date as java.sql.Date. java.sql.Date is only calculated, if this getter is called and it
     * will be calculated only once, so multiple calls of getter will not result in multiple calculations.
     */
    val sqlDate: java.sql.Date
        get() {
            if (_sqlDate == null) {
                _sqlDate = PFDate.from(this)!!.sqlDate
            }
            return _sqlDate!!
        }

    private var _localDate: LocalDate? = null
    /**
     * @return The date as LocalDate. LocalDate is only calculated, if this getter is called and it
     * will be calculated only once, so multiple calls of getter will not result in multiple calculations.
     */
    val localDate: LocalDate
        get() {
            if (_localDate == null)
                _localDate = dateTime.toLocalDate()
            return _localDate!!
        }

    companion object {
        /**
         * Sets the user's time zone.
         */
        @JvmStatic
        @JvmOverloads
        fun from(epochSeconds: Long?, nowIfNull: Boolean = false, zoneId: ZoneId = getUsersZoneId(), locale: Locale = getUsersLocale()): PFDateTime? {
            if (epochSeconds == null)
                return if (nowIfNull) now() else null
            val instant = Instant.ofEpochSecond(epochSeconds)
            return PFDateTime(ZonedDateTime.ofInstant(instant, zoneId), locale)
        }

        /**
         * Sets the user's time zone.
         */
        @JvmStatic
        @JvmOverloads
        fun from(localDateTime: LocalDateTime?, nowIfNull: Boolean = false, zoneId: ZoneId = getUsersZoneId(), locale: Locale = getUsersLocale()): PFDateTime? {
            if (localDateTime == null)
                return if (nowIfNull) now() else null
            return PFDateTime(ZonedDateTime.of(localDateTime, zoneId), locale)
        }

        /**
         * Creates midnight [ZonedDateTime] from given [LocalDate].
         */
        @JvmStatic
        @JvmOverloads
        fun from(localDate: LocalDate?, nowIfNull: Boolean = false, zoneId: ZoneId = getUsersZoneId(), locale: Locale = getUsersLocale()): PFDateTime? {
            if (localDate == null)
                return if (nowIfNull) now() else null
            val localDateTime = LocalDateTime.of(localDate, LocalTime.MIDNIGHT)
            return PFDateTime(ZonedDateTime.of(localDateTime, zoneId), locale)
        }

        /**
         * @param timeZone: TimeZone to use, if not given, the user's time zone (from ThreadLocalUserContext) is used.
         */
        @JvmStatic
        @JvmOverloads
<<<<<<< HEAD
        fun from(date: Date?, nowIfNull: Boolean = false, timeZone: TimeZone? = null): PFDateTime? {
=======
        fun from(date: Date?, nowIfNull: Boolean = false, timeZone: TimeZone? = null, locale: Locale? = null): PFDateTime? {
>>>>>>> 00fad479
            if (date == null)
                return if (nowIfNull) now() else null
            val zoneId = timeZone?.toZoneId() ?: getUsersZoneId()
            return if (date is java.sql.Date) { // Yes, this occurs!
                from(date.toLocalDate(), false, zoneId, locale ?: getUsersLocale())
            } else {
                PFDateTime(date.toInstant().atZone(zoneId), locale ?: getUsersLocale())
            }
        }

        /**
         * Creates midnight [ZonedDateTime] from given [LocalDate].
         */
        @JvmStatic
        @JvmOverloads
        fun from(date: java.sql.Date?, nowIfNull: Boolean = false, timeZone: TimeZone? = null, locale: Locale? = null): PFDateTime? {
            if (date == null)
                return if (nowIfNull) now() else null
            val zoneId = timeZone?.toZoneId() ?: getUsersZoneId()
            val dateTime = date.toInstant().atZone(zoneId)
            return PFDateTime(dateTime, locale ?: getUsersLocale())
        }

        @JvmStatic
        @JvmOverloads
        fun now(zoneId: ZoneId = getUsersZoneId(), locale: Locale = getUsersLocale()): PFDateTime {
            return PFDateTime(ZonedDateTime.now(zoneId), locale)
        }

        private fun getUsersZoneId(): ZoneId {
            return ThreadLocalUserContext.getTimeZone().toZoneId()
        }

        private fun getUsersTimeZone(): TimeZone {
            return ThreadLocalUserContext.getTimeZone()
        }

        private fun getUsersLocale(): Locale {
            return ThreadLocalUserContext.getLocale()
        }

        /**
         * Parses the given date as UTC and converts it to the user's zoned date time.
         * @throws DateTimeParseException if the text cannot be parsed
         */
        @JvmStatic
        @JvmOverloads
        fun parseUTCDate(str: String?, dateTimeFormatter: DateTimeFormatter, zoneId: ZoneId = getUsersZoneId(), locale: Locale = getUsersLocale()): PFDateTime? {
            if (str.isNullOrBlank())
                return null
            val local = LocalDateTime.parse(str, dateTimeFormatter) // Parses UTC as local date.
            val utcZoned = ZonedDateTime.of(local, ZoneId.of("UTC"))
            val userZoned = utcZoned.withZoneSameInstant(zoneId)
            return PFDateTime(userZoned, locale)
        }

        /**
         * Parses the given date as UTC and converts it to the user's zoned date time.
         * Tries the following formatters:
         *
         * number (epoch in seconds), "yyyy-MM-dd HH:mm", "yyyy-MM-dd'T'HH:mm:ss.SSS.'Z'"
         * @throws DateTimeException if the text cannot be parsed
         */
        @JvmStatic
        @JvmOverloads
        fun parseUTCDate(str: String?, zoneId: ZoneId = getUsersZoneId(), locale: Locale = getUsersLocale()): PFDateTime? {
            if (str.isNullOrBlank())
                return null
            if (StringUtils.isNumeric(str)) {
                return from(str.toLong())
            }
            if (str.contains("T")) { // yyyy-MM-dd'T'HH:mm:ss.SSS'Z'
                return parseUTCDate(str, jsDateTimeFormatter)
            }
            val colonPos = str.indexOf(':')
            return when {
                colonPos < 0 -> {
                    throw DateTimeException("Can't parse date string '$str'. Supported formats are 'yyyy-MM-dd HH:mm', 'yyyy-MM-dd HH:mm:ss', 'yyyy-MM-dd'T'HH:mm:ss.SSS'Z'' and numbers as epoch seconds.")
                }
                str.indexOf(':', colonPos + 1) < 0 -> { // yyyy-MM-dd HH:mm
                    parseUTCDate(str, isoDateTimeFormatterMinutes, zoneId, locale)
                }
                else -> { // yyyy-MM-dd HH:mm:ss
                    parseUTCDate(str, isoDateTimeFormatterSeconds, zoneId, locale)
                }
            }
        }

        @JvmStatic
        fun getNumberOfWorkingDays(from: PFDateTime, to: PFDateTime): BigDecimal {
            Validate.notNull(from)
            Validate.notNull(to)
            val holidays = Holidays()
            if (to.isBefore(from)) {
                return BigDecimal.ZERO
            }
            if (from.isSameDay(to)) {
                if (holidays.isWorkingDay(from.dateTime)) {
                    val workFraction = holidays.getWorkFraction(from)
                    return workFraction?: BigDecimal.ONE
                } else {
                    return BigDecimal.ZERO
                }
            }
            var numberOfWorkingDays = BigDecimal.ZERO
            var numberOfFullWorkingDays = 0
            var dayCounter = 1
            do {
                if (dayCounter++ > 740) { // Endless loop protection, time period greater 2 years.
                    throw UserException(
                            "getNumberOfWorkingDays does not support calculation of working days for a time period greater than two years!")
                }
                if (holidays.isWorkingDay(from.dateTime)) {
                    val workFraction = holidays.getWorkFraction(from)
                    if (workFraction != null) {
                        numberOfWorkingDays = numberOfWorkingDays.add(workFraction)
                    } else {
                        numberOfFullWorkingDays++
                    }
                }
                from.plusDays(1)
            } while (!from.isSameDay(to))
            numberOfWorkingDays = numberOfWorkingDays.add(BigDecimal(numberOfFullWorkingDays))
            return numberOfWorkingDays
        }

        private val log = org.slf4j.LoggerFactory.getLogger(PFDateTime::class.java)

        private val isoDateFormatter = DateTimeFormatter.ofPattern("yyyy-MM-dd").withZone(ZoneOffset.UTC)
        private val isoDateTimeFormatterMinutes = DateTimeFormatter.ofPattern("yyyy-MM-dd HH:mm").withZone(ZoneOffset.UTC)
        private val isoDateTimeFormatterSeconds = DateTimeFormatter.ofPattern("yyyy-MM-dd HH:mm:ss").withZone(ZoneOffset.UTC)
        private val jsDateTimeFormatter = DateTimeFormatter.ofPattern("yyyy-MM-dd'T'HH:mm:ss.SSS'Z'").withZone(ZoneOffset.UTC)
        // private val jsonDateTimeFormatter = DateTimeFormatter.ofPattern(DateTimeFormat.JS_DATE_TIME_MILLIS.pattern)
    }
}<|MERGE_RESOLUTION|>--- conflicted
+++ resolved
@@ -64,7 +64,7 @@
         get() = dateTime.dayOfYear
 
     val beginOfYear: PFDateTime
-        get() = PFDateTime(PFDateTimeUtils.getBeginOfYear(dateTime.withDayOfMonth(1)))
+        get() = PFDateTime(PFDateTimeUtils.getBeginOfYear(dateTime.withDayOfMonth(1)), locale)
 
     val dayOfMonth: Int
         get() = dateTime.dayOfMonth
@@ -247,11 +247,11 @@
     }
 
     fun plusWeeks(weeks: Long): PFDateTime {
-        return PFDateTime(dateTime.plusWeeks(weeks))
+        return PFDateTime(dateTime.plusWeeks(weeks), locale)
     }
 
     fun minusWeeks(weeks: Long): PFDateTime {
-        return PFDateTime(dateTime.minusWeeks(weeks))
+        return PFDateTime(dateTime.minusWeeks(weeks), locale)
     }
 
     fun plusMonths(months: Long): PFDateTime {
@@ -270,8 +270,6 @@
         return PFDateTime(dateTime.minusYears(years), locale)
     }
 
-<<<<<<< HEAD
-=======
     /**
      * Ensure the given precision by setting / rounding fields such as minutes and seconds. If precision is MINUTE_15 then rounding the
      * minutes down: 00-14 -&gt; 00; 15-29 -&gt; 15, 30-44 -&gt; 30, 45-59 -&gt; 45.
@@ -284,7 +282,6 @@
         return ObjectUtils.compare(dateTime, other.dateTime)
     }
 
->>>>>>> 00fad479
     private var _utilDate: Date? = null
     /**
      * @return The date as java.util.Date. java.util.Date is only calculated, if this getter is called and it
@@ -390,11 +387,7 @@
          */
         @JvmStatic
         @JvmOverloads
-<<<<<<< HEAD
-        fun from(date: Date?, nowIfNull: Boolean = false, timeZone: TimeZone? = null): PFDateTime? {
-=======
         fun from(date: Date?, nowIfNull: Boolean = false, timeZone: TimeZone? = null, locale: Locale? = null): PFDateTime? {
->>>>>>> 00fad479
             if (date == null)
                 return if (nowIfNull) now() else null
             val zoneId = timeZone?.toZoneId() ?: getUsersZoneId()
