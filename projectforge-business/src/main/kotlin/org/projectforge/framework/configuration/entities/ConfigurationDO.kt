--- conflicted
+++ resolved
@@ -45,11 +45,8 @@
 @Table(name = "T_CONFIGURATION", uniqueConstraints = [UniqueConstraint(columnNames = ["parameter", "tenant_id"])], indexes = [Index(name = "idx_fk_t_configuration_tenant_id", columnList = "tenant_id")])
 @JpaXmlPersist(beforePersistListener = [ConfigurationXmlBeforePersistListener::class])
 @AUserRightId("ADMIN_CORE")
-<<<<<<< HEAD
-=======
 @NamedQueries(
         NamedQuery(name = ConfigurationDO.FIND_BY_PARAMETER, query = "from ConfigurationDO where parameter = :parameter"))
->>>>>>> fe5a7c98
 class ConfigurationDO : DefaultBaseDO {
 
     /**
@@ -366,11 +363,8 @@
     }
 
     companion object {
-<<<<<<< HEAD
-=======
         internal const val FIND_BY_PARAMETER = "ConfigurationDO_FindByParameter"
 
->>>>>>> fe5a7c98
         const val PARAM_LENGTH = 4000
 
         fun getPARAM_LENGTH(): Int {
