/////////////////////////////////////////////////////////////////////////////
//
// Project ProjectForge Community Edition
//         www.projectforge.org
//
// Copyright (C) 2001-2014 Kai Reinhard (k.reinhard@micromata.de)
//
// ProjectForge is dual-licensed.
//
// This community edition is free software; you can redistribute it and/or
// modify it under the terms of the GNU General Public License as published
// by the Free Software Foundation; version 3 of the License.
//
// This community edition is distributed in the hope that it will be useful,
// but WITHOUT ANY WARRANTY; without even the implied warranty of
// MERCHANTABILITY or FITNESS FOR A PARTICULAR PURPOSE. See the GNU General
// Public License for more details.
//
// You should have received a copy of the GNU General Public License along
// with this program; if not, see http://www.gnu.org/licenses/.
//
/////////////////////////////////////////////////////////////////////////////

package org.projectforge.business.jobs;

import java.text.ParseException;

import org.apache.commons.lang.StringUtils;
import org.apache.commons.lang.Validate;
import org.projectforge.business.configuration.ConfigurationService;
import org.projectforge.business.meb.MebJobExecutor;
import org.projectforge.business.meb.MebPollingJob;
import org.projectforge.framework.configuration.ConfigXml;
import org.projectforge.framework.persistence.database.DatabaseUpdateService;
import org.projectforge.framework.persistence.history.HibernateSearchReindexer;
import org.quartz.CronTrigger;
import org.quartz.Job;
import org.quartz.JobDataMap;
import org.quartz.JobDetail;
import org.quartz.Scheduler;
import org.quartz.SchedulerException;
import org.quartz.Trigger;
import org.quartz.impl.StdSchedulerFactory;
import org.springframework.beans.factory.annotation.Autowired;
import org.springframework.stereotype.Controller;

/**
 * Setup of the Quartz scheduler.
 * 
 * @author Kai Reinhard (k.reinhard@micromata.de)
 */
@Controller
public class CronSetup
{
  private static final org.apache.log4j.Logger log = org.apache.log4j.Logger.getLogger(CronSetup.class);

  private Scheduler scheduler;

  @Autowired
  private DatabaseUpdateService myDatabaseUpdater;

  @Autowired
  private HibernateSearchReindexer hibernateSearchReindexer;

  @Autowired
  private MebJobExecutor mebJobExecutor;

  @Autowired
  private ConfigurationService configurationService;

  /**
   * Should be called at the start-up time of the application.<br/>
   * Initializes and starts the scheduler.
   */
  public void initialize()
  {
    synchronized (this) {
      if (scheduler != null) {
        return;
      }
      try {
        // Grab the Scheduler instance from the Factory
        scheduler = StdSchedulerFactory.getDefaultScheduler();
        // and start it off
        scheduler.start();

      } catch (final SchedulerException ex) {
        log.error(ex.getMessage(), ex);
      }
      final ConfigXml cfg = ConfigXml.getInstance();
      if (configurationService.isMebMailAccountConfigured() == false) {
        mebJobExecutor = null; // MEB is not configured.
      }
      // run every hour at *:00: 0 0 * * * ?
      createCron("hourlyJob", CronHourlyJob.class, "0 0 * * * ?", cfg.getCronExpressionHourlyJob(), "databaseUpdateDao",
<<<<<<< HEAD
          myDatabaseUpdater,
          "hibernateSearchReindexer", hibernateSearchReindexer, "teamCalSubscriptionJob", teamCalSubscriptionJob);
=======
          databaseUpdateDao,
          "hibernateSearchReindexer", hibernateSearchReindexer);
>>>>>>> edf23e76
      // run every morning at 2:30 AM (UTC): 0 30 2 * * ?
      createCron("nightlyJob", CronNightlyJob.class, "0 30 2 * * ?", cfg.getCronExpressionNightlyJob(),
          "hibernateSearchReindexer",
          hibernateSearchReindexer, "mebJobExecutor", mebJobExecutor);
      if (mebJobExecutor != null) {
        // run every 10 minutes (5, 15, 25, ...): 0 5/10 * * * ?
        createCron("mebPollingJob", MebPollingJob.class, "0 5/10 * * * ?", cfg.getCronExpressionMebPollingJob(),
            "mebJobExecutor",
            mebJobExecutor);
      }
    }
  }

  public void registerCronJob(final String givenName, final Class<? extends Job> jobClass, final String cronExpression,
      final Object... params)
  {
    if (jobClass != null) {
      String name = givenName;
      if (StringUtils.isBlank(name) == true) {
        name = "generatedExternalName " + jobClass.getName() + " " + System.currentTimeMillis();
      }
      // default is run every 10 minutes
      createCron(name, jobClass, "0 */10 * * * ?", cronExpression, params);
    }
  }

  /**
   * Should be called at the shutdown of the application.
   */
  public void shutdown()
  {
    if (scheduler == null) {
      // Scheduler is null e. g. in maintenance mode.
      return;
    }
    try {
      scheduler.shutdown();
    } catch (final SchedulerException ex) {
      log.error(ex.getMessage(), ex);
    }
  }

  private void createCron(final String name, final Class<? extends Job> jobClass, final String cronDefaultExpression,
      final String cronExpression, final Object... params)
  {
    // Define job instance (group = "default")
    final JobDetail job = new JobDetail(name, "default", jobClass);
    if (params != null) {
      Validate.isTrue(params.length % 2 == 0);
      final JobDataMap map = job.getJobDataMap();
      for (int i = 0; i < params.length - 1; i += 2) {
        Validate.isTrue(params[i] instanceof String);
        map.put(params[i], params[i + 1]);
      }
    }
    final String cronEx;
    if (StringUtils.isNotBlank(cronExpression) == true) {
      cronEx = cronExpression;
    } else {
      cronEx = cronDefaultExpression;
    }
    final Trigger trigger;
    try {
      trigger = new CronTrigger(name + "Trigger", "default", cronEx);
    } catch (final ParseException ex) {
      log.error(
          "Could not create cron trigger with expression '" + cronEx + "' (cron job is disabled): " + ex.getMessage(),
          ex);
      return;
    }
    try {
      // Schedule the job with the trigger
      scheduler.scheduleJob(job, trigger);
    } catch (org.quartz.ObjectAlreadyExistsException ex) {
      log.info("Job already exists: " + name + "; " + ex.getMessage());
      return;
    } catch (final SchedulerException ex) {
      log.error("Could not create cron job: " + ex.getMessage(), ex);
      return;
    }
    log.info("Cron job '" + name + "' successfully configured: " + cronEx);
  }

}<|MERGE_RESOLUTION|>--- conflicted
+++ resolved
@@ -93,13 +93,7 @@
       }
       // run every hour at *:00: 0 0 * * * ?
       createCron("hourlyJob", CronHourlyJob.class, "0 0 * * * ?", cfg.getCronExpressionHourlyJob(), "databaseUpdateDao",
-<<<<<<< HEAD
-          myDatabaseUpdater,
-          "hibernateSearchReindexer", hibernateSearchReindexer, "teamCalSubscriptionJob", teamCalSubscriptionJob);
-=======
-          databaseUpdateDao,
-          "hibernateSearchReindexer", hibernateSearchReindexer);
->>>>>>> edf23e76
+          myDatabaseUpdater, "hibernateSearchReindexer", hibernateSearchReindexer);
       // run every morning at 2:30 AM (UTC): 0 30 2 * * ?
       createCron("nightlyJob", CronNightlyJob.class, "0 30 2 * * ?", cfg.getCronExpressionNightlyJob(),
           "hibernateSearchReindexer",
