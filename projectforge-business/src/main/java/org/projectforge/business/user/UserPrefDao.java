/////////////////////////////////////////////////////////////////////////////
//
// Project ProjectForge Community Edition
//         www.projectforge.org
//
// Copyright (C) 2001-2019 Micromata GmbH, Germany (www.micromata.com)
//
// ProjectForge is dual-licensed.
//
// This community edition is free software; you can redistribute it and/or
// modify it under the terms of the GNU General Public License as published
// by the Free Software Foundation; version 3 of the License.
//
// This community edition is distributed in the hope that it will be useful,
// but WITHOUT ANY WARRANTY; without even the implied warranty of
// MERCHANTABILITY or FITNESS FOR A PARTICULAR PURPOSE. See the GNU General
// Public License for more details.
//
// You should have received a copy of the GNU General Public License along
// with this program; if not, see http://www.gnu.org/licenses/.
//
/////////////////////////////////////////////////////////////////////////////

package org.projectforge.business.user;

import com.fasterxml.jackson.annotation.JsonAutoDetect;
import com.fasterxml.jackson.annotation.JsonInclude;
import com.fasterxml.jackson.annotation.PropertyAccessor;
import com.fasterxml.jackson.core.JsonProcessingException;
import com.fasterxml.jackson.databind.DeserializationFeature;
import com.fasterxml.jackson.databind.ObjectMapper;
import com.fasterxml.jackson.databind.SerializationFeature;
import com.fasterxml.jackson.databind.module.SimpleModule;
import com.fasterxml.jackson.module.kotlin.KotlinModule;
import org.apache.commons.collections.CollectionUtils;
import org.apache.commons.lang3.StringUtils;
import org.apache.commons.lang3.Validate;
import org.hibernate.criterion.Order;
import org.hibernate.criterion.Restrictions;
import org.projectforge.business.fibu.KundeDO;
import org.projectforge.business.fibu.KundeDao;
import org.projectforge.business.fibu.ProjektDO;
import org.projectforge.business.fibu.ProjektDao;
import org.projectforge.business.fibu.kost.Kost2DO;
import org.projectforge.business.fibu.kost.Kost2Dao;
import org.projectforge.business.task.TaskDO;
import org.projectforge.business.task.TaskDao;
import org.projectforge.common.StringHelper;
import org.projectforge.framework.access.AccessException;
import org.projectforge.framework.access.OperationType;
import org.projectforge.framework.json.*;
import org.projectforge.framework.persistence.api.*;
import org.projectforge.framework.persistence.entities.DefaultBaseDO;
import org.projectforge.framework.persistence.user.api.ThreadLocalUserContext;
import org.projectforge.framework.persistence.user.api.UserPrefArea;
import org.projectforge.framework.persistence.user.api.UserPrefParameter;
import org.projectforge.framework.persistence.user.entities.PFUserDO;
import org.projectforge.framework.persistence.user.entities.UserPrefDO;
import org.projectforge.framework.persistence.user.entities.UserPrefEntryDO;
import org.projectforge.framework.persistence.utils.SQLHelper;
import org.projectforge.framework.time.PFDateTime;
import org.projectforge.framework.utils.NumberHelper;
import org.springframework.beans.factory.annotation.Autowired;
import org.springframework.stereotype.Repository;

import java.io.IOException;
import java.io.Serializable;
import java.lang.reflect.AccessibleObject;
import java.lang.reflect.Field;
import java.sql.Timestamp;
import java.time.LocalDate;
import java.util.ArrayList;
import java.util.HashSet;
import java.util.Iterator;
import java.util.List;

/**
 * @author Kai Reinhard (k.reinhard@micromata.de)
 */
@SuppressWarnings("deprecation")
@Repository
public class UserPrefDao extends BaseDao<UserPrefDO> {
  private static final org.slf4j.Logger log = org.slf4j.LoggerFactory.getLogger(UserPrefDao.class);

  private static final String[] ADDITIONAL_SEARCH_FIELDS = new String[]{"user.username", "user.firstname",
          "user.lastname"};

  @Autowired
  private Kost2Dao kost2Dao;

  @Autowired
  private KundeDao kundeDao;

  @Autowired
  private ProjektDao projektDao;

  @Autowired
  private TaskDao taskDao;

  @Autowired
  private UserDao userDao;

  @Override
  protected String[] getAdditionalSearchFields() {
    return ADDITIONAL_SEARCH_FIELDS;
  }

  public UserPrefDao() {
    super(UserPrefDO.class);
    logDatabaseActions = false;
  }

  /**
   * Gets all names of entries of the given area for the current logged in user
   */
  public String[] getPrefNames(final UserPrefArea area) {
    final PFUserDO user = ThreadLocalUserContext.getUser();
    List<String> names = getSession().createNamedQuery(UserPrefDO.FIND_NAMES_BY_USER_AND_AREA, String.class)
            .setParameter("userId", user.getId())
            .setParameter("area", area.getId())
            .list();
    final String[] result = new String[names.size()];
    int i = 0;
    for (final Object oa : names) {
      result[i++] = (String) oa;
    }
    return result;
  }

  public List<UserPrefDO> getListWithoutEntries(String areaId) {
    final PFUserDO user = ThreadLocalUserContext.getUser();
    final List<Object[]> list = getSession()
            .createNamedQuery(UserPrefDO.FIND_IDS_AND_NAMES_BY_USER_AND_AREA, Object[].class)
            .setParameter("userId", user.getId())
            .setParameter("area", areaId)
            .list();
    final List<UserPrefDO> result = new ArrayList<UserPrefDO>(list.size());
    for (final Object[] oa : list) {
      UserPrefDO userPref = new UserPrefDO();
      userPref.setUser(user);
      userPref.setArea(areaId);
      userPref.setId((Integer) oa[0]);
      userPref.setName((String) oa[1]);
      result.add(userPref);
    }
    return result;
  }


  /**
   * Does (another) entry for the given user with the given area and name already exists?
   *
   * @param id of the current data object (null for new objects).
   */
  public boolean doesParameterNameAlreadyExist(final Integer id, final PFUserDO user, final UserPrefArea area,
                                               final String name) {
    Validate.notNull(user);
    Validate.notNull(area);
    return doesParameterNameAlreadyExist(id, user.getId(), area.getId(), name);
  }

  /**
   * Does (another) entry for the given user with the given area and name already exists?
   *
   * @param id of the current data object (null for new objects).
   */
  public boolean doesParameterNameAlreadyExist(final Integer id, final Integer userId, final String areaId,
                                               final String name) {
    Validate.notNull(userId);
    Validate.notNull(areaId);
    Validate.notNull(name);
    final UserPrefDO userPref;
    if (id != null) {
      userPref = getSession().createNamedQuery(UserPrefDO.FIND_OTHER_BY_USER_AND_AREA_AND_NAME, UserPrefDO.class)
              .setParameter("id", id)
              .setParameter("userId", userId)
              .setParameter("area", areaId)
              .setParameter("name", name)
              .uniqueResult();
    } else {
      userPref = getSession().createNamedQuery(UserPrefDO.FIND_BY_USER_AND_AREA_AND_NAME, UserPrefDO.class)
              .setParameter("userId", userId)
              .setParameter("area", areaId)
              .setParameter("name", name)
              .uniqueResult();
    }
    return userPref != null;
  }

  @Override
  public List<UserPrefDO> getList(final BaseSearchFilter filter) {
    final UserPrefFilter myFilter = (UserPrefFilter) filter;
    final QueryFilter queryFilter = new QueryFilter(filter);
    if (myFilter.getArea() != null) {
      queryFilter.add(Restrictions.eq("area", myFilter.getArea().getId()));
    }
    queryFilter.add(Restrictions.eq("user.id", ThreadLocalUserContext.getUserId()));
    queryFilter.addOrder(Order.asc("area"));
    queryFilter.addOrder(Order.asc("name"));
    return getList(queryFilter);
  }

  /**
   * @deprecated Use getUserPref(String, Integer) instead.
   */
  @Deprecated
  public UserPrefDO getUserPref(final UserPrefArea area, final String name) {
    final Integer userId = ThreadLocalUserContext.getUserId();
    return internalQuery(userId, area.getId(), name);
  }

  /**
   * @param areaId
   * @param id     id of the user pref to search.
   * @return The user pref of the areaId with the given id of the logged in user (from ThreadLocal).
   */
  public UserPrefDO getUserPref(final String areaId, final Integer id) {
    final PFUserDO user = ThreadLocalUserContext.getUser();
    return getUserPref(user.getId(), areaId, id);
  }

  private UserPrefDO getUserPref(final Integer userId, final String areaId, final Integer id) {
    return SQLHelper.ensureUniqueResult(
            getSession().createNamedQuery(UserPrefDO.FIND_BY_USER_AND_AREA_AND_ID, UserPrefDO.class)
                    .setParameter("userId", userId)
                    .setParameter("area", areaId)
                    .setParameter("id", id));
  }

  public List<UserPrefDO> getUserPrefs(final UserPrefArea area) {
    final PFUserDO user = ThreadLocalUserContext.getUser();
<<<<<<< HEAD
    @SuppressWarnings("unchecked") final List<UserPrefDO> list = (List<UserPrefDO>) getHibernateTemplate().find(
            "from UserPrefDO u where u.user.id = ? and u.area = ?",
            new Object[]{user.getId(), area.getId()});
=======
    final List<UserPrefDO> list = getSession().createNamedQuery(UserPrefDO.FIND_BY_USER_ID_AND_AREA, UserPrefDO.class)
            .setParameter("userId", user.getId())
            .setParameter("area", area.getId())
            .list();
>>>>>>> fe5a7c98
    return selectUnique(list);
  }

  public List<UserPrefDO> getUserPrefs() {
    final PFUserDO user = ThreadLocalUserContext.getUser();
<<<<<<< HEAD
    @SuppressWarnings("unchecked") final List<UserPrefDO> list = (List<UserPrefDO>) getHibernateTemplate().find(
            "from UserPrefDO u where u.user.id = ?", user.getId());
=======
    final List<UserPrefDO> list = getSession().createNamedQuery(UserPrefDO.FIND_BY_USER_ID, UserPrefDO.class)
            .setParameter("userId", user.getId())
            .list();
>>>>>>> fe5a7c98
    return selectUnique(list);
  }

  /**
   * Adds the object fields as parameters to the given userPref. Fields without the annotation UserPrefParameter will be
   * ignored.
   *
   * @see #fillFromUserPrefParameters(UserPrefDO, Object)
   */
  public void addUserPrefParameters(final UserPrefDO userPref, final Object obj) {
    addUserPrefParameters(userPref, obj.getClass(), obj);
  }

  /**
   * Adds the fields of the bean type represented by the given area as parameters to the given userPref. Fields without
   * the annotation UserPrefParameter will be ignored.
   *
   * @see #fillFromUserPrefParameters(UserPrefDO, Object)
   */
  public void addUserPrefParameters(final UserPrefDO userPref, final UserPrefArea area) {
    addUserPrefParameters(userPref, area.getBeanType(), null);
  }

  private void addUserPrefParameters(final UserPrefDO userPref, final Class<?> beanType, final Object obj) {
    Validate.notNull(userPref);
    Validate.notNull(beanType);
    final Field[] fields = beanType.getDeclaredFields();
    AccessibleObject.setAccessible(fields, true);
    int no = 0;
    for (final Field field : fields) {
      if (field.isAnnotationPresent(UserPrefParameter.class)) {
        final UserPrefEntryDO userPrefEntry = new UserPrefEntryDO();
        userPrefEntry.setParameter(field.getName());
        if (obj != null) {
          Object value = null;
          try {
            value = field.get(obj);
            userPrefEntry.setValue(convertParameterValueToString(value));
          } catch (final IllegalAccessException ex) {
            log.error(ex.getMessage(), ex);
          }
          userPrefEntry.valueAsObject = value;
        }
        evaluateAnnotation(userPrefEntry, beanType, field);
        if (userPrefEntry.orderString == null) {
          userPrefEntry.orderString = "ZZZ" + StringHelper.format2DigitNumber(no++);
        }
        userPref.addUserPrefEntry(userPrefEntry);
      }
    }
  }

  private void evaluateAnnotations(final UserPrefDO userPref, final Class<?> beanType) {
    if (userPref.getUserPrefEntries() == null) {
      return;
    }
    final Field[] fields = beanType.getDeclaredFields();
    int no = 0;
    for (final Field field : fields) {
      if (field.isAnnotationPresent(UserPrefParameter.class)) {
        UserPrefEntryDO userPrefEntry = null;
        for (final UserPrefEntryDO entry : userPref.getUserPrefEntries()) {
          if (field.getName().equals(entry.getParameter())) {
            userPrefEntry = entry;
            break;
          }
        }
        if (userPrefEntry == null) {
          userPrefEntry = new UserPrefEntryDO();
          evaluateAnnotation(userPrefEntry, beanType, field);
          userPref.addUserPrefEntry(userPrefEntry);
        } else {
          evaluateAnnotation(userPrefEntry, beanType, field);
        }
        if (StringUtils.isBlank(userPrefEntry.orderString)) {
          userPrefEntry.orderString = "ZZZ" + StringHelper.format2DigitNumber(no++);
        }
        userPrefEntry.setParameter(field.getName());
      }
    }
  }

  private void evaluateAnnotation(final UserPrefEntryDO userPrefEntry, final Class<?> beanType, final Field field) {
    final UserPrefParameter ann = field.getAnnotation(UserPrefParameter.class);
    userPrefEntry.i18nKey = ann.i18nKey();
    userPrefEntry.tooltipI18nKey = ann.tooltipI18nKey();
    userPrefEntry.dependsOn = StringUtils.isNotBlank(ann.dependsOn()) ? ann.dependsOn() : null;
    userPrefEntry.required = ann.required();
    userPrefEntry.multiline = ann.multiline();
    userPrefEntry.orderString = StringUtils.isNotBlank(ann.orderString()) ? ann.orderString() : null;
    if (String.class.isAssignableFrom(field.getType())) {
      userPrefEntry.maxLength = HibernateUtils.getPropertyLength(beanType, field.getName());
    }
    userPrefEntry.type = field.getType();
  }

  /**
   * Fill object fields from the parameters of the given userPref.
   *
   * @see #addUserPrefParameters(UserPrefDO, Object)
   */
  public void fillFromUserPrefParameters(final UserPrefDO userPref, final Object obj) {
    fillFromUserPrefParameters(userPref, obj, false);
  }

  /**
   * Fill object fields from the parameters of the given userPref.
   *
   * @param preserveExistingValues If true then existing value will not be overwritten by the user pref object. Default
   *                               is false.
   * @see #addUserPrefParameters(UserPrefDO, Object)
   */
  public void fillFromUserPrefParameters(final UserPrefDO userPref, final Object obj,
                                         final boolean preserveExistingValues) {
    Validate.notNull(userPref);
    Validate.notNull(obj);
    final Field[] fields = obj.getClass().getDeclaredFields();
    AccessibleObject.setAccessible(fields, true);
    if (userPref.getUserPrefEntries() != null) {
      for (final UserPrefEntryDO entry : userPref.getUserPrefEntries()) {
        Field field = null;
        for (final Field f : fields) {
          if (f.getName().equals(entry.getParameter())) {
            field = f;
            break;
          }
        }
        if (field == null) {
          log.error("Declared field '" + entry.getParameter() + "' not found for " + obj.getClass()
                  + ". Ignoring parameter.");
        } else {
          final Object value = getParameterValue(field.getType(), entry.getValue());
          try {
            if (preserveExistingValues) {
              final Object oldValue = field.get(obj);
              if (oldValue != null) {
                if (oldValue instanceof String) {
                  if (((String) oldValue).length() > 0) {
                    // Preserve existing value:
                    continue;
                  }
                } else {
                  // Preserve existing value:
                  continue;
                }
              }
            }
            field.set(obj, value);
          } catch (final IllegalArgumentException | IllegalAccessException ex) {
            log.error(ex.getMessage()
                    + " While setting declared field '"
                    + entry.getParameter()
                    + "' of "
                    + obj.getClass()
                    + ". Ignoring parameter.", ex);
          }
        }
      }
    }
  }

  public void setValueObject(final UserPrefEntryDO userPrefEntry, final Object value) {
    userPrefEntry.setValue(convertParameterValueToString(value));
    updateParameterValueObject(userPrefEntry);
  }

  public String convertParameterValueToString(final Object value) {
    if (value == null) {
      return null;
    }
    if (value instanceof BaseDO<?>) {
      return String.valueOf(((BaseDO<?>) value).getId());
    }
    return String.valueOf(value);
  }

  /**
   * Sets the value object by converting it from the value string. The type of the userPrefEntry must be given.
   */
  public void updateParameterValueObject(final UserPrefEntryDO userPrefEntry) {
    userPrefEntry.valueAsObject = getParameterValue(userPrefEntry.getType(), userPrefEntry.getValue());
  }

  /**
   * @see #convertParameterValueToString(Object)
   */
  @SuppressWarnings("unchecked")
  public Object getParameterValue(final Class<?> type, final String str) {
    if (str == null) {
      return null;
    }
    if (type.isAssignableFrom(String.class)) {
      return str;
    } else if (type.isAssignableFrom(Integer.class)) {
      return Integer.valueOf(str);
    } else if (DefaultBaseDO.class.isAssignableFrom(type)) {
      final Integer id = NumberHelper.parseInteger(str);
      if (id != null) {
        if (PFUserDO.class.isAssignableFrom(type)) {
          return userDao.getOrLoad(id);
        } else if (TaskDO.class.isAssignableFrom(type)) {
          return taskDao.getOrLoad(id);
        } else if (Kost2DO.class.isAssignableFrom(type)) {
          return kost2Dao.getOrLoad(id);
        } else if (ProjektDO.class.isAssignableFrom(type)) {
          return projektDao.getOrLoad(id);
        } else {
          log.warn("getParameterValue: Type '" + type + "' not supported. May-be it does not work.");
          return getHibernateTemplate().load(type, id);
        }
      } else {
        return null;
      }
    } else if (KundeDO.class.isAssignableFrom(type)) {
      final Integer id = NumberHelper.parseInteger(str);
      if (id != null) {
        return kundeDao.getOrLoad(id);
      } else {
        return null;
      }
    } else if (type.isEnum()) {
      return Enum.valueOf((Class<Enum>) type, str);
    }
    log.error("UserPrefDao does not yet support parameters from type: " + type);
    return null;
  }

  @Override
  public UserPrefDO internalGetById(final Serializable id) {
    final UserPrefDO userPref = super.internalGetById(id);
    if (userPref == null) {
      return null;
    }
    if (userPref.getAreaObject() != null) {
      evaluateAnnotations(userPref, userPref.getAreaObject().getBeanType());
    }
    return userPref;
  }

  /**
   * @return Always true, no generic select access needed for user pref objects.
   */
  @Override
  public boolean hasSelectAccess(final PFUserDO user, final boolean throwException) {
    return true;
  }

  @Override
  public boolean hasAccess(final PFUserDO user, final UserPrefDO obj, final UserPrefDO oldObj,
                           final OperationType operationType,
                           final boolean throwException) {
    if (accessChecker.userEquals(user, obj.getUser())) {
      return true;
    }
    if (throwException) {
      throw new AccessException("userPref.error.userIsNotOwner");
    } else {
      return false;
    }
  }

  @Override
  public UserPrefDO newInstance() {
    return new UserPrefDO();
  }

  public Object deserizalizeValueObject(UserPrefDO userPref) {
    if (userPref.getValueType() == null)
      return null;
    userPref.setValueObject(fromJson(userPref.getValueString(), userPref.getValueType()));
    return userPref.getValueObject();
  }

  @Override
  protected void onSaveOrModify(UserPrefDO obj) {
    if (obj.getValueObject() == null) {
      obj.setValueString(null);
      obj.setValueTypeString(null);
    } else {
      obj.setValueString(toJson(obj.getValueObject()));
      obj.setValueTypeString(obj.getValueObject().getClass().getName());
    }
  }

  /**
   * Without check access.
   *
   * @param userId Must be given.
   * @param area   Must be not blank.
   * @param name   Optional, may-be null.
   */
  public UserPrefDO internalQuery(Integer userId, String area, String name) {
    Validate.notNull(userId);
    Validate.notBlank(area);
    if (name == null) {
      return SQLHelper.ensureUniqueResult(
              getSession().createNamedQuery(UserPrefDO.FIND_BY_USER_ID_AND_AREA_AND_NULLNAME, UserPrefDO.class)
                      .setParameter("userId", userId)
                      .setParameter("area", area));
    } else {
      return SQLHelper.ensureUniqueResult(
              getSession().createNamedQuery(UserPrefDO.FIND_BY_USER_AND_AREA_AND_NAME, UserPrefDO.class)
                      .setParameter("userId", userId)
                      .setParameter("area", area)
                      .setParameter("name", name));
    }
  }

  /**
   * Checks if the user pref already exists in the data base by querying the data base with user id, area and name.
   * The id of the given obj is ignored.
   */
  @Override
  public Serializable internalSaveOrUpdate(UserPrefDO obj) {
    Validate.notNull(obj.getUser());
    synchronized (this) { // Avoid parallel insert, update, delete operations.
      final UserPrefDO dbUserPref = (UserPrefDO) internalQuery(obj.getUser().getId(), obj.getArea(), obj.getName());
      if (dbUserPref == null) {
        obj.setId(null); // Add new entry (ignore id of any previous existing entry).
        return super.internalSaveOrUpdate(obj);
      } else {
        obj.setId(dbUserPref.getId());
        dbUserPref.setValueObject(obj.getValueObject());
        if (dbUserPref.getUserPrefEntries() != null ||
                obj.getUserPrefEntries() != null) {
          // Legacy entries:
          if (CollectionUtils.isEmpty(obj.getUserPrefEntries())) {
            // All existing entries are deleted, so clear db entries:
            dbUserPref.getUserPrefEntries().clear();
          } else {
            // New entries exists, so we've to add them:
            if (dbUserPref.getUserPrefEntries() == null) {
              dbUserPref.setUserPrefEntries(new HashSet<>());
            } else {
              // Remove entries in db not existing anymore in given obj:
              for (Iterator<UserPrefEntryDO> it = dbUserPref.getUserPrefEntries().iterator(); it.hasNext(); ) {
                UserPrefEntryDO entry = it.next();
                if (obj.getUserPrefEntry(entry.getParameter()) == null) {
                  // This entry was removed (it's not present in the given object anymore:
                  it.remove();
                }
              }
            }
            // Now we've to add / update all entries in the db of given obj:
            for (UserPrefEntryDO newEntry : obj.getUserPrefEntries()) {
              UserPrefEntryDO dbEntry = dbUserPref.getUserPrefEntry(newEntry.getParameter());
              if (dbEntry == null) {
                // New entry:
                dbUserPref.getUserPrefEntries().add(newEntry);
                newEntry.setId(null);
              } else {
                // Update current entry:
                dbEntry.copyValuesFrom(newEntry, "id");
              }
            }
          }
        }
        super.internalUpdate(dbUserPref);
        obj.setId(dbUserPref.getId());
        return obj.getId();
      }
    }
  }

  /**
   * Only for synchronization with {@link #internalSaveOrUpdate(UserPrefDO)}.
   *
   * @param obj
   * @throws AccessException
   */
  @Override
  public void delete(UserPrefDO obj) throws AccessException {
    synchronized (this) {
      super.delete(obj);
    }
  }

  private static final String MAGIC_JSON_START = "^JSON:";

  private String toJson(Object obj) {
    try {
      return MAGIC_JSON_START + createObjectMapper().writeValueAsString(obj);
    } catch (JsonProcessingException ex) {
      log.error("Error while trying to serialze object as json: " + ex.getMessage(), ex);
      return "";
    }
  }

  private boolean isJsonObject(String value) {
    return StringUtils.startsWith(value, MAGIC_JSON_START);
  }

  private <T> T fromJson(String json, final Class<T> classOfT) {
    if (!isJsonObject(json))
      return null;
    json = json.substring(MAGIC_JSON_START.length());
    try {
      return createObjectMapper().readValue(json, classOfT);
    } catch (IOException ex) {
      log.error("Can't deserialize json object (may-be incompatible ProjectForge versions): " + ex.getMessage() + " json=" + json, ex);
      return null;
    }
  }

  public static ObjectMapper createObjectMapper() {
    ObjectMapper mapper = new ObjectMapper();
    mapper.setVisibility(PropertyAccessor.ALL, JsonAutoDetect.Visibility.NONE);
    mapper.setVisibility(PropertyAccessor.FIELD, JsonAutoDetect.Visibility.ANY);
    mapper.setSerializationInclusion(JsonInclude.Include.NON_NULL);
    mapper.setSerializationInclusion(JsonInclude.Include.NON_DEFAULT);
    mapper.configure(SerializationFeature.FAIL_ON_SELF_REFERENCES, false);
    mapper.configure(DeserializationFeature.FAIL_ON_IGNORED_PROPERTIES, false);
    mapper.configure(DeserializationFeature.FAIL_ON_UNKNOWN_PROPERTIES, false);

    SimpleModule module = new SimpleModule();
    module.addSerializer(LocalDate.class, new LocalDateSerializer());
    module.addDeserializer(LocalDate.class, new LocalDateDeserializer());

    module.addSerializer(PFDateTime.class, new PFDateTimeSerializer());
    module.addDeserializer(PFDateTime.class, new PFDateTimeDeserializer());

    module.addSerializer(java.util.Date.class, new UtilDateSerializer(UtilDateFormat.ISO_DATE_TIME_SECONDS));
    module.addDeserializer(java.util.Date.class, new UtilDateDeserializer());

    module.addSerializer(Timestamp.class, new TimestampSerializer(UtilDateFormat.ISO_DATE_TIME_MILLIS));
    module.addDeserializer(Timestamp.class, new TimestampDeserializer());

    module.addSerializer(java.sql.Date.class, new SqlDateSerializer());
    module.addDeserializer(java.sql.Date.class, new SqlDateDeserializer());

    mapper.registerModule(module);
    mapper.registerModule(new KotlinModule());
    return mapper;
  }
}<|MERGE_RESOLUTION|>--- conflicted
+++ resolved
@@ -229,29 +229,21 @@
 
   public List<UserPrefDO> getUserPrefs(final UserPrefArea area) {
     final PFUserDO user = ThreadLocalUserContext.getUser();
-<<<<<<< HEAD
     @SuppressWarnings("unchecked") final List<UserPrefDO> list = (List<UserPrefDO>) getHibernateTemplate().find(
             "from UserPrefDO u where u.user.id = ? and u.area = ?",
             new Object[]{user.getId(), area.getId()});
-=======
     final List<UserPrefDO> list = getSession().createNamedQuery(UserPrefDO.FIND_BY_USER_ID_AND_AREA, UserPrefDO.class)
             .setParameter("userId", user.getId())
             .setParameter("area", area.getId())
             .list();
->>>>>>> fe5a7c98
     return selectUnique(list);
   }
 
   public List<UserPrefDO> getUserPrefs() {
     final PFUserDO user = ThreadLocalUserContext.getUser();
-<<<<<<< HEAD
-    @SuppressWarnings("unchecked") final List<UserPrefDO> list = (List<UserPrefDO>) getHibernateTemplate().find(
-            "from UserPrefDO u where u.user.id = ?", user.getId());
-=======
     final List<UserPrefDO> list = getSession().createNamedQuery(UserPrefDO.FIND_BY_USER_ID, UserPrefDO.class)
             .setParameter("userId", user.getId())
             .list();
->>>>>>> fe5a7c98
     return selectUnique(list);
   }
 
