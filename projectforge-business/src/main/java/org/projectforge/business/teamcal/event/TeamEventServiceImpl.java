package org.projectforge.business.teamcal.event;

import java.io.ByteArrayOutputStream;
import java.io.UnsupportedEncodingException;
import java.nio.charset.StandardCharsets;
import java.text.DateFormat;
import java.text.ParseException;
import java.text.SimpleDateFormat;
import java.util.ArrayList;
import java.util.Calendar;
import java.util.Collection;
import java.util.Date;
import java.util.HashMap;
import java.util.HashSet;
import java.util.List;
import java.util.Locale;
import java.util.Map;
import java.util.Set;
import java.util.TimeZone;

import org.apache.commons.lang3.StringUtils;
import org.projectforge.business.address.AddressDO;
import org.projectforge.business.address.AddressDao;
import org.projectforge.business.configuration.ConfigurationService;
import org.projectforge.business.teamcal.admin.model.TeamCalDO;
import org.projectforge.business.teamcal.event.diff.TeamEventDiff;
import org.projectforge.business.teamcal.event.diff.TeamEventDiffType;
import org.projectforge.business.teamcal.event.diff.TeamEventField;
import org.projectforge.business.teamcal.event.ical.ICalGenerator;
import org.projectforge.business.teamcal.event.ical.ICalHandler;
import org.projectforge.business.teamcal.event.model.TeamEvent;
import org.projectforge.business.teamcal.event.model.TeamEventAttendeeDO;
import org.projectforge.business.teamcal.event.model.TeamEventAttendeeDao;
import org.projectforge.business.teamcal.event.model.TeamEventAttendeeStatus;
import org.projectforge.business.teamcal.event.model.TeamEventDO;
import org.projectforge.business.teamcal.service.CryptService;
import org.projectforge.business.teamcal.servlet.TeamCalResponseServlet;
import org.projectforge.business.user.service.UserService;
import org.projectforge.framework.calendar.ICal4JUtils;
import org.projectforge.framework.i18n.I18nHelper;
import org.projectforge.framework.persistence.user.api.ThreadLocalUserContext;
import org.projectforge.framework.persistence.user.entities.PFUserDO;
import org.projectforge.mail.Mail;
import org.projectforge.mail.SendMail;
import org.springframework.beans.factory.annotation.Autowired;
import org.springframework.stereotype.Service;

import jersey.repackaged.com.google.common.collect.Sets;
import net.fortuna.ical4j.model.property.Method;
import net.fortuna.ical4j.model.property.RRule;

@Service
public class TeamEventServiceImpl implements TeamEventService
{
  private static final org.apache.log4j.Logger log = org.apache.log4j.Logger.getLogger(TeamEventServiceImpl.class);

  private enum EventMailType
  {
    NEW, DELETED, UPDATED
  }

  @Autowired
  private AddressDao addressDao;

  @Autowired
  private TeamEventAttendeeDao teamEventAttendeeDao;

  @Autowired
  private TeamEventDao teamEventDao;

  @Autowired
  private SendMail sendMail;

  @Autowired
  private UserService userService;

  @Autowired
  private CryptService cryptService;

  @Autowired
  private ConfigurationService configService;

  // Set TeamCalEvent fields used for computing a diff in order to send notification mails
  private static final Set<TeamEventField> TEAM_EVENT_FIELD_FILTER = Sets.newHashSet(
      TeamEventField.START_DATE,
      TeamEventField.END_DATE,
      TeamEventField.ALL_DAY,
      TeamEventField.LOCATION,
      TeamEventField.NOTE,
      TeamEventField.SUBJECT,
      TeamEventField.RECURRENCE_EX_DATES,
      TeamEventField.RECURRENCE_RULE,
      TeamEventField.RECURRENCE_REFERENCE_DATE
  );

  @Override
  public List<Integer> getAssignedAttendeeIds(TeamEventDO data)
  {
    List<Integer> assignedAttendees = new ArrayList<>();
    if (data != null && data.getAttendees() != null) {
      for (TeamEventAttendeeDO attendee : data.getAttendees()) {
        assignedAttendees.add(attendee.getId());
      }
    }
    return assignedAttendees;
  }

  @Override
  public List<TeamEventAttendeeDO> getAddressesAndUserAsAttendee()
  {
    List<TeamEventAttendeeDO> resultList = new ArrayList<>();
    List<AddressDO> allAddressList = addressDao.internalLoadAllNotDeleted();
    List<PFUserDO> allUserList = userService.getAllActiveUsers();
    Set<Integer> addedUserIds = new HashSet<>();
    for (AddressDO singleAddress : allAddressList) {
      if (StringUtils.isBlank(singleAddress.getEmail()) == false) {
        TeamEventAttendeeDO attendee = new TeamEventAttendeeDO();
        attendee.setStatus(TeamEventAttendeeStatus.IN_PROCESS);
        attendee.setAddress(singleAddress);
        PFUserDO userWithSameMail = allUserList.stream()
            .filter(u -> u.getEmail() != null && u.getEmail().toLowerCase().equals(singleAddress.getEmail().toLowerCase())).findFirst().orElse(null);
        if (userWithSameMail != null && addedUserIds.contains(userWithSameMail.getId()) == false) {
          attendee.setUser(userWithSameMail);
          addedUserIds.add(userWithSameMail.getId());
        }
        resultList.add(attendee);
      }
    }
    for (PFUserDO u : allUserList) {
      if (addedUserIds.contains(u.getId()) == false) {
        TeamEventAttendeeDO attendee = new TeamEventAttendeeDO();
        attendee.setStatus(TeamEventAttendeeStatus.IN_PROCESS);
        attendee.setUser(u);
        resultList.add(attendee);
      }
    }
    return resultList;
  }

  @Override
  public TeamEventAttendeeDO getAttendee(Integer attendeeId)
  {
    return teamEventAttendeeDao.internalGetById(attendeeId);
  }

  @Override
  public void assignAttendees(TeamEventDO data, Set<TeamEventAttendeeDO> itemsToAssign, Set<TeamEventAttendeeDO> itemsToUnassign)
  {
    for (TeamEventAttendeeDO assignAttendee : itemsToAssign) {
      if (assignAttendee.getId() == null || assignAttendee.getId() < 0) {
        assignAttendee.setId(null);
        if (assignAttendee.getStatus() == null) {
          assignAttendee.setStatus(TeamEventAttendeeStatus.NEEDS_ACTION);
        }
        data.addAttendee(assignAttendee);
        teamEventAttendeeDao.internalSave(assignAttendee);
      }
    }

    if (data.getAttendees() != null && itemsToUnassign != null && itemsToUnassign.size() > 0) {
      data.getAttendees().removeAll(itemsToUnassign);
      for (TeamEventAttendeeDO deleteAttendee : itemsToUnassign) {
        teamEventAttendeeDao.internalMarkAsDeleted(deleteAttendee);
      }
    }

    teamEventDao.update(data);
  }

  @Override
  public void updateAttendees(TeamEventDO event, Set<TeamEventAttendeeDO> attendeesOldState)
  {
    final Set<TeamEventAttendeeDO> attendeesNewState = event.getAttendees();

    // new list is empty -> delete all
    if (attendeesNewState == null || attendeesNewState.isEmpty()) {
      if (attendeesOldState != null && attendeesOldState.isEmpty() == false) {
        for (TeamEventAttendeeDO attendee : attendeesOldState) {
          teamEventAttendeeDao.internalMarkAsDeleted(attendee);
        }
      }

      return;
    }

    // old list is empty -> insert all
    if (attendeesOldState == null || attendeesOldState.isEmpty()) {
      for (TeamEventAttendeeDO attendee : attendeesNewState) {
        // save new attendee
        attendee.setId(null);
        if (attendee.getStatus() == null) {
          attendee.setStatus(TeamEventAttendeeStatus.NEEDS_ACTION);
        }

        teamEventAttendeeDao.internalSave(attendee);
      }

      return;
    }

    // compute diff
    for (TeamEventAttendeeDO attendee : attendeesNewState) {
      boolean found = false;
      String eMail = attendee.getAddress() != null ? attendee.getAddress().getEmail() : attendee.getUrl();

      if (eMail == null) {
        // should not occur
        continue;
      }

      for (TeamEventAttendeeDO attendeeOld : attendeesOldState) {
        String eMailOld = attendeeOld.getAddress() != null ? attendeeOld.getAddress().getEmail() : attendeeOld.getUrl();

        if (eMail.equals(eMailOld)) {
          found = true;

          // update values
          attendee.setPk(attendeeOld.getPk());
          attendee.setComment(attendeeOld.getComment());
          attendee.setCommentOfAttendee(attendeeOld.getCommentOfAttendee());
          attendee.setLoginToken(attendeeOld.getLoginToken());
          attendee.setNumber(attendeeOld.getNumber());
          attendee.setAddress(attendeeOld.getAddress());
          attendee.setUser(attendeeOld.getUser());

          teamEventAttendeeDao.internalSave(attendee);

          break;
        }
      }

      if (found == false) {
        // save new attendee
        attendee.setId(null);
        if (attendee.getStatus() == null) {
          attendee.setStatus(TeamEventAttendeeStatus.NEEDS_ACTION);
        }
        teamEventAttendeeDao.internalSave(attendee);
      }
    }

    for (TeamEventAttendeeDO attendee : attendeesOldState) {
      boolean found = false;
      String eMail = attendee.getAddress() != null ? attendee.getAddress().getEmail() : attendee.getUrl();

      for (TeamEventAttendeeDO attendeeNew : attendeesNewState) {
        String eMailNew = attendeeNew.getAddress() != null ? attendeeNew.getAddress().getEmail() : attendeeNew.getUrl();

        if (eMail.equals(eMailNew)) {
          found = true;
          break;
        }
      }

      if (found == false) {
        // delete attendee
        teamEventAttendeeDao.internalMarkAsDeleted(attendee);
      }
    }
  }

  @Override
  public boolean checkAndSendMail(final TeamEventDO event, final TeamEventDiffType diffType)
  {
    if (this.preCheckSendMail(event) == false) {
      return false;
    }

    final TeamEventDiff diff = TeamEventDiff.compute(event, diffType);
    return this.checkAndSendMail(diff);
  }

  @Override
  public boolean checkAndSendMail(final TeamEventDO eventNew, final TeamEventDO eventOld)
  {
    if (this.preCheckSendMail(eventNew) == false) {
      return false;
    }

    final TeamEventDiff diff = TeamEventDiff.compute(eventNew, eventOld, TEAM_EVENT_FIELD_FILTER);
    return this.checkAndSendMail(diff);
  }

  private boolean checkAndSendMail(final TeamEventDiff diff)
  {
    boolean result = true;

    switch (diff.getDiffType()) {
      case NEW:
      case RESTORED:
        result &= this.sendMail(diff.getEventNewState(), diff, diff.getEventNewState().getAttendees(), EventMailType.NEW);
        break;
      case DELETED:
        result &= this.sendMail(diff.getEventNewState(), diff, diff.getEventNewState().getAttendees(), EventMailType.DELETED);
        break;
      case UPDATED:
      case ATTENDEES:
        result &= this.sendMail(diff.getEventNewState(), diff, diff.getAttendeesNotChanged(), EventMailType.UPDATED);
        result &= this.sendMail(diff.getEventNewState(), diff, diff.getAttendeesAdded(), EventMailType.NEW);
        result &= this.sendMail(diff.getEventOldState(), diff, diff.getAttendeesRemoved(), EventMailType.DELETED);
        break;
      case NONE:
        // nothing to do
        break;
    }

    return result;
  }

  private boolean preCheckSendMail(final TeamEventDO event)
  {
    // check event ownership
    if (event.isOwnership() != null && event.isOwnership() == false) {
      return false;
    }

    // check date, send mails for future events only
    final Date now = new Date();
    if (event.getStartDate().after(now)) {
      return true;
    }

    // No recurrence so event is in the past
    if (event.getRecurrenceRule() == null) {
      return false;
    }

    // Check rrule to see if an until date exists
    try {
      final RRule rRule = new RRule(event.getRecurrenceRule());
      final net.fortuna.ical4j.model.Date until = rRule.getRecur().getUntil();
      if (until == null) {
        return true;
      }

      final Date untilDate = new Date(until.getTime());
      return untilDate.before(now) == false;
    } catch (ParseException e) {
      return false;
    }
  }

  private boolean sendMail(final TeamEventDO event, final TeamEventDiff diff, final Set<TeamEventAttendeeDO> attendees, final EventMailType mailType)
  {
    boolean result = true;

    for (TeamEventAttendeeDO attendee : attendees) {
      result &= this.sendMail(event, diff, attendee, mailType);
    }

    return result;
  }

  private boolean sendMail(final TeamEventDO event, final TeamEventDiff diff, TeamEventAttendeeDO attendee, final EventMailType mailType)
  {
    final PFUserDO sender = ThreadLocalUserContext.getUser();

    if (sender == null) {
      return false;
    }

    final Mail msg = createMail(event, mailType, sender);
    final Map<String, Object> dataMap = createData(event, diff, sender, attendee, mailType);

    // add attendee as receiver
    if (attendee.getAddress() != null) {
      msg.addTo(attendee.getAddress().getEmail());
    } else if (StringUtils.isNotBlank(attendee.getUrl())) {
      msg.addTo(attendee.getUrl());
    }

    if (msg.getTo().isEmpty()) {
      return false;
    }

    // set mail content
    final String content = sendMail.renderGroovyTemplate(msg, "mail/teamEventEmail.html", dataMap, ThreadLocalUserContext.getUser());
    msg.setContent(content);

    // create iCal
    Method method = null;
    switch (mailType) {
      case NEW:
      case UPDATED:
        method = Method.REQUEST;
        break;
      case DELETED:
        method = Method.CANCEL;
        break;
    }

    final ICalGenerator generator = ICalGenerator.forMethod(method);
    generator.addEvent(event);
    ByteArrayOutputStream icsFile = generator.getCalendarAsByteStream();

    try {
      String ics = icsFile.toString(StandardCharsets.UTF_8.name());

      // send mail & return result
      return sendMail.send(msg, ics, null);
    } catch (UnsupportedEncodingException e) {
      log.error("An error occurred while sending an event notification to attendee", e);
      return false;
    }
  }

  private Mail createMail(final TeamEventDO event, final EventMailType mailType, final PFUserDO sender)
  {
    final Mail msg = new Mail();
    msg.setFrom(sender.getEmail());
    msg.setFromRealname(sender.getFullname());

    msg.setContentType(Mail.CONTENTTYPE_HTML);
    final String subject = I18nHelper.getLocalizedMessage("plugins.teamcal.attendee.email.subject." + mailType.name().toLowerCase(),
        sender.getFullname(), event.getSubject());
    msg.setProjectForgeSubject(subject);
    return msg;
  }

  private Map<String, Object> createData(final TeamEventDO event, final TeamEventDiff diff, final PFUserDO sender,
      TeamEventAttendeeDO attendee, final EventMailType mailType)
  {
    // get local and timezone
    final Locale locale;
    final TimeZone timezone;

    if (attendee.getUser() != null) {
      locale = attendee.getUser().getLocale() != null ? attendee.getUser().getLocale() : ThreadLocalUserContext.getLocale(null);
      timezone = attendee.getUser().getTimeZoneObject();
    } else {
      locale = sender.getLocale() != null ? sender.getLocale() : ThreadLocalUserContext.getLocale(null);
      timezone = sender.getTimeZoneObject();
    }

    // TODO rework!
    // TODO add diff stuff if updated
    DateFormat formatter = DateFormat.getDateTimeInstance(DateFormat.MEDIUM, DateFormat.SHORT);
    formatter.setTimeZone(timezone);

    final Map<String, Object> dataMap = new HashMap<>();
    Calendar startDate = Calendar.getInstance(timezone);
    startDate.setTime(event.getStartDate());
    Calendar endDate = Calendar.getInstance(timezone);
    endDate.setTime(event.getEndDate());

    String location = event.getLocation() != null ? event.getLocation() : "";
    String note = event.getNote() != null ? event.getNote() : "";
    formatter = new SimpleDateFormat("EEEE", locale);
    formatter.setTimeZone(timezone);
    String startDay = formatter.format(startDate.getTime());
    String endDay = formatter.format(endDate.getTime());

    formatter = new SimpleDateFormat("dd. MMMMM YYYY HH:mm", locale);
    formatter.setTimeZone(timezone);
    String beginDateTime = formatter.format(startDate.getTime());
    String endDateTime = formatter.format(endDate.getTime());
    String invitationText = I18nHelper.getLocalizedMessage("plugins.teamcal.attendee.email.content." + mailType.name().toLowerCase(),
        sender.getFullname(), event.getSubject());
    String beginText = startDay + ", " + beginDateTime + " " + I18nHelper.getLocalizedMessage("oclock") + ".";
    String endText = endDay + ", " + endDateTime + " " + I18nHelper.getLocalizedMessage("oclock") + ".";
    String dayOfWeek = startDay;

    String fromToHeader;
    if (startDate.get(Calendar.DATE) == endDate.get(Calendar.DATE)) //Einen Tag
    {
      formatter = new SimpleDateFormat("HH:mm", locale);
      formatter.setTimeZone(timezone);
      String endTime = formatter.format(endDate.getTime());
      fromToHeader =
          beginDateTime + " - " + endTime + " " + I18nHelper.getLocalizedMessage("oclock") + ".";
    } else    //Mehrere Tage
    {
      fromToHeader = beginDateTime;
    }
    if (event.isAllDay()) {
      formatter = new SimpleDateFormat("dd. MMMMM YYYY", locale);
      formatter.setTimeZone(timezone);
      fromToHeader = formatter.format(startDate.getTime());
      formatter = new SimpleDateFormat("EEEE, dd. MMMMM YYYY", locale);
      formatter.setTimeZone(timezone);
      beginText =
          I18nHelper.getLocalizedMessage("plugins.teamcal.event.allDay") + ", " + formatter.format(startDate.getTime());
      endText = I18nHelper.getLocalizedMessage("plugins.teamcal.event.allDay") + ", " + formatter.format(endDate.getTime());
    }
    List<String> attendeeList = new ArrayList<>();
    for (TeamEventAttendeeDO attendees : event.getAttendees()) {
      attendeeList.add(attendees.getAddress() != null ? attendees.getAddress().getEmail() : attendees.getUrl());
    }
    String repeat = "";
    RRule rRule = null;
    ArrayList<String> exDate = new ArrayList<>();
    if (event.hasRecurrence()) {
      try {
        rRule = new RRule(event.getRecurrenceRule());
      } catch (ParseException e) {
        e.printStackTrace();
      }
      repeat = getRepeatText(rRule);
      formatter = new SimpleDateFormat("dd.MM.yyyy", locale);
      if (event.getRecurrenceExDate() != null && event.getRecurrenceExDate().length() > 7) {
        String[] exDateSplit = event.getRecurrenceExDate().split(",");
        for (int i = 0; i < exDateSplit.length - 1; i++) {
          Date date = ICal4JUtils.parseICalDateString(exDateSplit[i], timezone);
          if (date != null) {
            exDate.add(formatter.format(date));
          }
        }
      }
    }

    dataMap.put("dayOfWeek", dayOfWeek);
    dataMap.put("fromToHeader", fromToHeader);
    dataMap.put("invitationText", invitationText);
    dataMap.put("beginText", beginText);
    dataMap.put("endText", endText);
    dataMap.put("attendeeList", attendeeList);
    dataMap.put("location", location);
    dataMap.put("note", note);
    dataMap.put("acceptLink", getResponseLink(event, attendee, TeamEventAttendeeStatus.ACCEPTED));
    dataMap.put("declineLink", getResponseLink(event, attendee, TeamEventAttendeeStatus.DECLINED));
    dataMap.put("deleted", mailType == EventMailType.DELETED ? "true" : "false");
    dataMap.put("hasRRule", event.hasRecurrence() ? "true" : "false");
    dataMap.put("repeat", repeat);
    dataMap.put("exDateList", exDate);

    return dataMap;
  }

  private String getResponseLink(TeamEventDO event, TeamEventAttendeeDO attendee, TeamEventAttendeeStatus status)
  {
    final String messageParamBegin = "calendar=" + event.getCalendarId() + "&uid=" + event.getUid() + "&attendee=" + attendee.getId();
    final String acceptParams = cryptService.encryptParameterMessage(messageParamBegin + "&status=" + status.name());
    return configService.getDomain() + TeamCalResponseServlet.PFCALENDAR + "?" + acceptParams;
  }

  private String getRepeatText(RRule rRule)
  {
    String msg = "";
    StringBuilder stringBuilder = new StringBuilder();
    switch (rRule.getRecur().getFrequency()) {
      case "DAILY": {
        //JEDEN
        if (rRule.getRecur().getInterval() == -1) {
          msg = I18nHelper.getLocalizedMessage("plugins.teamcal.event.event.everyDay");
        } else //ALLE ...
        {
          msg = I18nHelper.getLocalizedMessage("plugins.teamcal.event.event.allDay", rRule.getRecur().getInterval());
        }
      }
      break;
      case "WEEKLY": {
        //JEDEN
        if (rRule.getRecur().getInterval() == -1) {
          msg = I18nHelper.getLocalizedMessage("plugins.teamcal.event.event.everyWeek");
        } else //ALLE ...
        {
          msg = I18nHelper.getLocalizedMessage("plugins.teamcal.event.event.allWeeks", rRule.getRecur().getInterval());
        }
      }
      break;
      case "MONTHLY": {
        //JEDEN
        if (rRule.getRecur().getInterval() == -1) {
          msg = I18nHelper.getLocalizedMessage("plugins.teamcal.event.event.everyMonth");
        } else //ALLE ...
        {
          msg = I18nHelper.getLocalizedMessage("plugins.teamcal.event.event.allMonth", rRule.getRecur().getInterval());
        }
      }
      break;
      case "YEARLY": {
        //JEDEN
        if (rRule.getRecur().getInterval() == -1) {
          msg = I18nHelper.getLocalizedMessage("plugins.teamcal.event.event.everyYear");
        } else //ALLE ...
        {
          msg = I18nHelper.getLocalizedMessage("plugins.teamcal.event.event.allYear", rRule.getRecur().getInterval());
        }
      }
      break;
    }

    //BIS ZUM
    if (rRule.getRecur().getUntil() != null) {
      SimpleDateFormat formatter = new SimpleDateFormat("dd.MM.YYYY", ThreadLocalUserContext.getLocale());
      Date date = new Date(rRule.getRecur().getUntil().getTime());
      msg += stringBuilder.append(" " + I18nHelper.getLocalizedMessage("plugins.teamcal.event.event.endsAt", formatter.format(date))).toString();
    }//... MALE
    else if (rRule.getRecur().getCount() != -1) {
      msg += stringBuilder.append(", " + I18nHelper.getLocalizedMessage("plugins.teamcal.event.event.endsBy", rRule.getRecur().getCount())).toString();
    }//FÜR IMMER
    else {

    }

    return msg;
  }

  @Override
  public TeamEventDO findByUid(Integer calendarId, String reqEventUid, boolean excludeDeleted)
  {
    return teamEventDao.getByUid(calendarId, reqEventUid, excludeDeleted);
  }

  @Override
  public TeamEventAttendeeDO findByAttendeeId(Integer attendeeId, boolean checkAccess)
  {
    TeamEventAttendeeDO result = null;
    if (checkAccess) {
      result = teamEventAttendeeDao.getById(attendeeId);
    } else {
      result = teamEventAttendeeDao.internalGetById(attendeeId);
    }
    return result;
  }

  @Override
  public TeamEventAttendeeDO findByAttendeeId(Integer attendeeId)
  {
    return findByAttendeeId(attendeeId, true);
  }

  @Override
  public void update(TeamEventDO event)
  {
    update(event, true);
  }

  @Override
  public void update(TeamEventDO event, boolean checkAccess)
  {
    teamEventDao.internalUpdate(event, checkAccess);
  }

  @Override
  public List<TeamEvent> getEventList(TeamEventFilter filter, boolean calculateRecurrenceEvents)
  {
    return teamEventDao.getEventList(filter, calculateRecurrenceEvents);
  }

  @Override
  public List<TeamEventDO> getTeamEventDOList(TeamEventFilter filter)
  {
    return teamEventDao.getList(filter);
  }

  @Override
  public TeamEventDO getById(Integer teamEventId)
  {
    return teamEventDao.getById(teamEventId);
  }

  @Override
  public void saveOrUpdate(TeamEventDO teamEvent)
  {
    teamEventDao.saveOrUpdate(teamEvent);
  }

  @Override
  public void markAsDeleted(TeamEventDO teamEvent)
  {
    teamEventDao.markAsDeleted(teamEvent);
  }

  @Override
  public void undelete(TeamEventDO teamEvent)
  {
    teamEventDao.undelete(teamEvent);
  }

  @Override
  public void save(TeamEventDO newEvent)
  {
    teamEventDao.save(newEvent);
  }

  @Override
  public TeamEventDao getTeamEventDao()
  {
    return teamEventDao;
  }

  @Override
  public void updateAttendee(TeamEventAttendeeDO attendee, boolean accesscheck)
  {
    if (accesscheck) {
      teamEventAttendeeDao.update(attendee);
    } else {
      teamEventAttendeeDao.internalUpdate(attendee);
    }
  }

  @Override
  public List<Integer> getCalIdList(Collection<TeamCalDO> teamCals)
  {
    return teamEventDao.getCalIdList(teamCals);
  }

  @Override
  public ICalHandler getEventHandler(final TeamCalDO defaultCalendar)
  {
    return new ICalHandler(this, defaultCalendar);
  }

  @Override
  public void fixAttendees(final TeamEventDO event)
  {
    List<TeamEventAttendeeDO> attendeesFromDbList = this.getAddressesAndUserAsAttendee();

    Integer internalNewAttendeeSequence = -10000;
    boolean found;

    for (TeamEventAttendeeDO attendeeDO : event.getAttendees()) {
      found = false;

<<<<<<< HEAD
      //    search for eMail in DB as possible attendee
      for (TeamEventAttendeeDO dBAttendee : attendeesFromDbList) {
        if (dBAttendee.getAddress().getEmail().equals(attendeeDO.getUrl())) {
=======
      // search for eMail in DB as possible attendee
      for (TeamEventAttendeeDO dBAttendee : attendeesFromDbList) {
        if (dBAttendee.getEMailAddress() != null && dBAttendee.getEMailAddress().equals(attendeeDO.getUrl())) {
>>>>>>> 3b421ef1
          attendeeDO = dBAttendee;
          attendeeDO.setId(internalNewAttendeeSequence--);
          found = true;
          break;
        }
      }

      if (found == false) {
        attendeeDO.setId(internalNewAttendeeSequence--);
      }
    }
  }
}<|MERGE_RESOLUTION|>--- conflicted
+++ resolved
@@ -713,15 +713,9 @@
     for (TeamEventAttendeeDO attendeeDO : event.getAttendees()) {
       found = false;
 
-<<<<<<< HEAD
-      //    search for eMail in DB as possible attendee
-      for (TeamEventAttendeeDO dBAttendee : attendeesFromDbList) {
-        if (dBAttendee.getAddress().getEmail().equals(attendeeDO.getUrl())) {
-=======
       // search for eMail in DB as possible attendee
       for (TeamEventAttendeeDO dBAttendee : attendeesFromDbList) {
         if (dBAttendee.getEMailAddress() != null && dBAttendee.getEMailAddress().equals(attendeeDO.getUrl())) {
->>>>>>> 3b421ef1
           attendeeDO = dBAttendee;
           attendeeDO.setId(internalNewAttendeeSequence--);
           found = true;
