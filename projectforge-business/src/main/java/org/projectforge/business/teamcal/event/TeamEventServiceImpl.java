package org.projectforge.business.teamcal.event;

import java.io.ByteArrayOutputStream;
import java.io.UnsupportedEncodingException;
import java.nio.charset.StandardCharsets;
import java.text.DateFormat;
import java.text.ParseException;
import java.text.SimpleDateFormat;
import java.util.ArrayList;
import java.util.Calendar;
import java.util.Collection;
import java.util.Date;
import java.util.HashMap;
import java.util.HashSet;
import java.util.List;
import java.util.Map;
import java.util.Set;
import java.util.stream.Collectors;

import org.apache.commons.lang3.StringUtils;
import org.projectforge.business.address.AddressDO;
import org.projectforge.business.address.AddressDao;
import org.projectforge.business.configuration.ConfigurationService;
import org.projectforge.business.teamcal.admin.model.TeamCalDO;
import org.projectforge.business.teamcal.event.model.TeamEvent;
import org.projectforge.business.teamcal.event.model.TeamEventAttendeeDO;
import org.projectforge.business.teamcal.event.model.TeamEventAttendeeDao;
import org.projectforge.business.teamcal.event.model.TeamEventAttendeeStatus;
import org.projectforge.business.teamcal.event.model.TeamEventDO;
import org.projectforge.business.teamcal.service.CryptService;
import org.projectforge.business.teamcal.service.TeamCalServiceImpl;
import org.projectforge.business.teamcal.servlet.TeamCalResponseServlet;
import org.projectforge.business.user.service.UserService;
import org.projectforge.framework.i18n.I18nHelper;
import org.projectforge.framework.persistence.user.api.ThreadLocalUserContext;
import org.projectforge.framework.persistence.user.entities.PFUserDO;
import org.projectforge.mail.Mail;
import org.projectforge.mail.SendMail;
import org.springframework.beans.factory.annotation.Autowired;
import org.springframework.stereotype.Service;

import net.fortuna.ical4j.model.property.RRule;

@Service
public class TeamEventServiceImpl implements TeamEventService
{
  private static final org.apache.log4j.Logger log = org.apache.log4j.Logger.getLogger(TeamEventServiceImpl.class);

  @Autowired
  private AddressDao addressDao;

  @Autowired
  private TeamEventAttendeeDao teamEventAttendeeDao;

  @Autowired
  private TeamEventDao teamEventDao;

  @Autowired
  private SendMail sendMail;

  @Autowired
  private TeamCalServiceImpl teamEventConverter;

  @Autowired
  private UserService userService;

  @Autowired
  private CryptService cryptService;

  @Autowired
  private ConfigurationService configService;

  @Override
  public List<Integer> getAssignedAttendeeIds(TeamEventDO data)
  {
    List<Integer> assignedAttendees = new ArrayList<>();
    if (data != null && data.getAttendees() != null) {
      for (TeamEventAttendeeDO attendee : data.getAttendees()) {
        assignedAttendees.add(attendee.getId());
      }
    }
    return assignedAttendees;
  }

  @Override
  public List<TeamEventAttendeeDO> getAddressesAndUserAsAttendee()
  {
    List<TeamEventAttendeeDO> resultList = new ArrayList<>();
    Set<Integer> addedUserIds = new HashSet<>();
    List<AddressDO> allAddressList = addressDao.internalLoadAllNotDeleted().stream()
        .sorted((address1, address2) -> address2.getFullName().compareTo(address1.getFullName()))
        .collect(Collectors.toList());
    for (AddressDO singleAddress : allAddressList) {
      if (StringUtils.isBlank(singleAddress.getEmail()) == false) {
        TeamEventAttendeeDO attendee = new TeamEventAttendeeDO();
        attendee.setStatus(TeamEventAttendeeStatus.NEW);
        attendee.setAddress(singleAddress);
        List<PFUserDO> userWithSameMail = userService.findUserByMail(singleAddress.getEmail());
        if (userWithSameMail.size() > 0 && addedUserIds.contains(userWithSameMail.get(0).getId()) == false) {
          PFUserDO user = userWithSameMail.get(0);
          attendee.setUser(user);
          addedUserIds.add(user.getId());
        }
        resultList.add(attendee);
      }
    }
    return resultList;
  }

  @Override
  public TeamEventAttendeeDO getAttendee(Integer attendeeId)
  {
    return teamEventAttendeeDao.internalGetById(attendeeId);
  }

  @Override
  public void assignAttendees(TeamEventDO data, Set<TeamEventAttendeeDO> itemsToAssign,
      Set<TeamEventAttendeeDO> itemsToUnassign)
  {
    for (TeamEventAttendeeDO assignAttendee : itemsToAssign) {
      if (assignAttendee.getId() == null || assignAttendee.getId() < 0) {
        assignAttendee.setId(null);
        assignAttendee.setStatus(TeamEventAttendeeStatus.IN_PROCESS);
        data.addAttendee(assignAttendee);
        teamEventAttendeeDao.internalSave(assignAttendee);
      }
    }

    if (data.getAttendees() != null && itemsToUnassign != null && itemsToUnassign.size() > 0) {
      data.getAttendees().removeAll(itemsToUnassign);
      for (TeamEventAttendeeDO deleteAttendee : itemsToUnassign) {
        teamEventAttendeeDao.internalMarkAsDeleted(deleteAttendee);
      }
    }
    teamEventDao.update(data);
  }

  private boolean checkSendMail(final TeamEventDO data)
  {
<<<<<<< HEAD
    Date now = new Date();
    if (data.getEndDate().before(now)) {
      Date untilDate = null;
      if (data.getRecurrenceRule() != null) {
=======
    final Date now = new Date();
    if (data.getEndDate().before(now)) {
      if (data.getRecurrenceRule() != null) {
        final net.fortuna.ical4j.model.Date until;
>>>>>>> dfe8eb2a
        try {
          final RRule rRule = new RRule(data.getRecurrenceRule());
          until = rRule.getRecur().getUntil();
          if (until == null) {
            return true;
          }
        } catch (ParseException e) {
          return false;
        }
<<<<<<< HEAD
=======

        final Date untilDate = new Date(until.getTime());
>>>>>>> dfe8eb2a
        if (untilDate.before(now)) {
          return false;
        }
      } else {
        return false;
      }
    }
    return true;
  }

  @Override
  public boolean sendTeamEventToAttendees(TeamEventDO data, boolean isNew, boolean hasChanges, boolean isDeleted,
      Set<TeamEventAttendeeDO> addedAttendees)
  {
    boolean result = false;
    if (checkSendMail(data)) {
      String mode = "";
      if (isDeleted) {
        mode = "deleted";
        for (TeamEventAttendeeDO attendee : data.getAttendees()) {
          result = sendMail(data, attendee, mode);
        }
        return result;
      }
      if (isNew) {
        mode = "new";
        for (TeamEventAttendeeDO attendee : data.getAttendees()) {
          result = sendMail(data, attendee, mode);
        }
      } else {
        Set<TeamEventAttendeeDO> sendToList = new HashSet<>();
        if (hasChanges == false && addedAttendees.size() > 0) {
          mode = "new";
          sendToList = addedAttendees;
        } else {
          mode = "update";
          sendToList = data.getAttendees();
        }
        for (TeamEventAttendeeDO attendee : sendToList) {
          result = sendMail(data, attendee, mode);
        }
      }
      return result;
    }
    return false;
  }

  private Mail createMail(String mode)
  {
    final Mail msg = new Mail();
    PFUserDO user = ThreadLocalUserContext.getUser();
    if (user != null) {
      msg.setFrom(user.getEmail());
      msg.setFromRealname(user.getFullname());
    }
    msg.setContentType(Mail.CONTENTTYPE_HTML);
    msg.setProjectForgeSubject(I18nHelper.getLocalizedMessage("plugins.teamcal.attendee.email.subject." + mode));
    return msg;
  }

  private boolean sendMail(TeamEventDO data, TeamEventAttendeeDO attendee, String mode)
  {
    boolean deleted = "deleted".equals(mode);
    boolean hasRRule = data.hasRecurrence();
    final Mail msg = createMail(mode);
    addAttendeeToMail(attendee, msg);
    DateFormat formatter = DateFormat.getDateTimeInstance(DateFormat.MEDIUM, DateFormat.SHORT);
    formatter.setTimeZone(ThreadLocalUserContext.getUser().getTimeZoneObject());
    String attendeesString = "";
    for (TeamEventAttendeeDO attendeeForString : data.getAttendees()) {
      attendeesString = attendeesString + attendeeForString.toString() + " <br>";
    }

    final Map<String, Object> emailDataMap = new HashMap<>();
    Calendar startDate = Calendar.getInstance(ThreadLocalUserContext.getTimeZone());
    startDate.setTime(data.getStartDate());
    Calendar endDate = Calendar.getInstance(ThreadLocalUserContext.getTimeZone());
    endDate.setTime(data.getEndDate());

    String location = data.getLocation() != null ? data.getLocation() : "";
    String note = data.getNote() != null ? data.getNote() : "";
    formatter = new SimpleDateFormat("EEEE", ThreadLocalUserContext.getLocale());
    formatter.setTimeZone(ThreadLocalUserContext.getUser().getTimeZoneObject());
    String startDay = formatter.format(startDate.getTime());
    String endDay = formatter.format(endDate.getTime());

    formatter = new SimpleDateFormat("dd. MMMMM YYYY HH:mm", ThreadLocalUserContext.getLocale());
    formatter.setTimeZone(ThreadLocalUserContext.getUser().getTimeZoneObject());
    String beginDateTime = formatter.format(startDate.getTime());
    String endDateTime = formatter.format(endDate.getTime());
    String invitationText;
    if (deleted) {
      invitationText = I18nHelper
          .getLocalizedMessage("plugins.teamcal.attendee.email.content.deleted", data.getCreator().getFullname());
    } else {
      invitationText = I18nHelper
          .getLocalizedMessage("plugins.teamcal.attendee.email.content.new", data.getCreator().getFullname(), data.getSubject());
    }
    String beginText = startDay + ", " + beginDateTime + " " + I18nHelper.getLocalizedMessage("oclock") + ".";
    String endText = endDay + ", " + endDateTime + " " + I18nHelper.getLocalizedMessage("oclock") + ".";
    String dayOfWeek = startDay;

    String fromToHeader;
    if (startDate.get(Calendar.DATE) == endDate.get(Calendar.DATE)) //Einen Tag
    {
      formatter = new SimpleDateFormat("HH:mm", ThreadLocalUserContext.getLocale());
      formatter.setTimeZone(ThreadLocalUserContext.getUser().getTimeZoneObject());
      String endTime = formatter.format(endDate.getTime());
      fromToHeader =
          beginDateTime + " - " + endTime + " " + I18nHelper.getLocalizedMessage("oclock") + ".";
    } else    //Mehrere Tage
    {
      fromToHeader = beginDateTime;
    }
    if (data.isAllDay()) {
      formatter = new SimpleDateFormat("dd. MMMMM YYYY", ThreadLocalUserContext.getLocale());
      formatter.setTimeZone(ThreadLocalUserContext.getUser().getTimeZoneObject());
      fromToHeader = formatter.format(startDate.getTime());
      formatter = new SimpleDateFormat("EEEE, dd. MMMMM YYYY", ThreadLocalUserContext.getLocale());
      formatter.setTimeZone(ThreadLocalUserContext.getUser().getTimeZoneObject());
      beginText =
          I18nHelper.getLocalizedMessage("plugins.teamcal.event.allDay") + ", " + formatter.format(startDate.getTime());
      endText = I18nHelper.getLocalizedMessage("plugins.teamcal.event.allDay") + ", " + formatter.format(endDate.getTime());
    }
    List<String> attendeeList = new ArrayList<>();
    for (TeamEventAttendeeDO attendees : data.getAttendees()) {
      if (attendees.getAddress() != null) {
        attendeeList.add(attendees.getAddress().getEmail());
      } else {
        attendeeList.add(attendees.getUrl());
      }
    }
    String repeat = "";
    RRule rRule = null;
    ArrayList<String> exDate = new ArrayList<>();
    if (hasRRule) {
      try {
        rRule = new RRule(data.getRecurrenceRule());
      } catch (ParseException e) {
        e.printStackTrace();
      }
      repeat = getRepeatText(rRule);
      SimpleDateFormat parser1 = new SimpleDateFormat("yyyyMMddhhmmss");
      SimpleDateFormat parser2 = new SimpleDateFormat("yyyy-MM-dd hh:mm:ss");
      formatter = new SimpleDateFormat("dd.MM.yyyy", ThreadLocalUserContext.getLocale());
      if (data.getRecurrenceExDate() != null && (data.getRecurrenceExDate().equals("") == false || data.getRecurrenceExDate().equals(",") == false)) {
        String[] exDateSplit = data.getRecurrenceExDate().split(",");
        for (int i = 0; i < exDateSplit.length - 1; i++) {
          try {
            Date date = parser1.parse(exDateSplit[i].replace("T", ""));
            exDate.add(formatter.format(date));
          } catch (ParseException e) {
            log.warn("Something went wrong while parsing date.", e);
          }
        }
        try {
          exDate.add(formatter.format(parser2.parse(exDateSplit[exDateSplit.length - 1])));
        } catch (ParseException e) {
          log.warn("Something went wrong while parsing date.", e);
        }
      }
    }
    emailDataMap.put("dayOfWeek", dayOfWeek);
    emailDataMap.put("fromToHeader", fromToHeader);
    emailDataMap.put("invitationText", invitationText);
    emailDataMap.put("beginText", beginText);
    emailDataMap.put("endText", endText);
    emailDataMap.put("attendeeList", attendeeList);
    emailDataMap.put("location", location);
    emailDataMap.put("note", note);
    emailDataMap.put("acceptLink", getResponseLink(data, attendee, TeamEventAttendeeStatus.ACCEPTED));
    emailDataMap.put("declineLink", getResponseLink(data, attendee, TeamEventAttendeeStatus.DECLINED));
    emailDataMap.put("deleted", deleted ? "true" : "false");
    emailDataMap.put("hasRRule", hasRRule ? "true" : "false");
    emailDataMap.put("repeat", repeat);
    emailDataMap.put("exDateList", exDate);

    final String content = sendMail.renderGroovyTemplate(msg, "mail/teamEventEmail.html", emailDataMap, ThreadLocalUserContext.getUser());
    msg.setContent(content);
    boolean result = false;
    try {
      if (deleted) {
        result = sendMail.send(msg, null, null);
      } else {
        ByteArrayOutputStream icsFile = teamEventConverter.getIcsFile(data, false);
        result = sendMail.send(msg, icsFile.toString(StandardCharsets.UTF_8.name()), null);
      }
    } catch (UnsupportedEncodingException e) {
      log.error("Something went wrong sending team event to attendee", e);
    }
    return result;
  }

  private String getResponseLink(TeamEventDO event, TeamEventAttendeeDO attendee, TeamEventAttendeeStatus status)
  {
    final String messageParamBegin = "uid=" + event.getUid() + "&attendee=" + attendee.getId();
    final String acceptParams = cryptService.encryptParameterMessage(messageParamBegin + "&status=" + status.name());
    return configService.getDomain() + TeamCalResponseServlet.PFCALENDAR + "?" + acceptParams;
  }

  private String getRepeatText(RRule rRule)
  {
    String msg = "";
    StringBuilder stringBuilder = new StringBuilder();
    switch (rRule.getRecur().getFrequency()) {
      case "DAILY": {
        //JEDEN
        if (rRule.getRecur().getInterval() == -1) {
          msg = I18nHelper.getLocalizedMessage("plugins.teamcal.event.event.everyDay");
        } else //ALLE ...
        {
          msg = I18nHelper.getLocalizedMessage("plugins.teamcal.event.event.allDay", rRule.getRecur().getInterval());
        }
      }
      break;
      case "WEEKLY": {
        //JEDEN
        if (rRule.getRecur().getInterval() == -1) {
          msg = I18nHelper.getLocalizedMessage("plugins.teamcal.event.event.everyWeek");
        } else //ALLE ...
        {
          msg = I18nHelper.getLocalizedMessage("plugins.teamcal.event.event.allWeeks", rRule.getRecur().getInterval());
        }
      }
      break;
      case "MONTHLY": {
        //JEDEN
        if (rRule.getRecur().getInterval() == -1) {
          msg = I18nHelper.getLocalizedMessage("plugins.teamcal.event.event.everyMonth");
        } else //ALLE ...
        {
          msg = I18nHelper.getLocalizedMessage("plugins.teamcal.event.event.allMonth", rRule.getRecur().getInterval());
        }
      }
      break;
      case "YEARLY": {
        //JEDEN
        if (rRule.getRecur().getInterval() == -1) {
          msg = I18nHelper.getLocalizedMessage("plugins.teamcal.event.event.everyYear");
        } else //ALLE ...
        {
          msg = I18nHelper.getLocalizedMessage("plugins.teamcal.event.event.allYear", rRule.getRecur().getInterval());
        }
      }
      break;
    }

    //BIS ZUM
    if (rRule.getRecur().getUntil() != null) {
      SimpleDateFormat formatter = new SimpleDateFormat("dd.MM.YYYY", ThreadLocalUserContext.getLocale());
      Date date = new Date(rRule.getRecur().getUntil().getTime());
      msg += stringBuilder.append(" " + I18nHelper.getLocalizedMessage("plugins.teamcal.event.event.endsAt", formatter.format(date))).toString();
    }//... MALE
    else if (rRule.getRecur().getCount() != -1) {
      msg += stringBuilder.append(", " + I18nHelper.getLocalizedMessage("plugins.teamcal.event.event.endsBy", rRule.getRecur().getCount())).toString();
    }//FÜR IMMER
    else {

    }

    return msg;
  }

  private void addAttendeeToMail(TeamEventAttendeeDO attendee, Mail msg)
  {
    if (attendee.getAddress() != null) {
      msg.addTo(attendee.getAddress().getEmail());
    }
    if (StringUtils.isNotBlank(attendee.getUrl())) {
      msg.addTo(attendee.getUrl());
    }
  }

  @Override
  public TeamEventDO findByUid(String reqEventUid)
  {
    return teamEventDao.getByUid(reqEventUid);
  }

  @Override
  public TeamEventAttendeeDO findByAttendeeId(Integer attendeeId, boolean checkAccess)
  {
    TeamEventAttendeeDO result = null;
    if (checkAccess) {
      result = teamEventAttendeeDao.getById(attendeeId);
    } else {
      result = teamEventAttendeeDao.internalGetById(attendeeId);
    }
    return result;
  }

  @Override
  public TeamEventAttendeeDO findByAttendeeId(Integer attendeeId)
  {
    return findByAttendeeId(attendeeId, true);
  }

  @Override
  public void update(TeamEventDO event)
  {
    update(event, true);
  }

  @Override
  public void update(TeamEventDO event, boolean checkAccess)
  {
    teamEventDao.internalUpdate(event, checkAccess);
  }

  @Override
  public List<TeamEvent> getEventList(TeamEventFilter filter, boolean calculateRecurrenceEvents)
  {
    return teamEventDao.getEventList(filter, calculateRecurrenceEvents);
  }

  @Override
  public List<TeamEventDO> getTeamEventDOList(TeamEventFilter filter)
  {
    return teamEventDao.getList(filter);
  }

  @Override
  public TeamEventDO getById(Integer teamEventId)
  {
    return teamEventDao.getById(teamEventId);
  }

  @Override
  public void saveOrUpdate(TeamEventDO teamEvent)
  {
    teamEventDao.saveOrUpdate(teamEvent);
  }

  @Override
  public void markAsDeleted(TeamEventDO teamEvent)
  {
    teamEventDao.markAsDeleted(teamEvent);
  }

  @Override
  public void save(TeamEventDO newEvent)
  {
    teamEventDao.save(newEvent);
  }

  @Override
  public TeamEventDao getTeamEventDao()
  {
    return teamEventDao;
  }

  @Override
  public void updateAttendee(TeamEventAttendeeDO attendee, boolean accesscheck)
  {
    if (accesscheck) {
      teamEventAttendeeDao.update(attendee);
    } else {
      teamEventAttendeeDao.internalUpdate(attendee);
    }
  }

  @Override
  public List<Integer> getCalIdList(Collection<TeamCalDO> teamCals)
  {
    return teamEventDao.getCalIdList(teamCals);
  }

}<|MERGE_RESOLUTION|>--- conflicted
+++ resolved
@@ -137,17 +137,10 @@
 
   private boolean checkSendMail(final TeamEventDO data)
   {
-<<<<<<< HEAD
-    Date now = new Date();
-    if (data.getEndDate().before(now)) {
-      Date untilDate = null;
-      if (data.getRecurrenceRule() != null) {
-=======
     final Date now = new Date();
     if (data.getEndDate().before(now)) {
       if (data.getRecurrenceRule() != null) {
         final net.fortuna.ical4j.model.Date until;
->>>>>>> dfe8eb2a
         try {
           final RRule rRule = new RRule(data.getRecurrenceRule());
           until = rRule.getRecur().getUntil();
@@ -157,11 +150,8 @@
         } catch (ParseException e) {
           return false;
         }
-<<<<<<< HEAD
-=======
 
         final Date untilDate = new Date(until.getTime());
->>>>>>> dfe8eb2a
         if (untilDate.before(now)) {
           return false;
         }
