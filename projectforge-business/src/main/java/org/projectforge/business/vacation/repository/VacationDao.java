--- conflicted
+++ resolved
@@ -44,16 +44,7 @@
 import org.springframework.beans.factory.annotation.Autowired;
 import org.springframework.stereotype.Repository;
 
-<<<<<<< HEAD
 import java.util.*;
-=======
-import java.math.BigDecimal;
-import java.time.LocalDate;
-import java.time.Month;
-import java.util.ArrayList;
-import java.util.Collections;
-import java.util.List;
->>>>>>> 904dcf37
 import java.util.stream.Collectors;
 
 /**
@@ -103,7 +94,7 @@
     return accessChecker.hasLoggedInUserRight(UserRightId.HR_VACATION, false, UserRightValue.READWRITE);
   }
 
-  public List<VacationDO> getVacationForPeriod(EmployeeDO employee, LocalDate startVacationDate, LocalDate endVacationDate, boolean withSpecial) {
+  public List<VacationDO> getVacationForPeriod(EmployeeDO employee, Date startVacationDate, Date endVacationDate, boolean withSpecial) {
     List<VacationDO> result = emgrFactory.runRoTrans(emgr -> {
       String baseSQL = "SELECT v FROM VacationDO v WHERE v.employee = :employee AND v.endDate >= :startDate AND v.startDate <= :endDate";
       List<VacationDO> dbResultList = emgr.selectDetached(VacationDO.class, baseSQL + (withSpecial ? META_SQL_WITH_SPECIAL : META_SQL), "employee", employee,
@@ -146,12 +137,12 @@
   }
 
   public List<VacationDO> getActiveVacationForYear(EmployeeDO employee, int year, boolean withSpecial) {
-    final LocalDate startYear = LocalDate.of(year, Month.JANUARY, 1);
-    final LocalDate endYear = LocalDate.of(year, Month.DECEMBER, 31);
+    Calendar startYear = new GregorianCalendar(year, Calendar.JANUARY, 1);
+    Calendar endYear = new GregorianCalendar(year, Calendar.DECEMBER, 31);
     final List<VacationDO> result = emgrFactory.runRoTrans(emgr -> {
       String baseSQL = "SELECT v FROM VacationDO v WHERE v.employee = :employee AND v.startDate >= :startDate AND v.startDate <= :endDate";
       List<VacationDO> dbResultList = emgr.selectDetached(VacationDO.class, baseSQL + (withSpecial ? META_SQL_WITH_SPECIAL : META_SQL), "employee", employee,
-              "startDate", startYear, "endDate", endYear,
+              "startDate", startYear.getTime(), "endDate", endYear.getTime(),
               "deleted", false, "tenant", getTenant());
       return dbResultList;
     });
@@ -190,13 +181,13 @@
   }
 
   public List<VacationDO> getSpecialVacation(EmployeeDO employee, int year, VacationStatus status) {
-    final LocalDate startYear = LocalDate.of(year, Month.JANUARY, 1);
-    final LocalDate endYear = LocalDate.of(year, Month.DECEMBER, 31);
+    final Calendar startYear = new GregorianCalendar(year, Calendar.JANUARY, 1);
+    final Calendar endYear = new GregorianCalendar(year, Calendar.DECEMBER, 31);
     final List<VacationDO> resultList = emgrFactory.runRoTrans(emgr -> {
       final String baseSQL = "SELECT v FROM VacationDO v WHERE v.employee = :employee AND v.startDate >= :startDate AND v.startDate <= :endDate AND v.status = :status AND v.special = :special";
       return emgr
-              .selectDetached(VacationDO.class, baseSQL + META_SQL_WITH_SPECIAL, "employee", employee, "startDate", startYear, "endDate",
-                      endYear, "status", status, "special", true, "deleted", false, "tenant", getTenant());
+              .selectDetached(VacationDO.class, baseSQL + META_SQL_WITH_SPECIAL, "employee", employee, "startDate", startYear.getTime(), "endDate",
+                      endYear.getTime(), "status", status, "special", true, "deleted", false, "tenant", getTenant());
     });
     return resultList != null ? resultList : Collections.emptyList();
   }
