--- conflicted
+++ resolved
@@ -1,601 +1,571 @@
-package org.projectforge.business.vacation.service;
-
-import java.io.Serializable;
-import java.math.BigDecimal;
-import java.util.Arrays;
-import java.util.Calendar;
-import java.util.Date;
-import java.util.List;
-
-<<<<<<< HEAD
-import org.apache.log4j.Logger;
-=======
-import org.apache.commons.lang.StringUtils;
->>>>>>> 06f0b330
-import org.projectforge.business.configuration.ConfigurationService;
-import org.projectforge.business.fibu.EmployeeDO;
-import org.projectforge.business.fibu.EmployeeDao;
-import org.projectforge.business.fibu.api.EmployeeService;
-import org.projectforge.business.user.I18nHelper;
-import org.projectforge.business.vacation.model.VacationAttrProperty;
-import org.projectforge.business.vacation.model.VacationDO;
-import org.projectforge.business.vacation.model.VacationStatus;
-import org.projectforge.business.vacation.repository.VacationDao;
-import org.projectforge.framework.access.AccessException;
-import org.projectforge.framework.persistence.api.BaseSearchFilter;
-import org.projectforge.framework.persistence.history.DisplayHistoryEntry;
-import org.projectforge.framework.persistence.jpa.impl.CorePersistenceServiceImpl;
-import org.projectforge.framework.persistence.user.api.ThreadLocalUserContext;
-import org.projectforge.framework.persistence.user.entities.PFUserDO;
-import org.projectforge.framework.time.DateTimeFormatter;
-import org.projectforge.framework.time.DayHolder;
-import org.projectforge.mail.Mail;
-import org.projectforge.mail.SendMail;
-import org.springframework.beans.factory.annotation.Autowired;
-import org.springframework.stereotype.Service;
-
-/**
- * Standard implementation of the vacation service interface.
- *
- * @author Florian Blumenstein
- */
-@Service
-public class VacationServiceImpl extends CorePersistenceServiceImpl<Integer, VacationDO>
-    implements VacationService
-{
-  private static final Logger log = Logger.getLogger(VacationServiceImpl.class);
-
-  @Autowired
-  private VacationDao vacationDao;
-
-  @Autowired
-  private SendMail sendMailService;
-
-  @Autowired
-  private ConfigurationService configService;
-
-  @Autowired
-  private EmployeeDao employeeDao;
-
-  @Autowired
-  private EmployeeService employeeService;
-
-  private static final String vacationEditPagePath = "/wa/wicket/bookmarkable/org.projectforge.web.vacation.VacationEditPage";
-
-  private static final BigDecimal HALF_DAY = new BigDecimal(0.5);
-
-  private static final DateTimeFormatter dateFormatter = DateTimeFormatter.instance();
-
-  @Override
-  public BigDecimal getApprovedAndPlanedVacationdaysForYear(EmployeeDO employee, int year)
-  {
-    final BigDecimal approved = getApprovedVacationdaysForYear(employee, year);
-    final BigDecimal planned = getPlannedVacationdaysForYear(employee, year);
-    return approved.add(planned);
-  }
-
-  @Override
-  public void sendMailToVacationInvolved(VacationDO vacationData, boolean isNew, boolean isDeleted)
-  {
-    final String urlOfVacationEditPage = configService.getDomain() + vacationEditPagePath + "?id=" + vacationData.getId();
-    final String employeeFullName = vacationData.getEmployee().getUser().getFullname();
-    final String managerFirstName = vacationData.getManager().getUser().getFirstname();
-    final String substitutionFirstName = vacationData.getSubstitution().getUser().getFirstname();
-
-    final String periodI18nKey = vacationData.getHalfDay() ? "vacation.mail.period.halfday" : "vacation.mail.period.fromto";
-    final String vacationStartDate = dateFormatter.getFormattedDate(vacationData.getStartDate());
-    final String vacationEndDate = dateFormatter.getFormattedDate(vacationData.getEndDate());
-    final String periodText = I18nHelper.getLocalizedMessage(periodI18nKey, vacationStartDate, vacationEndDate);
-
-    final String i18nSubject;
-    final String i18nPMContent;
-    final String i18nSubContent;
-
-    if (isNew == true && isDeleted == false) {
-      i18nSubject = I18nHelper.getLocalizedMessage("vacation.mail.subject", employeeFullName);
-      i18nPMContent = I18nHelper
-          .getLocalizedMessage("vacation.mail.pm.application", managerFirstName, employeeFullName, periodText, urlOfVacationEditPage);
-      i18nSubContent = I18nHelper
-          .getLocalizedMessage("vacation.mail.sub.application", substitutionFirstName, employeeFullName, periodText, urlOfVacationEditPage);
-    } else if (isNew == false && isDeleted == false) {
-      i18nSubject = I18nHelper.getLocalizedMessage("vacation.mail.subject.edit", employeeFullName);
-      i18nPMContent = I18nHelper
-          .getLocalizedMessage("vacation.mail.pm.application.edit", managerFirstName, employeeFullName, periodText, urlOfVacationEditPage);
-      i18nSubContent = I18nHelper
-          .getLocalizedMessage("vacation.mail.sub.application.edit", substitutionFirstName, employeeFullName, periodText, urlOfVacationEditPage);
-    } else {
-      // isDeleted
-      i18nSubject = I18nHelper.getLocalizedMessage("vacation.mail.subject.deleted", employeeFullName);
-      i18nPMContent = I18nHelper
-          .getLocalizedMessage("vacation.mail.application.deleted", managerFirstName, employeeFullName, periodText, urlOfVacationEditPage);
-      i18nSubContent = I18nHelper
-          .getLocalizedMessage("vacation.mail.application.deleted", substitutionFirstName, employeeFullName, periodText, urlOfVacationEditPage);
-    }
-
-    //Send mail to manager (employee in copy)
-    sendMail(i18nSubject, i18nPMContent,
-        vacationData.getManager().getUser(),
-        vacationData.getEmployee().getUser()
-    );
-
-    //Send mail to substitution (employee in copy)
-    sendMail(i18nSubject, i18nSubContent,
-        vacationData.getSubstitution().getUser(),
-        vacationData.getEmployee().getUser()
-    );
-  }
-
-  @Override
-  public void sendMailToEmployeeAndHR(VacationDO vacationData, boolean approved)
-  {
-<<<<<<< HEAD
-    Mail mail = new Mail();
-    DateTimeFormatter dateFormatter = DateTimeFormatter.instance();
-    if (configService.getHREmailadress() != null) {
-      if (approved) {
-        //Send mail to HR (employee in copy)
-        mail.setContent(I18nHelper.getLocalizedMessage("vacation.mail.hr.approved", vacationData.getEmployee().getUser().getFullname(),
-            dateFormatter.getFormattedDate(vacationData.getStartDate()), dateFormatter.getFormattedDate(vacationData.getEndDate()),
-            vacationData.getSubstitution().getUser().getFullname(),
-            vacationData.getManager().getUser().getFullname(),
-            configService.getDomain() + vacationEditPagePath + "?id=" + vacationData.getId()));
-        mail.setSubject(I18nHelper.getLocalizedMessage("vacation.mail.subject", vacationData.getEmployee().getUser().getFullname()));
-        mail.setContentType(Mail.CONTENTTYPE_HTML);
-
-        mail.setTo(configService.getHREmailadress(), "HR-MANAGEMENT");
-        mail.setTo(vacationData.getManager().getUser());
-        mail.setTo(vacationData.getEmployee().getUser());
-        sendMailService.send(mail, null, null);
-      }
-    } else {
-      log.warn("HR email address not configured!");
-=======
-    final String urlOfVacationEditPage = configService.getDomain() + vacationEditPagePath + "?id=" + vacationData.getId();
-    final String employeeFirstName = vacationData.getEmployee().getUser().getFirstname();
-    final String employeeFullName = vacationData.getEmployee().getUser().getFullname();
-    final String substitutionFirstName = vacationData.getSubstitution().getUser().getFirstname();
-    final String substitutionFullName = vacationData.getSubstitution().getUser().getFullname();
-    final String managerFullName = vacationData.getManager().getUser().getFullname();
-
-    final String periodI18nKey = vacationData.getHalfDay() ? "vacation.mail.period.halfday" : "vacation.mail.period.fromto";
-    final String vacationStartDate = dateFormatter.getFormattedDate(vacationData.getStartDate());
-    final String vacationEndDate = dateFormatter.getFormattedDate(vacationData.getEndDate());
-    final String periodText = I18nHelper.getLocalizedMessage(periodI18nKey, vacationStartDate, vacationEndDate);
-
-    if (approved) {
-      //Send mail to HR (employee in copy)
-      if (configService.getHREmailadress() == null) {
-        throw new UserException("HR email address not configured!");
-      }
-
-      final String subject = I18nHelper.getLocalizedMessage("vacation.mail.subject", employeeFullName);
-      final String content = I18nHelper
-          .getLocalizedMessage("vacation.mail.hr.approved", employeeFullName, periodText, substitutionFullName, managerFullName, urlOfVacationEditPage);
-
-      sendMail(subject, content,
-          configService.getHREmailadress(), "HR-MANAGEMENT",
-          vacationData.getManager().getUser(),
-          vacationData.getEmployee().getUser()
-      );
->>>>>>> 06f0b330
-    }
-    //Send mail to substitution (employee in copy)
-    final String subject = I18nHelper.getLocalizedMessage("vacation.mail.subject.edit", employeeFullName);
-    final String i18nKey = approved ? "vacation.mail.employee.approved" : "vacation.mail.employee.declined";
-    final String content = I18nHelper
-        .getLocalizedMessage(i18nKey, employeeFirstName, substitutionFirstName, employeeFullName, periodText, substitutionFullName, urlOfVacationEditPage);
-
-    sendMail(subject, content,
-        vacationData.getSubstitution().getUser(),
-        vacationData.getEmployee().getUser()
-    );
-  }
-
-  private boolean sendMail(final String subject, final String content, final PFUserDO... recipients)
-  {
-    return sendMail(subject, content, null, null, recipients);
-  }
-
-  private boolean sendMail(final String subject, final String content, final String recipientMailAddress, final String recipientRealName,
-      final PFUserDO... additionalRecipients)
-  {
-    final Mail mail = new Mail();
-    mail.setContentType(Mail.CONTENTTYPE_HTML);
-    mail.setSubject(subject);
-    mail.setContent(content);
-    if (StringUtils.isNotBlank(recipientMailAddress) && StringUtils.isNotBlank(recipientRealName)) {
-      mail.setTo(recipientMailAddress, recipientRealName);
-    }
-    Arrays.stream(additionalRecipients).forEach(mail::setTo);
-    return sendMailService.send(mail, null, null);
-  }
-
-  @Override
-  public Calendar getEndDateVacationFromLastYear()
-  {
-    return configService.getEndDateVacationFromLastYear();
-  }
-
-  @Override
-  public BigDecimal updateUsedVacationDaysFromLastYear(final VacationDO vacationData)
-  {
-    if (vacationData == null || vacationData.getEmployee() == null || vacationData.getStartDate() == null || vacationData.getEndDate() == null) {
-      return BigDecimal.ZERO;
-    }
-    final Calendar now = Calendar.getInstance(ThreadLocalUserContext.getTimeZone());
-    final Calendar startDate = Calendar.getInstance(ThreadLocalUserContext.getTimeZone());
-    final Calendar endDateVacationFromLastYear = getEndDateVacationFromLastYear();
-    if (vacationData.getIsSpecial() == true) {
-      if (vacationData.getId() != null) {
-        VacationDO vacation = vacationDao.getById(vacationData.getId());
-        if (vacation.getIsSpecial() == false) {
-          return deleteUsedVacationDaysFromLastYear(vacation);
-        }
-      }
-      return BigDecimal.ZERO;
-    }
-    startDate.setTime(vacationData.getStartDate());
-    if (startDate.get(Calendar.YEAR) > now.get(Calendar.YEAR) && vacationData.getStartDate().before(endDateVacationFromLastYear.getTime()) == false) {
-      return BigDecimal.ZERO;
-    }
-
-    final Date endDate = vacationData.getEndDate().before(endDateVacationFromLastYear.getTime())
-        ? vacationData.getEndDate()
-        : endDateVacationFromLastYear.getTime();
-
-    final BigDecimal neededDaysForVacationFromLastYear = getVacationDays(vacationData.getStartDate(), endDate, vacationData.getHalfDay());
-
-    final EmployeeDO employee = vacationData.getEmployee();
-    final BigDecimal actualUsedDaysOfLastYear = getVacationFromPreviousYearUsed(employee);
-    final BigDecimal vacationFromPreviousYear = getVacationFromPreviousYear(employee);
-
-    final BigDecimal freeDaysFromLastYear = vacationFromPreviousYear.subtract(actualUsedDaysOfLastYear);
-    final BigDecimal remainValue = freeDaysFromLastYear.subtract(neededDaysForVacationFromLastYear).compareTo(BigDecimal.ZERO) < 0 ?
-        BigDecimal.ZERO :
-        freeDaysFromLastYear.subtract(neededDaysForVacationFromLastYear);
-    final BigDecimal newValue = vacationFromPreviousYear.subtract(remainValue);
-    employee.putAttribute(VacationAttrProperty.PREVIOUSYEARLEAVEUSED.getPropertyName(), newValue);
-    employeeDao.internalUpdate(employee);
-    return newValue;
-  }
-
-  @Override
-  public void updateUsedNewVacationDaysFromLastYear(EmployeeDO employee, int year)
-  {
-    BigDecimal availableVacationdays = getAvailableVacationdaysForYear(employee, year, false);
-    employee.putAttribute(VacationAttrProperty.PREVIOUSYEARLEAVE.getPropertyName(), availableVacationdays);
-    employee.putAttribute(VacationAttrProperty.PREVIOUSYEARLEAVEUSED.getPropertyName(), BigDecimal.ZERO);
-    employeeDao.internalSave(employee);
-  }
-
-  @Override
-  public BigDecimal deleteUsedVacationDaysFromLastYear(VacationDO vacationData)
-  {
-    if (vacationData == null || vacationData.getIsSpecial() == true || vacationData.getEmployee() == null || vacationData.getStartDate() == null
-        || vacationData.getEndDate() == null) {
-      return BigDecimal.ZERO;
-    }
-    final EmployeeDO employee = vacationData.getEmployee();
-    final BigDecimal actualUsedDaysOfLastYear = getVacationFromPreviousYearUsed(employee);
-    final BigDecimal vacationFromPreviousYear = getVacationFromPreviousYear(employee);
-    final Calendar startDateCalender = Calendar.getInstance(ThreadLocalUserContext.getTimeZone());
-    startDateCalender.setTime(vacationData.getStartDate());
-    final Calendar firstOfJanOfStartYearCalender = Calendar.getInstance(ThreadLocalUserContext.getTimeZone());
-    firstOfJanOfStartYearCalender.set(startDateCalender.get(Calendar.YEAR), Calendar.JANUARY, 1);
-    final Calendar endDateCalender = configService.getEndDateVacationFromLastYear();
-    final List<VacationDO> vacationList = getVacationForDate(vacationData.getEmployee(), startDateCalender.getTime(), endDateCalender.getTime(), false);
-
-    // sum vacation days until "configured end date vacation from last year"
-    final BigDecimal dayCount = vacationList.stream()
-        .map(vacation -> {
-          final Date endDate = vacation.getEndDate().before(endDateCalender.getTime())
-              ? vacation.getEndDate()
-              : endDateCalender.getTime();
-          return getVacationDays(vacation.getStartDate(), endDate, vacation.getHalfDay());
-        })
-        .reduce(BigDecimal.ZERO, BigDecimal::add);
-
-    BigDecimal newDays = BigDecimal.ZERO;
-
-    if (dayCount.compareTo(vacationFromPreviousYear) < 0) // dayCount < vacationFromPreviousYear
-    {
-      if (vacationData.getEndDate().compareTo(endDateCalender.getTime()) < 0) {
-        newDays = actualUsedDaysOfLastYear.subtract(getVacationDays(vacationData));
-      } else {
-        newDays = actualUsedDaysOfLastYear.subtract(getVacationDays(vacationData.getStartDate(), endDateCalender.getTime(), vacationData.getHalfDay()));
-      }
-      if (newDays.compareTo(BigDecimal.ZERO) < 0) {
-        newDays = BigDecimal.ZERO;
-      }
-    }
-    employee.putAttribute(VacationAttrProperty.PREVIOUSYEARLEAVEUSED.getPropertyName(), newDays);
-    employeeDao.internalUpdate(employee);
-    return newDays;
-  }
-
-  @Override
-  public boolean couldUserUseVacationService(PFUserDO user, boolean throwException)
-  {
-    boolean result = true;
-    if (user == null || user.getId() == null) {
-      return false;
-    }
-    EmployeeDO employee = employeeService.getEmployeeByUserId(user.getId());
-    if (employee == null) {
-      if (throwException) {
-        throw new AccessException("access.exception.noEmployeeToUser");
-      }
-      result = false;
-    } else if (employee.getUrlaubstage() == null) {
-      if (throwException) {
-        throw new AccessException("access.exception.employeeHasNoVacationDays");
-      }
-      result = false;
-    }
-    return result;
-  }
-
-  @Override
-  public BigDecimal getApprovedVacationdaysForYear(final EmployeeDO employee, final int year)
-  {
-    return getVacationDaysForYearByStatus(employee, year, VacationStatus.APPROVED);
-  }
-
-  @Override
-  public BigDecimal getPlannedVacationdaysForYear(final EmployeeDO employee, final int year)
-  {
-    return getVacationDaysForYearByStatus(employee, year, VacationStatus.IN_PROGRESS);
-  }
-
-  private BigDecimal getVacationDaysForYearByStatus(final EmployeeDO employee, int year, final VacationStatus status)
-  {
-    return getActiveVacationForYear(employee, year, false)
-        .stream()
-        .filter(vac -> vac.getStatus().equals(status))
-        .map(this::getVacationDays)
-        .reduce(BigDecimal.ZERO, BigDecimal::add); // sum
-  }
-
-  @Override
-  public BigDecimal getAvailableVacationdaysForYear(PFUserDO user, int year, boolean checkLastYear)
-  {
-    if (user == null) {
-      return BigDecimal.ZERO;
-    }
-    EmployeeDO employee = employeeService.getEmployeeByUserId(user.getPk());
-    if (employee == null) {
-      return BigDecimal.ZERO;
-    }
-    return getAvailableVacationdaysForYear(employee, year, checkLastYear);
-  }
-
-  @Override
-  public BigDecimal getAvailableVacationdaysForYear(EmployeeDO employee, int year, boolean checkLastYear)
-  {
-    if (employee == null) {
-      return BigDecimal.ZERO;
-    }
-    final BigDecimal vacationDays = new BigDecimal(employee.getUrlaubstage());
-
-    final Calendar now = Calendar.getInstance(ThreadLocalUserContext.getTimeZone());
-    final Calendar endDateVacationFromLastYear = configService.getEndDateVacationFromLastYear();
-    final BigDecimal vacationFromPreviousYear;
-    if (year != now.get(Calendar.YEAR)) {
-      vacationFromPreviousYear = BigDecimal.ZERO;
-    } else if (checkLastYear == false || now.after(endDateVacationFromLastYear)) {
-      vacationFromPreviousYear = getVacationFromPreviousYearUsed(employee);
-    } else {
-      // before or same day as endDateVacationFromLastYear
-      vacationFromPreviousYear = getVacationFromPreviousYear(employee);
-    }
-
-    final BigDecimal approvedVacation = getApprovedVacationdaysForYear(employee, year);
-    final BigDecimal planedVacation = getPlannedVacationdaysForYear(employee, year);
-
-    return vacationDays
-        .add(vacationFromPreviousYear)
-        .subtract(approvedVacation)
-        .subtract(planedVacation);
-  }
-
-  @Override
-  public BigDecimal getAvailableVacationDaysForYearAtDate(final EmployeeDO employee, final Date queryDate)
-  {
-    final BigDecimal vacationDays = new BigDecimal(employee.getUrlaubstage());
-    final BigDecimal vacationDaysPrevYear = getVacationDaysFromPrevYearDependingOnDate(employee, queryDate);
-    final BigDecimal approvedVacationDays = getApprovedVacationDaysForYearUntilDate(employee, queryDate);
-
-    return vacationDays
-        .add(vacationDaysPrevYear)
-        .subtract(approvedVacationDays);
-  }
-
-  private BigDecimal getVacationDaysFromPrevYearDependingOnDate(final EmployeeDO employee, final Date queryDate)
-  {
-    final Calendar endDateVacationFromLastYear = configService.getEndDateVacationFromLastYear();
-    final Calendar queryDateCal = Calendar.getInstance();
-    queryDateCal.setTime(queryDate);
-
-    if (queryDateCal.get(Calendar.YEAR) != endDateVacationFromLastYear.get(Calendar.YEAR)) {
-      // year of query is different form the year of endDateVacationFromLastYear
-      // therefore the vacation from previous year values are from the wrong year
-      // therefore we don't know the right values and return zero
-      return BigDecimal.ZERO;
-    }
-
-    return queryDateCal.after(endDateVacationFromLastYear)
-        ? getVacationFromPreviousYearUsed(employee)
-        : getVacationFromPreviousYear(employee);
-  }
-
-  private BigDecimal getApprovedVacationDaysForYearUntilDate(final EmployeeDO employee, final Date until)
-  {
-    final Calendar startDate = Calendar.getInstance();
-    startDate.setTime(until);
-    startDate.set(Calendar.MONTH, Calendar.JANUARY);
-    startDate.set(Calendar.DAY_OF_MONTH, 1);
-    startDate.set(Calendar.HOUR_OF_DAY, 0);
-    startDate.set(Calendar.MINUTE, 0);
-    startDate.set(Calendar.SECOND, 0);
-    startDate.set(Calendar.MILLISECOND, 0);
-
-    final List<VacationDO> vacations = getVacationForDate(employee, startDate.getTime(), until, false);
-
-    return vacations.stream()
-        .filter(v -> v.getStatus().equals(VacationStatus.APPROVED))
-        .map(v -> getVacationDays(v, until))
-        .reduce(BigDecimal.ZERO, BigDecimal::add); // sum
-  }
-
-  private BigDecimal getVacationFromPreviousYearUsed(EmployeeDO employee)
-  {
-    final BigDecimal prevYearLeaveUsed = employee.getAttribute(VacationAttrProperty.PREVIOUSYEARLEAVEUSED.getPropertyName(), BigDecimal.class);
-    return prevYearLeaveUsed != null ? prevYearLeaveUsed : BigDecimal.ZERO;
-  }
-
-  private BigDecimal getVacationFromPreviousYear(EmployeeDO employee)
-  {
-    final BigDecimal prevYearLeave = employee.getAttribute(VacationAttrProperty.PREVIOUSYEARLEAVE.getPropertyName(), BigDecimal.class);
-    return prevYearLeave != null ? prevYearLeave : BigDecimal.ZERO;
-  }
-
-  @Override
-  public List<VacationDO> getActiveVacationForYear(EmployeeDO employee, int year, boolean withSpecial)
-  {
-    return vacationDao.getActiveVacationForYear(employee, year, withSpecial);
-  }
-
-  @Override
-  public List<VacationDO> getAllActiveVacation(EmployeeDO employee, boolean withSpecial)
-  {
-    return vacationDao.getAllActiveVacation(employee, withSpecial);
-  }
-
-  @Override
-  public List<VacationDO> getList(BaseSearchFilter filter)
-  {
-    return vacationDao.getList(filter);
-  }
-
-  @Override
-  public List<VacationDO> getVacation(List<Serializable> idList)
-  {
-    return vacationDao.internalLoad(idList);
-  }
-
-  @Override
-  public List<VacationDO> getVacationForDate(EmployeeDO employee, Date startDate, Date endDate, boolean withSpecial)
-  {
-    return vacationDao.getVacationForPeriod(employee, startDate, endDate, withSpecial);
-  }
-
-  @Override
-  public BigDecimal getOpenLeaveApplicationsForUser(PFUserDO user)
-  {
-    EmployeeDO employee = employeeService.getEmployeeByUserId(user.getId());
-    if (employee == null) {
-      return BigDecimal.ZERO;
-    }
-    return vacationDao.getOpenLeaveApplicationsForEmployee(employee);
-  }
-
-  @Override
-  public BigDecimal getSpecialVacationCount(EmployeeDO employee, int year, VacationStatus status)
-  {
-    return vacationDao
-        .getSpecialVacation(employee, year, status)
-        .stream()
-        .map(this::getVacationDays)
-        .reduce(BigDecimal.ZERO, BigDecimal::add); // sum
-  }
-
-  @Override
-  public BigDecimal getVacationDays(final VacationDO vacationData)
-  {
-    return getVacationDays(vacationData, null);
-  }
-
-  private BigDecimal getVacationDays(final VacationDO vacationData, final Date until)
-  {
-    final Date startDate = vacationData.getStartDate();
-    final Date endDate = vacationData.getEndDate();
-
-    if (startDate != null && endDate != null) {
-      final Date endDateToUse = (until != null && until.before(endDate)) ? until : endDate;
-      return getVacationDays(startDate, endDateToUse, vacationData.getHalfDay());
-    }
-    return null;
-  }
-
-  @Override
-  public BigDecimal getVacationDays(final Date from, final Date to, final Boolean isHalfDayVacation)
-  {
-    final BigDecimal numberOfWorkingDays = DayHolder.getNumberOfWorkingDays(from, to);
-
-    // don't return HALF_DAY if there is no working day
-    return numberOfWorkingDays.equals(BigDecimal.ZERO) == false && Boolean.TRUE.equals(isHalfDayVacation) // null evaluates to false
-        ? HALF_DAY
-        : numberOfWorkingDays;
-  }
-
-  @Override
-  public boolean hasInsertAccess(PFUserDO user)
-  {
-    return true;
-  }
-
-  @Override
-  public boolean hasLoggedInUserInsertAccess()
-  {
-    return vacationDao.hasLoggedInUserInsertAccess();
-  }
-
-  @Override
-  public boolean hasLoggedInUserInsertAccess(VacationDO obj, boolean throwException)
-  {
-    return vacationDao.hasLoggedInUserInsertAccess(obj, throwException);
-  }
-
-  @Override
-  public boolean hasLoggedInUserUpdateAccess(VacationDO obj, VacationDO dbObj, boolean throwException)
-  {
-    return vacationDao.hasLoggedInUserUpdateAccess(obj, dbObj, throwException);
-  }
-
-  @Override
-  public boolean hasLoggedInUserDeleteAccess(VacationDO obj, VacationDO dbObj, boolean throwException)
-  {
-    return vacationDao.hasLoggedInUserDeleteAccess(obj, dbObj, throwException);
-  }
-
-  @Override
-  public boolean hasDeleteAccess(PFUserDO user, VacationDO obj, VacationDO dbObj, boolean throwException)
-  {
-    return vacationDao.hasDeleteAccess(user, obj, dbObj, throwException);
-  }
-
-  @Override
-  public List<String> getAutocompletion(String property, String searchString)
-  {
-    return vacationDao.getAutocompletion(property, searchString);
-  }
-
-  @Override
-  public List<DisplayHistoryEntry> getDisplayHistoryEntries(VacationDO obj)
-  {
-    return vacationDao.getDisplayHistoryEntries(obj);
-  }
-
-  @Override
-  public void rebuildDatabaseIndex4NewestEntries()
-  {
-    vacationDao.rebuildDatabaseIndex4NewestEntries();
-  }
-
-  @Override
-  public void rebuildDatabaseIndex()
-  {
-    vacationDao.rebuildDatabaseIndex();
-  }
-
+package org.projectforge.business.vacation.service;
+
+import java.io.Serializable;
+import java.math.BigDecimal;
+import java.util.Arrays;
+import java.util.Calendar;
+import java.util.Date;
+import java.util.List;
+
+import org.apache.log4j.Logger;
+import org.apache.commons.lang.StringUtils;
+import org.projectforge.business.configuration.ConfigurationService;
+import org.projectforge.business.fibu.EmployeeDO;
+import org.projectforge.business.fibu.EmployeeDao;
+import org.projectforge.business.fibu.api.EmployeeService;
+import org.projectforge.business.user.I18nHelper;
+import org.projectforge.business.vacation.model.VacationAttrProperty;
+import org.projectforge.business.vacation.model.VacationDO;
+import org.projectforge.business.vacation.model.VacationStatus;
+import org.projectforge.business.vacation.repository.VacationDao;
+import org.projectforge.framework.access.AccessException;
+import org.projectforge.framework.persistence.api.BaseSearchFilter;
+import org.projectforge.framework.persistence.history.DisplayHistoryEntry;
+import org.projectforge.framework.persistence.jpa.impl.CorePersistenceServiceImpl;
+import org.projectforge.framework.persistence.user.api.ThreadLocalUserContext;
+import org.projectforge.framework.persistence.user.entities.PFUserDO;
+import org.projectforge.framework.time.DateTimeFormatter;
+import org.projectforge.framework.time.DayHolder;
+import org.projectforge.mail.Mail;
+import org.projectforge.mail.SendMail;
+import org.springframework.beans.factory.annotation.Autowired;
+import org.springframework.stereotype.Service;
+
+/**
+ * Standard implementation of the vacation service interface.
+ *
+ * @author Florian Blumenstein
+ */
+@Service
+public class VacationServiceImpl extends CorePersistenceServiceImpl<Integer, VacationDO>
+    implements VacationService
+{
+  private static final Logger log = Logger.getLogger(VacationServiceImpl.class);
+
+  @Autowired
+  private VacationDao vacationDao;
+
+  @Autowired
+  private SendMail sendMailService;
+
+  @Autowired
+  private ConfigurationService configService;
+
+  @Autowired
+  private EmployeeDao employeeDao;
+
+  @Autowired
+  private EmployeeService employeeService;
+
+  private static final String vacationEditPagePath = "/wa/wicket/bookmarkable/org.projectforge.web.vacation.VacationEditPage";
+
+  private static final BigDecimal HALF_DAY = new BigDecimal(0.5);
+
+  private static final DateTimeFormatter dateFormatter = DateTimeFormatter.instance();
+
+  @Override
+  public BigDecimal getApprovedAndPlanedVacationdaysForYear(EmployeeDO employee, int year)
+  {
+    final BigDecimal approved = getApprovedVacationdaysForYear(employee, year);
+    final BigDecimal planned = getPlannedVacationdaysForYear(employee, year);
+    return approved.add(planned);
+  }
+
+  @Override
+  public void sendMailToVacationInvolved(VacationDO vacationData, boolean isNew, boolean isDeleted)
+  {
+    final String urlOfVacationEditPage = configService.getDomain() + vacationEditPagePath + "?id=" + vacationData.getId();
+    final String employeeFullName = vacationData.getEmployee().getUser().getFullname();
+    final String managerFirstName = vacationData.getManager().getUser().getFirstname();
+    final String substitutionFirstName = vacationData.getSubstitution().getUser().getFirstname();
+
+    final String periodI18nKey = vacationData.getHalfDay() ? "vacation.mail.period.halfday" : "vacation.mail.period.fromto";
+    final String vacationStartDate = dateFormatter.getFormattedDate(vacationData.getStartDate());
+    final String vacationEndDate = dateFormatter.getFormattedDate(vacationData.getEndDate());
+    final String periodText = I18nHelper.getLocalizedMessage(periodI18nKey, vacationStartDate, vacationEndDate);
+
+    final String i18nSubject;
+    final String i18nPMContent;
+    final String i18nSubContent;
+
+    if (isNew == true && isDeleted == false) {
+      i18nSubject = I18nHelper.getLocalizedMessage("vacation.mail.subject", employeeFullName);
+      i18nPMContent = I18nHelper
+          .getLocalizedMessage("vacation.mail.pm.application", managerFirstName, employeeFullName, periodText, urlOfVacationEditPage);
+      i18nSubContent = I18nHelper
+          .getLocalizedMessage("vacation.mail.sub.application", substitutionFirstName, employeeFullName, periodText, urlOfVacationEditPage);
+    } else if (isNew == false && isDeleted == false) {
+      i18nSubject = I18nHelper.getLocalizedMessage("vacation.mail.subject.edit", employeeFullName);
+      i18nPMContent = I18nHelper
+          .getLocalizedMessage("vacation.mail.pm.application.edit", managerFirstName, employeeFullName, periodText, urlOfVacationEditPage);
+      i18nSubContent = I18nHelper
+          .getLocalizedMessage("vacation.mail.sub.application.edit", substitutionFirstName, employeeFullName, periodText, urlOfVacationEditPage);
+    } else {
+      // isDeleted
+      i18nSubject = I18nHelper.getLocalizedMessage("vacation.mail.subject.deleted", employeeFullName);
+      i18nPMContent = I18nHelper
+          .getLocalizedMessage("vacation.mail.application.deleted", managerFirstName, employeeFullName, periodText, urlOfVacationEditPage);
+      i18nSubContent = I18nHelper
+          .getLocalizedMessage("vacation.mail.application.deleted", substitutionFirstName, employeeFullName, periodText, urlOfVacationEditPage);
+    }
+
+    //Send mail to manager (employee in copy)
+    sendMail(i18nSubject, i18nPMContent,
+        vacationData.getManager().getUser(),
+        vacationData.getEmployee().getUser()
+    );
+
+    //Send mail to substitution (employee in copy)
+    sendMail(i18nSubject, i18nSubContent,
+        vacationData.getSubstitution().getUser(),
+        vacationData.getEmployee().getUser()
+    );
+  }
+
+  @Override
+  public void sendMailToEmployeeAndHR(VacationDO vacationData, boolean approved)
+  {
+    final String urlOfVacationEditPage = configService.getDomain() + vacationEditPagePath + "?id=" + vacationData.getId();
+    final String employeeFirstName = vacationData.getEmployee().getUser().getFirstname();
+    final String employeeFullName = vacationData.getEmployee().getUser().getFullname();
+    final String substitutionFirstName = vacationData.getSubstitution().getUser().getFirstname();
+    final String substitutionFullName = vacationData.getSubstitution().getUser().getFullname();
+    final String managerFullName = vacationData.getManager().getUser().getFullname();
+
+    final String periodI18nKey = vacationData.getHalfDay() ? "vacation.mail.period.halfday" : "vacation.mail.period.fromto";
+    final String vacationStartDate = dateFormatter.getFormattedDate(vacationData.getStartDate());
+    final String vacationEndDate = dateFormatter.getFormattedDate(vacationData.getEndDate());
+    final String periodText = I18nHelper.getLocalizedMessage(periodI18nKey, vacationStartDate, vacationEndDate);
+
+    if (approved && configService.getHREmailadress() != null) {
+      //Send mail to HR (employee in copy)
+      final String subject = I18nHelper.getLocalizedMessage("vacation.mail.subject", employeeFullName);
+      final String content = I18nHelper
+          .getLocalizedMessage("vacation.mail.hr.approved", employeeFullName, periodText, substitutionFullName, managerFullName, urlOfVacationEditPage);
+
+      sendMail(subject, content,
+          configService.getHREmailadress(), "HR-MANAGEMENT",
+          vacationData.getManager().getUser(),
+          vacationData.getEmployee().getUser()
+      );
+    }
+    //Send mail to substitution (employee in copy)
+    final String subject = I18nHelper.getLocalizedMessage("vacation.mail.subject.edit", employeeFullName);
+    final String i18nKey = approved ? "vacation.mail.employee.approved" : "vacation.mail.employee.declined";
+    final String content = I18nHelper
+        .getLocalizedMessage(i18nKey, employeeFirstName, substitutionFirstName, employeeFullName, periodText, substitutionFullName, urlOfVacationEditPage);
+
+    sendMail(subject, content,
+        vacationData.getSubstitution().getUser(),
+        vacationData.getEmployee().getUser()
+    );
+  }
+
+  private boolean sendMail(final String subject, final String content, final PFUserDO... recipients)
+  {
+    return sendMail(subject, content, null, null, recipients);
+  }
+
+  private boolean sendMail(final String subject, final String content, final String recipientMailAddress, final String recipientRealName,
+      final PFUserDO... additionalRecipients)
+  {
+    final Mail mail = new Mail();
+    mail.setContentType(Mail.CONTENTTYPE_HTML);
+    mail.setSubject(subject);
+    mail.setContent(content);
+    if (StringUtils.isNotBlank(recipientMailAddress) && StringUtils.isNotBlank(recipientRealName)) {
+      mail.setTo(recipientMailAddress, recipientRealName);
+    }
+    Arrays.stream(additionalRecipients).forEach(mail::setTo);
+    return sendMailService.send(mail, null, null);
+  }
+
+  @Override
+  public Calendar getEndDateVacationFromLastYear()
+  {
+    return configService.getEndDateVacationFromLastYear();
+  }
+
+  @Override
+  public BigDecimal updateUsedVacationDaysFromLastYear(final VacationDO vacationData)
+  {
+    if (vacationData == null || vacationData.getEmployee() == null || vacationData.getStartDate() == null || vacationData.getEndDate() == null) {
+      return BigDecimal.ZERO;
+    }
+    final Calendar now = Calendar.getInstance(ThreadLocalUserContext.getTimeZone());
+    final Calendar startDate = Calendar.getInstance(ThreadLocalUserContext.getTimeZone());
+    final Calendar endDateVacationFromLastYear = getEndDateVacationFromLastYear();
+    if (vacationData.getIsSpecial() == true) {
+      if (vacationData.getId() != null) {
+        VacationDO vacation = vacationDao.getById(vacationData.getId());
+        if (vacation.getIsSpecial() == false) {
+          return deleteUsedVacationDaysFromLastYear(vacation);
+        }
+      }
+      return BigDecimal.ZERO;
+    }
+    startDate.setTime(vacationData.getStartDate());
+    if (startDate.get(Calendar.YEAR) > now.get(Calendar.YEAR) && vacationData.getStartDate().before(endDateVacationFromLastYear.getTime()) == false) {
+      return BigDecimal.ZERO;
+    }
+
+    final Date endDate = vacationData.getEndDate().before(endDateVacationFromLastYear.getTime())
+        ? vacationData.getEndDate()
+        : endDateVacationFromLastYear.getTime();
+
+    final BigDecimal neededDaysForVacationFromLastYear = getVacationDays(vacationData.getStartDate(), endDate, vacationData.getHalfDay());
+
+    final EmployeeDO employee = vacationData.getEmployee();
+    final BigDecimal actualUsedDaysOfLastYear = getVacationFromPreviousYearUsed(employee);
+    final BigDecimal vacationFromPreviousYear = getVacationFromPreviousYear(employee);
+
+    final BigDecimal freeDaysFromLastYear = vacationFromPreviousYear.subtract(actualUsedDaysOfLastYear);
+    final BigDecimal remainValue = freeDaysFromLastYear.subtract(neededDaysForVacationFromLastYear).compareTo(BigDecimal.ZERO) < 0 ?
+        BigDecimal.ZERO :
+        freeDaysFromLastYear.subtract(neededDaysForVacationFromLastYear);
+    final BigDecimal newValue = vacationFromPreviousYear.subtract(remainValue);
+    employee.putAttribute(VacationAttrProperty.PREVIOUSYEARLEAVEUSED.getPropertyName(), newValue);
+    employeeDao.internalUpdate(employee);
+    return newValue;
+  }
+
+  @Override
+  public void updateUsedNewVacationDaysFromLastYear(EmployeeDO employee, int year)
+  {
+    BigDecimal availableVacationdays = getAvailableVacationdaysForYear(employee, year, false);
+    employee.putAttribute(VacationAttrProperty.PREVIOUSYEARLEAVE.getPropertyName(), availableVacationdays);
+    employee.putAttribute(VacationAttrProperty.PREVIOUSYEARLEAVEUSED.getPropertyName(), BigDecimal.ZERO);
+    employeeDao.internalSave(employee);
+  }
+
+  @Override
+  public BigDecimal deleteUsedVacationDaysFromLastYear(VacationDO vacationData)
+  {
+    if (vacationData == null || vacationData.getIsSpecial() == true || vacationData.getEmployee() == null || vacationData.getStartDate() == null
+        || vacationData.getEndDate() == null) {
+      return BigDecimal.ZERO;
+    }
+    final EmployeeDO employee = vacationData.getEmployee();
+    final BigDecimal actualUsedDaysOfLastYear = getVacationFromPreviousYearUsed(employee);
+    final BigDecimal vacationFromPreviousYear = getVacationFromPreviousYear(employee);
+    final Calendar startDateCalender = Calendar.getInstance(ThreadLocalUserContext.getTimeZone());
+    startDateCalender.setTime(vacationData.getStartDate());
+    final Calendar firstOfJanOfStartYearCalender = Calendar.getInstance(ThreadLocalUserContext.getTimeZone());
+    firstOfJanOfStartYearCalender.set(startDateCalender.get(Calendar.YEAR), Calendar.JANUARY, 1);
+    final Calendar endDateCalender = configService.getEndDateVacationFromLastYear();
+    final List<VacationDO> vacationList = getVacationForDate(vacationData.getEmployee(), startDateCalender.getTime(), endDateCalender.getTime(), false);
+
+    // sum vacation days until "configured end date vacation from last year"
+    final BigDecimal dayCount = vacationList.stream()
+        .map(vacation -> {
+          final Date endDate = vacation.getEndDate().before(endDateCalender.getTime())
+              ? vacation.getEndDate()
+              : endDateCalender.getTime();
+          return getVacationDays(vacation.getStartDate(), endDate, vacation.getHalfDay());
+        })
+        .reduce(BigDecimal.ZERO, BigDecimal::add);
+
+    BigDecimal newDays = BigDecimal.ZERO;
+
+    if (dayCount.compareTo(vacationFromPreviousYear) < 0) // dayCount < vacationFromPreviousYear
+    {
+      if (vacationData.getEndDate().compareTo(endDateCalender.getTime()) < 0) {
+        newDays = actualUsedDaysOfLastYear.subtract(getVacationDays(vacationData));
+      } else {
+        newDays = actualUsedDaysOfLastYear.subtract(getVacationDays(vacationData.getStartDate(), endDateCalender.getTime(), vacationData.getHalfDay()));
+      }
+      if (newDays.compareTo(BigDecimal.ZERO) < 0) {
+        newDays = BigDecimal.ZERO;
+      }
+    }
+    employee.putAttribute(VacationAttrProperty.PREVIOUSYEARLEAVEUSED.getPropertyName(), newDays);
+    employeeDao.internalUpdate(employee);
+    return newDays;
+  }
+
+  @Override
+  public boolean couldUserUseVacationService(PFUserDO user, boolean throwException)
+  {
+    boolean result = true;
+    if (user == null || user.getId() == null) {
+      return false;
+    }
+    EmployeeDO employee = employeeService.getEmployeeByUserId(user.getId());
+    if (employee == null) {
+      if (throwException) {
+        throw new AccessException("access.exception.noEmployeeToUser");
+      }
+      result = false;
+    } else if (employee.getUrlaubstage() == null) {
+      if (throwException) {
+        throw new AccessException("access.exception.employeeHasNoVacationDays");
+      }
+      result = false;
+    }
+    return result;
+  }
+
+  @Override
+  public BigDecimal getApprovedVacationdaysForYear(final EmployeeDO employee, final int year)
+  {
+    return getVacationDaysForYearByStatus(employee, year, VacationStatus.APPROVED);
+  }
+
+  @Override
+  public BigDecimal getPlannedVacationdaysForYear(final EmployeeDO employee, final int year)
+  {
+    return getVacationDaysForYearByStatus(employee, year, VacationStatus.IN_PROGRESS);
+  }
+
+  private BigDecimal getVacationDaysForYearByStatus(final EmployeeDO employee, int year, final VacationStatus status)
+  {
+    return getActiveVacationForYear(employee, year, false)
+        .stream()
+        .filter(vac -> vac.getStatus().equals(status))
+        .map(this::getVacationDays)
+        .reduce(BigDecimal.ZERO, BigDecimal::add); // sum
+  }
+
+  @Override
+  public BigDecimal getAvailableVacationdaysForYear(PFUserDO user, int year, boolean checkLastYear)
+  {
+    if (user == null) {
+      return BigDecimal.ZERO;
+    }
+    EmployeeDO employee = employeeService.getEmployeeByUserId(user.getPk());
+    if (employee == null) {
+      return BigDecimal.ZERO;
+    }
+    return getAvailableVacationdaysForYear(employee, year, checkLastYear);
+  }
+
+  @Override
+  public BigDecimal getAvailableVacationdaysForYear(EmployeeDO employee, int year, boolean checkLastYear)
+  {
+    if (employee == null) {
+      return BigDecimal.ZERO;
+    }
+    final BigDecimal vacationDays = new BigDecimal(employee.getUrlaubstage());
+
+    final Calendar now = Calendar.getInstance(ThreadLocalUserContext.getTimeZone());
+    final Calendar endDateVacationFromLastYear = configService.getEndDateVacationFromLastYear();
+    final BigDecimal vacationFromPreviousYear;
+    if (year != now.get(Calendar.YEAR)) {
+      vacationFromPreviousYear = BigDecimal.ZERO;
+    } else if (checkLastYear == false || now.after(endDateVacationFromLastYear)) {
+      vacationFromPreviousYear = getVacationFromPreviousYearUsed(employee);
+    } else {
+      // before or same day as endDateVacationFromLastYear
+      vacationFromPreviousYear = getVacationFromPreviousYear(employee);
+    }
+
+    final BigDecimal approvedVacation = getApprovedVacationdaysForYear(employee, year);
+    final BigDecimal planedVacation = getPlannedVacationdaysForYear(employee, year);
+
+    return vacationDays
+        .add(vacationFromPreviousYear)
+        .subtract(approvedVacation)
+        .subtract(planedVacation);
+  }
+
+  @Override
+  public BigDecimal getAvailableVacationDaysForYearAtDate(final EmployeeDO employee, final Date queryDate)
+  {
+    final BigDecimal vacationDays = new BigDecimal(employee.getUrlaubstage());
+    final BigDecimal vacationDaysPrevYear = getVacationDaysFromPrevYearDependingOnDate(employee, queryDate);
+    final BigDecimal approvedVacationDays = getApprovedVacationDaysForYearUntilDate(employee, queryDate);
+
+    return vacationDays
+        .add(vacationDaysPrevYear)
+        .subtract(approvedVacationDays);
+  }
+
+  private BigDecimal getVacationDaysFromPrevYearDependingOnDate(final EmployeeDO employee, final Date queryDate)
+  {
+    final Calendar endDateVacationFromLastYear = configService.getEndDateVacationFromLastYear();
+    final Calendar queryDateCal = Calendar.getInstance();
+    queryDateCal.setTime(queryDate);
+
+    if (queryDateCal.get(Calendar.YEAR) != endDateVacationFromLastYear.get(Calendar.YEAR)) {
+      // year of query is different form the year of endDateVacationFromLastYear
+      // therefore the vacation from previous year values are from the wrong year
+      // therefore we don't know the right values and return zero
+      return BigDecimal.ZERO;
+    }
+
+    return queryDateCal.after(endDateVacationFromLastYear)
+        ? getVacationFromPreviousYearUsed(employee)
+        : getVacationFromPreviousYear(employee);
+  }
+
+  private BigDecimal getApprovedVacationDaysForYearUntilDate(final EmployeeDO employee, final Date until)
+  {
+    final Calendar startDate = Calendar.getInstance();
+    startDate.setTime(until);
+    startDate.set(Calendar.MONTH, Calendar.JANUARY);
+    startDate.set(Calendar.DAY_OF_MONTH, 1);
+    startDate.set(Calendar.HOUR_OF_DAY, 0);
+    startDate.set(Calendar.MINUTE, 0);
+    startDate.set(Calendar.SECOND, 0);
+    startDate.set(Calendar.MILLISECOND, 0);
+
+    final List<VacationDO> vacations = getVacationForDate(employee, startDate.getTime(), until, false);
+
+    return vacations.stream()
+        .filter(v -> v.getStatus().equals(VacationStatus.APPROVED))
+        .map(v -> getVacationDays(v, until))
+        .reduce(BigDecimal.ZERO, BigDecimal::add); // sum
+  }
+
+  private BigDecimal getVacationFromPreviousYearUsed(EmployeeDO employee)
+  {
+    final BigDecimal prevYearLeaveUsed = employee.getAttribute(VacationAttrProperty.PREVIOUSYEARLEAVEUSED.getPropertyName(), BigDecimal.class);
+    return prevYearLeaveUsed != null ? prevYearLeaveUsed : BigDecimal.ZERO;
+  }
+
+  private BigDecimal getVacationFromPreviousYear(EmployeeDO employee)
+  {
+    final BigDecimal prevYearLeave = employee.getAttribute(VacationAttrProperty.PREVIOUSYEARLEAVE.getPropertyName(), BigDecimal.class);
+    return prevYearLeave != null ? prevYearLeave : BigDecimal.ZERO;
+  }
+
+  @Override
+  public List<VacationDO> getActiveVacationForYear(EmployeeDO employee, int year, boolean withSpecial)
+  {
+    return vacationDao.getActiveVacationForYear(employee, year, withSpecial);
+  }
+
+  @Override
+  public List<VacationDO> getAllActiveVacation(EmployeeDO employee, boolean withSpecial)
+  {
+    return vacationDao.getAllActiveVacation(employee, withSpecial);
+  }
+
+  @Override
+  public List<VacationDO> getList(BaseSearchFilter filter)
+  {
+    return vacationDao.getList(filter);
+  }
+
+  @Override
+  public List<VacationDO> getVacation(List<Serializable> idList)
+  {
+    return vacationDao.internalLoad(idList);
+  }
+
+  @Override
+  public List<VacationDO> getVacationForDate(EmployeeDO employee, Date startDate, Date endDate, boolean withSpecial)
+  {
+    return vacationDao.getVacationForPeriod(employee, startDate, endDate, withSpecial);
+  }
+
+  @Override
+  public BigDecimal getOpenLeaveApplicationsForUser(PFUserDO user)
+  {
+    EmployeeDO employee = employeeService.getEmployeeByUserId(user.getId());
+    if (employee == null) {
+      return BigDecimal.ZERO;
+    }
+    return vacationDao.getOpenLeaveApplicationsForEmployee(employee);
+  }
+
+  @Override
+  public BigDecimal getSpecialVacationCount(EmployeeDO employee, int year, VacationStatus status)
+  {
+    return vacationDao
+        .getSpecialVacation(employee, year, status)
+        .stream()
+        .map(this::getVacationDays)
+        .reduce(BigDecimal.ZERO, BigDecimal::add); // sum
+  }
+
+  @Override
+  public BigDecimal getVacationDays(final VacationDO vacationData)
+  {
+    return getVacationDays(vacationData, null);
+  }
+
+  private BigDecimal getVacationDays(final VacationDO vacationData, final Date until)
+  {
+    final Date startDate = vacationData.getStartDate();
+    final Date endDate = vacationData.getEndDate();
+
+    if (startDate != null && endDate != null) {
+      final Date endDateToUse = (until != null && until.before(endDate)) ? until : endDate;
+      return getVacationDays(startDate, endDateToUse, vacationData.getHalfDay());
+    }
+    return null;
+  }
+
+  @Override
+  public BigDecimal getVacationDays(final Date from, final Date to, final Boolean isHalfDayVacation)
+  {
+    final BigDecimal numberOfWorkingDays = DayHolder.getNumberOfWorkingDays(from, to);
+
+    // don't return HALF_DAY if there is no working day
+    return numberOfWorkingDays.equals(BigDecimal.ZERO) == false && Boolean.TRUE.equals(isHalfDayVacation) // null evaluates to false
+        ? HALF_DAY
+        : numberOfWorkingDays;
+  }
+
+  @Override
+  public boolean hasInsertAccess(PFUserDO user)
+  {
+    return true;
+  }
+
+  @Override
+  public boolean hasLoggedInUserInsertAccess()
+  {
+    return vacationDao.hasLoggedInUserInsertAccess();
+  }
+
+  @Override
+  public boolean hasLoggedInUserInsertAccess(VacationDO obj, boolean throwException)
+  {
+    return vacationDao.hasLoggedInUserInsertAccess(obj, throwException);
+  }
+
+  @Override
+  public boolean hasLoggedInUserUpdateAccess(VacationDO obj, VacationDO dbObj, boolean throwException)
+  {
+    return vacationDao.hasLoggedInUserUpdateAccess(obj, dbObj, throwException);
+  }
+
+  @Override
+  public boolean hasLoggedInUserDeleteAccess(VacationDO obj, VacationDO dbObj, boolean throwException)
+  {
+    return vacationDao.hasLoggedInUserDeleteAccess(obj, dbObj, throwException);
+  }
+
+  @Override
+  public boolean hasDeleteAccess(PFUserDO user, VacationDO obj, VacationDO dbObj, boolean throwException)
+  {
+    return vacationDao.hasDeleteAccess(user, obj, dbObj, throwException);
+  }
+
+  @Override
+  public List<String> getAutocompletion(String property, String searchString)
+  {
+    return vacationDao.getAutocompletion(property, searchString);
+  }
+
+  @Override
+  public List<DisplayHistoryEntry> getDisplayHistoryEntries(VacationDO obj)
+  {
+    return vacationDao.getDisplayHistoryEntries(obj);
+  }
+
+  @Override
+  public void rebuildDatabaseIndex4NewestEntries()
+  {
+    vacationDao.rebuildDatabaseIndex4NewestEntries();
+  }
+
+  @Override
+  public void rebuildDatabaseIndex()
+  {
+    vacationDao.rebuildDatabaseIndex();
+  }
+
 }