package org.projectforge.business.vacation.service;

import java.io.Serializable;
import java.math.BigDecimal;
import java.sql.Timestamp;
import java.util.Arrays;
import java.util.Calendar;
import java.util.Collection;
import java.util.Date;
import java.util.List;
import java.util.stream.Collectors;
import java.util.stream.Stream;

import org.apache.commons.lang.StringUtils;
import org.apache.log4j.Logger;
import org.projectforge.business.configuration.ConfigurationService;
import org.projectforge.business.fibu.EmployeeDO;
import org.projectforge.business.fibu.EmployeeDao;
import org.projectforge.business.fibu.api.EmployeeService;
import org.projectforge.business.teamcal.admin.model.TeamCalDO;
import org.projectforge.business.teamcal.event.TeamEventDao;
import org.projectforge.business.teamcal.event.model.TeamEventDO;
import org.projectforge.business.user.I18nHelper;
import org.projectforge.business.vacation.model.VacationAttrProperty;
import org.projectforge.business.vacation.model.VacationCalendarDO;
import org.projectforge.business.vacation.model.VacationDO;
import org.projectforge.business.vacation.model.VacationStatus;
import org.projectforge.business.vacation.repository.VacationDao;
import org.projectforge.framework.access.AccessException;
import org.projectforge.framework.persistence.api.BaseSearchFilter;
import org.projectforge.framework.persistence.history.DisplayHistoryEntry;
import org.projectforge.framework.persistence.jpa.impl.CorePersistenceServiceImpl;
import org.projectforge.framework.persistence.user.api.ThreadLocalUserContext;
import org.projectforge.framework.persistence.user.entities.PFUserDO;
import org.projectforge.framework.time.DateTimeFormatter;
import org.projectforge.framework.time.DayHolder;
import org.projectforge.mail.Mail;
import org.projectforge.mail.SendMail;
import org.springframework.beans.factory.annotation.Autowired;
import org.springframework.stereotype.Service;

/**
 * Standard implementation of the vacation service interface.
 *
 * @author Florian Blumenstein
 */
@Service
public class VacationServiceImpl extends CorePersistenceServiceImpl<Integer, VacationDO>
    implements VacationService
{
  private static final Logger log = Logger.getLogger(VacationServiceImpl.class);

  @Autowired
  private VacationDao vacationDao;

  @Autowired
  private SendMail sendMailService;

  @Autowired
  private ConfigurationService configService;

  @Autowired
  private EmployeeDao employeeDao;

  @Autowired
  private EmployeeService employeeService;

  @Autowired
  private TeamEventDao teamEventDao;

  private static final String vacationEditPagePath = "/wa/wicket/bookmarkable/org.projectforge.web.vacation.VacationEditPage";

  private static final BigDecimal HALF_DAY = new BigDecimal(0.5);

  private static final DateTimeFormatter dateFormatter = DateTimeFormatter.instance();

  @Override
  public BigDecimal getApprovedAndPlanedVacationdaysForYear(final EmployeeDO employee, final int year)
  {
    final BigDecimal approved = getApprovedVacationdaysForYear(employee, year);
    final BigDecimal planned = getPlannedVacationdaysForYear(employee, year);
    return approved.add(planned);
  }

  @Override
  public void sendMailToVacationInvolved(final VacationDO vacationData, final boolean isNew, final boolean isDeleted)
  {
    final String urlOfVacationEditPage = configService.getDomain() + vacationEditPagePath + "?id=" + vacationData.getId();
    final String employeeFullName = vacationData.getEmployee().getUser().getFullname();
    final String managerFirstName = vacationData.getManager().getUser().getFirstname();

    final String periodI18nKey = vacationData.getHalfDay() ? "vacation.mail.period.halfday" : "vacation.mail.period.fromto";
    final String vacationStartDate = dateFormatter.getFormattedDate(vacationData.getStartDate());
    final String vacationEndDate = dateFormatter.getFormattedDate(vacationData.getEndDate());
    final String periodText = I18nHelper.getLocalizedMessage(periodI18nKey, vacationStartDate, vacationEndDate);

    final String i18nSubject;
    final String i18nPMContent;

    if (isNew == true && isDeleted == false) {
      i18nSubject = I18nHelper.getLocalizedMessage("vacation.mail.subject", employeeFullName);
      i18nPMContent = I18nHelper
          .getLocalizedMessage("vacation.mail.pm.application", managerFirstName, employeeFullName, periodText, urlOfVacationEditPage);
    } else if (isNew == false && isDeleted == false) {
      i18nSubject = I18nHelper.getLocalizedMessage("vacation.mail.subject.edit", employeeFullName);
      i18nPMContent = I18nHelper
          .getLocalizedMessage("vacation.mail.pm.application.edit", managerFirstName, employeeFullName, periodText, urlOfVacationEditPage);
    } else {
      // isDeleted
      i18nSubject = I18nHelper.getLocalizedMessage("vacation.mail.subject.deleted", employeeFullName);
      i18nPMContent = I18nHelper
          .getLocalizedMessage("vacation.mail.application.deleted", managerFirstName, employeeFullName, periodText, urlOfVacationEditPage);
    }

    // Send mail to manager and employee
    sendMail(i18nSubject, i18nPMContent,
        vacationData.getManager().getUser(),
        vacationData.getEmployee().getUser()
    );

    // Send mail to substitutions and employee
    for (final EmployeeDO substitution : vacationData.getSubstitutions()) {
      final PFUserDO substitutionUser = substitution.getUser();
      final String substitutionFirstName = substitutionUser.getFirstname();
      final String i18nSubContent;

      if (isNew == true && isDeleted == false) {
        i18nSubContent = I18nHelper
            .getLocalizedMessage("vacation.mail.sub.application", substitutionFirstName, employeeFullName, periodText, urlOfVacationEditPage);
      } else if (isNew == false && isDeleted == false) {
        i18nSubContent = I18nHelper
            .getLocalizedMessage("vacation.mail.sub.application.edit", substitutionFirstName, employeeFullName, periodText, urlOfVacationEditPage);
      } else {
        // isDeleted
        i18nSubContent = I18nHelper
            .getLocalizedMessage("vacation.mail.application.deleted", substitutionFirstName, employeeFullName, periodText, urlOfVacationEditPage);
      }

      sendMail(i18nSubject, i18nSubContent,
          substitutionUser,
          vacationData.getEmployee().getUser()
      );
    }
  }

  @Override
  public void sendMailToEmployeeAndHR(final VacationDO vacationData, final boolean approved)
  {
    final String urlOfVacationEditPage = configService.getDomain() + vacationEditPagePath + "?id=" + vacationData.getId();
    final String employeeFullName = vacationData.getEmployee().getUser().getFullname();
    final String managerFullName = vacationData.getManager().getUser().getFullname();
    final String substitutionFullNames = vacationData.getSubstitutions().stream()
        .map(EmployeeDO::getUser)
        .map(PFUserDO::getFullname)
        .collect(Collectors.joining(", "));

    final String periodI18nKey = vacationData.getHalfDay() ? "vacation.mail.period.halfday" : "vacation.mail.period.fromto";
    final String vacationStartDate = dateFormatter.getFormattedDate(vacationData.getStartDate());
    final String vacationEndDate = dateFormatter.getFormattedDate(vacationData.getEndDate());
    final String periodText = I18nHelper.getLocalizedMessage(periodI18nKey, vacationStartDate, vacationEndDate);

    if (approved && configService.getHREmailadress() != null) {
      //Send mail to HR (employee in copy)
      final String subject = I18nHelper.getLocalizedMessage("vacation.mail.subject", employeeFullName);
      final String content = I18nHelper
          .getLocalizedMessage("vacation.mail.hr.approved", employeeFullName, periodText, substitutionFullNames, managerFullName, urlOfVacationEditPage);

      sendMail(subject, content,
          configService.getHREmailadress(), "HR-MANAGEMENT",
          vacationData.getManager().getUser(),
          vacationData.getEmployee().getUser()
      );
    }

    // Send mail to substitutions and employee
    final String subject = I18nHelper.getLocalizedMessage("vacation.mail.subject.edit", employeeFullName);
    final String i18nKey = approved ? "vacation.mail.employee.approved" : "vacation.mail.employee.declined";
    final String content = I18nHelper.getLocalizedMessage(i18nKey, employeeFullName, periodText, substitutionFullNames, urlOfVacationEditPage);
    final PFUserDO[] recipients = Stream.concat(vacationData.getSubstitutions().stream(), Stream.of(vacationData.getEmployee()))
        .map(EmployeeDO::getUser)
        .toArray(PFUserDO[]::new);
    sendMail(subject, content, recipients);
  }

  private boolean sendMail(final String subject, final String content, final PFUserDO... recipients)
  {
    return sendMail(subject, content, null, null, recipients);
  }

  private boolean sendMail(final String subject, final String content, final String recipientMailAddress, final String recipientRealName,
      final PFUserDO... additionalRecipients)
  {
    final Mail mail = new Mail();
    mail.setContentType(Mail.CONTENTTYPE_HTML);
    mail.setSubject(subject);
    mail.setContent(content);
    if (StringUtils.isNotBlank(recipientMailAddress) && StringUtils.isNotBlank(recipientRealName)) {
      mail.setTo(recipientMailAddress, recipientRealName);
    }
    Arrays.stream(additionalRecipients).forEach(mail::setTo);
    return sendMailService.send(mail, null, null);
  }

  @Override
  public Calendar getEndDateVacationFromLastYear()
  {
    return configService.getEndDateVacationFromLastYear();
  }

  @Override
  public BigDecimal updateUsedVacationDaysFromLastYear(final VacationDO vacationData)
  {
    if (vacationData == null || vacationData.getEmployee() == null || vacationData.getStartDate() == null || vacationData.getEndDate() == null) {
      return BigDecimal.ZERO;
    }
    final Calendar now = Calendar.getInstance(ThreadLocalUserContext.getTimeZone());
    final Calendar startDate = Calendar.getInstance(ThreadLocalUserContext.getTimeZone());
    final Calendar endDateVacationFromLastYear = getEndDateVacationFromLastYear();
    if (vacationData.getIsSpecial() == true) {
      if (vacationData.getId() != null) {
        final VacationDO vacation = vacationDao.getById(vacationData.getId());
        if (vacation.getIsSpecial() == false) {
          return deleteUsedVacationDaysFromLastYear(vacation);
        }
      }
      return BigDecimal.ZERO;
    }
    startDate.setTime(vacationData.getStartDate());
    if (startDate.get(Calendar.YEAR) > now.get(Calendar.YEAR) && vacationData.getStartDate().before(endDateVacationFromLastYear.getTime()) == false) {
      return BigDecimal.ZERO;
    }

    final Date endDate = vacationData.getEndDate().before(endDateVacationFromLastYear.getTime())
        ? vacationData.getEndDate()
        : endDateVacationFromLastYear.getTime();

    final BigDecimal neededDaysForVacationFromLastYear = getVacationDays(vacationData.getStartDate(), endDate, vacationData.getHalfDay());

    final EmployeeDO employee = vacationData.getEmployee();
    final BigDecimal actualUsedDaysOfLastYear = getVacationFromPreviousYearUsed(employee);
    final BigDecimal vacationFromPreviousYear = getVacationFromPreviousYear(employee);

    final BigDecimal freeDaysFromLastYear = vacationFromPreviousYear.subtract(actualUsedDaysOfLastYear);
    final BigDecimal remainValue = freeDaysFromLastYear.subtract(neededDaysForVacationFromLastYear).compareTo(BigDecimal.ZERO) < 0 ?
        BigDecimal.ZERO :
        freeDaysFromLastYear.subtract(neededDaysForVacationFromLastYear);
    final BigDecimal newValue = vacationFromPreviousYear.subtract(remainValue);
    employee.putAttribute(VacationAttrProperty.PREVIOUSYEARLEAVEUSED.getPropertyName(), newValue);
    employeeDao.internalUpdate(employee);
    return newValue;
  }

  @Override
  public void updateUsedNewVacationDaysFromLastYear(final EmployeeDO employee, final int year)
  {
    final BigDecimal availableVacationdays = getAvailableVacationdaysForYear(employee, year, false);
    employee.putAttribute(VacationAttrProperty.PREVIOUSYEARLEAVE.getPropertyName(), availableVacationdays);
    employee.putAttribute(VacationAttrProperty.PREVIOUSYEARLEAVEUSED.getPropertyName(), BigDecimal.ZERO);
    employeeDao.internalSave(employee);
  }

  @Override
  public BigDecimal deleteUsedVacationDaysFromLastYear(final VacationDO vacationData)
  {
    if (vacationData == null || vacationData.getIsSpecial() == true || vacationData.getEmployee() == null || vacationData.getStartDate() == null
        || vacationData.getEndDate() == null) {
      return BigDecimal.ZERO;
    }
    final EmployeeDO employee = vacationData.getEmployee();
    final BigDecimal actualUsedDaysOfLastYear = getVacationFromPreviousYearUsed(employee);
    final BigDecimal vacationFromPreviousYear = getVacationFromPreviousYear(employee);
    final Calendar startDateCalender = Calendar.getInstance(ThreadLocalUserContext.getTimeZone());
    startDateCalender.setTime(vacationData.getStartDate());
    final Calendar firstOfJanOfStartYearCalender = Calendar.getInstance(ThreadLocalUserContext.getTimeZone());
    firstOfJanOfStartYearCalender.set(startDateCalender.get(Calendar.YEAR), Calendar.JANUARY, 1);
    final Calendar endDateCalender = configService.getEndDateVacationFromLastYear();
    final List<VacationDO> vacationList = getVacationForDate(vacationData.getEmployee(), startDateCalender.getTime(), endDateCalender.getTime(), false);

    // sum vacation days until "configured end date vacation from last year"
    final BigDecimal dayCount = vacationList.stream()
        .map(vacation -> {
          final Date endDate = vacation.getEndDate().before(endDateCalender.getTime())
              ? vacation.getEndDate()
              : endDateCalender.getTime();
          return getVacationDays(vacation.getStartDate(), endDate, vacation.getHalfDay());
        })
        .reduce(BigDecimal.ZERO, BigDecimal::add);

    BigDecimal newDays = BigDecimal.ZERO;

    if (dayCount.compareTo(vacationFromPreviousYear) < 0) // dayCount < vacationFromPreviousYear
    {
      if (vacationData.getEndDate().compareTo(endDateCalender.getTime()) < 0) {
        newDays = actualUsedDaysOfLastYear.subtract(getVacationDays(vacationData));
      } else {
        newDays = actualUsedDaysOfLastYear.subtract(getVacationDays(vacationData.getStartDate(), endDateCalender.getTime(), vacationData.getHalfDay()));
      }
      if (newDays.compareTo(BigDecimal.ZERO) < 0) {
        newDays = BigDecimal.ZERO;
      }
    }
    employee.putAttribute(VacationAttrProperty.PREVIOUSYEARLEAVEUSED.getPropertyName(), newDays);
    employeeDao.internalUpdate(employee);
    return newDays;
  }

  @Override
  public boolean couldUserUseVacationService(final PFUserDO user, final boolean throwException)
  {
    boolean result = true;
    if (user == null || user.getId() == null) {
      return false;
    }
    final EmployeeDO employee = employeeService.getEmployeeByUserId(user.getId());
    if (employee == null) {
      if (throwException) {
        throw new AccessException("access.exception.noEmployeeToUser");
      }
      result = false;
    } else if (employee.getUrlaubstage() == null) {
      if (throwException) {
        throw new AccessException("access.exception.employeeHasNoVacationDays");
      }
      result = false;
    }
    return result;
  }

  @Override
  public BigDecimal getApprovedVacationdaysForYear(final EmployeeDO employee, final int year)
  {
    return getVacationDaysForYearByStatus(employee, year, VacationStatus.APPROVED);
  }

  @Override
  public BigDecimal getPlannedVacationdaysForYear(final EmployeeDO employee, final int year)
  {
    return getVacationDaysForYearByStatus(employee, year, VacationStatus.IN_PROGRESS);
  }

  private BigDecimal getVacationDaysForYearByStatus(final EmployeeDO employee, final int year, final VacationStatus status)
  {
    return getActiveVacationForYear(employee, year, false)
        .stream()
        .filter(vac -> vac.getStatus().equals(status))
        .map(this::getVacationDays)
        .reduce(BigDecimal.ZERO, BigDecimal::add); // sum
  }

  @Override
  public BigDecimal getAvailableVacationdaysForYear(final PFUserDO user, final int year, final boolean checkLastYear)
  {
    if (user == null) {
      return BigDecimal.ZERO;
    }
    final EmployeeDO employee = employeeService.getEmployeeByUserId(user.getPk());
    if (employee == null) {
      return BigDecimal.ZERO;
    }
    return getAvailableVacationdaysForYear(employee, year, checkLastYear);
  }

  @Override
  public BigDecimal getAvailableVacationdaysForYear(final EmployeeDO employee, final int year, final boolean checkLastYear)
  {
    if (employee == null) {
      return BigDecimal.ZERO;
    }
    final BigDecimal vacationDays = new BigDecimal(employee.getUrlaubstage());

    final Calendar now = Calendar.getInstance(ThreadLocalUserContext.getTimeZone());
    final Calendar endDateVacationFromLastYear = configService.getEndDateVacationFromLastYear();
    final BigDecimal vacationFromPreviousYear;
    if (year != now.get(Calendar.YEAR)) {
      vacationFromPreviousYear = BigDecimal.ZERO;
    } else if (checkLastYear == false || now.after(endDateVacationFromLastYear)) {
      vacationFromPreviousYear = getVacationFromPreviousYearUsed(employee);
    } else {
      // before or same day as endDateVacationFromLastYear
      vacationFromPreviousYear = getVacationFromPreviousYear(employee);
    }

    final BigDecimal approvedVacation = getApprovedVacationdaysForYear(employee, year);
    final BigDecimal planedVacation = getPlannedVacationdaysForYear(employee, year);

    return vacationDays
        .add(vacationFromPreviousYear)
        .subtract(approvedVacation)
        .subtract(planedVacation);
  }

  @Override
  public BigDecimal getAvailableVacationDaysForYearAtDate(final EmployeeDO employee, final Date queryDate)
  {
    final BigDecimal vacationDays = new BigDecimal(employee.getUrlaubstage());
    final BigDecimal vacationDaysPrevYear = getVacationDaysFromPrevYearDependingOnDate(employee, queryDate);
    final BigDecimal approvedVacationDays = getApprovedVacationDaysForYearUntilDate(employee, queryDate);

    return vacationDays
        .add(vacationDaysPrevYear)
        .subtract(approvedVacationDays);
  }

  private BigDecimal getVacationDaysFromPrevYearDependingOnDate(final EmployeeDO employee, final Date queryDate)
  {
    final Calendar endDateVacationFromLastYear = configService.getEndDateVacationFromLastYear();
    final Calendar queryDateCal = Calendar.getInstance();
    queryDateCal.setTime(queryDate);

    if (queryDateCal.get(Calendar.YEAR) != endDateVacationFromLastYear.get(Calendar.YEAR)) {
      // year of query is different form the year of endDateVacationFromLastYear
      // therefore the vacation from previous year values are from the wrong year
      // therefore we don't know the right values and return zero
      return BigDecimal.ZERO;
    }

    return queryDateCal.after(endDateVacationFromLastYear)
        ? getVacationFromPreviousYearUsed(employee)
        : getVacationFromPreviousYear(employee);
  }

  private BigDecimal getApprovedVacationDaysForYearUntilDate(final EmployeeDO employee, final Date until)
  {
    final Calendar startDate = Calendar.getInstance();
    startDate.setTime(until);
    startDate.set(Calendar.MONTH, Calendar.JANUARY);
    startDate.set(Calendar.DAY_OF_MONTH, 1);
    startDate.set(Calendar.HOUR_OF_DAY, 0);
    startDate.set(Calendar.MINUTE, 0);
    startDate.set(Calendar.SECOND, 0);
    startDate.set(Calendar.MILLISECOND, 0);

    final List<VacationDO> vacations = getVacationForDate(employee, startDate.getTime(), until, false);

    return vacations.stream()
        .filter(v -> v.getStatus().equals(VacationStatus.APPROVED))
        .map(v -> getVacationDays(v, until))
        .reduce(BigDecimal.ZERO, BigDecimal::add); // sum
  }

  private BigDecimal getVacationFromPreviousYearUsed(final EmployeeDO employee)
  {
    final BigDecimal prevYearLeaveUsed = employee.getAttribute(VacationAttrProperty.PREVIOUSYEARLEAVEUSED.getPropertyName(), BigDecimal.class);
    return prevYearLeaveUsed != null ? prevYearLeaveUsed : BigDecimal.ZERO;
  }

  private BigDecimal getVacationFromPreviousYear(final EmployeeDO employee)
  {
    final BigDecimal prevYearLeave = employee.getAttribute(VacationAttrProperty.PREVIOUSYEARLEAVE.getPropertyName(), BigDecimal.class);
    return prevYearLeave != null ? prevYearLeave : BigDecimal.ZERO;
  }

  @Override
  public List<VacationDO> getActiveVacationForYear(final EmployeeDO employee, final int year, final boolean withSpecial)
  {
    return vacationDao.getActiveVacationForYear(employee, year, withSpecial);
  }

  @Override
  public List<VacationDO> getAllActiveVacation(final EmployeeDO employee, final boolean withSpecial)
  {
    return vacationDao.getAllActiveVacation(employee, withSpecial);
  }

  @Override
  public List<VacationDO> getList(final BaseSearchFilter filter)
  {
    return vacationDao.getList(filter);
  }

  @Override
  public List<VacationDO> getVacation(final List<Serializable> idList)
  {
    return vacationDao.internalLoad(idList);
  }

  @Override
  public List<VacationDO> getVacationForDate(final EmployeeDO employee, final Date startDate, final Date endDate, final boolean withSpecial)
  {
    return vacationDao.getVacationForPeriod(employee, startDate, endDate, withSpecial);
  }

  @Override
  public BigDecimal getOpenLeaveApplicationsForUser(final PFUserDO user)
  {
    final EmployeeDO employee = employeeService.getEmployeeByUserId(user.getId());
    if (employee == null) {
      return BigDecimal.ZERO;
    }
    return vacationDao.getOpenLeaveApplicationsForEmployee(employee);
  }

  @Override
  public BigDecimal getSpecialVacationCount(final EmployeeDO employee, final int year, final VacationStatus status)
  {
    return vacationDao
        .getSpecialVacation(employee, year, status)
        .stream()
        .map(this::getVacationDays)
        .reduce(BigDecimal.ZERO, BigDecimal::add); // sum
  }

  @Override
  public List<TeamCalDO> getCalendarsForVacation(final VacationDO vacation)
  {
    return vacationDao.getCalendarsForVacation(vacation);
  }

  public BigDecimal getVacationDays(final VacationDO vacationData)
  {
    return getVacationDays(vacationData, null);
  }

  private BigDecimal getVacationDays(final VacationDO vacationData, final Date until)
  {
    final Date startDate = vacationData.getStartDate();
    final Date endDate = vacationData.getEndDate();

    if (startDate != null && endDate != null) {
      final Date endDateToUse = (until != null && until.before(endDate)) ? until : endDate;
      return getVacationDays(startDate, endDateToUse, vacationData.getHalfDay());
    }
    return null;
  }

  @Override
  public BigDecimal getVacationDays(final Date from, final Date to, final Boolean isHalfDayVacation)
  {
    final BigDecimal numberOfWorkingDays = DayHolder.getNumberOfWorkingDays(from, to);

    // don't return HALF_DAY if there is no working day
    return numberOfWorkingDays.equals(BigDecimal.ZERO) == false && Boolean.TRUE.equals(isHalfDayVacation) // null evaluates to false
        ? HALF_DAY
        : numberOfWorkingDays;
  }

  @Override
  public boolean hasInsertAccess(final PFUserDO user)
  {
    return true;
  }

  @Override
  public boolean hasLoggedInUserInsertAccess()
  {
    return vacationDao.hasLoggedInUserInsertAccess();
  }

  @Override
  public boolean hasLoggedInUserInsertAccess(final VacationDO obj, final boolean throwException)
  {
    return vacationDao.hasLoggedInUserInsertAccess(obj, throwException);
  }

  @Override
  public boolean hasLoggedInUserUpdateAccess(final VacationDO obj, final VacationDO dbObj, final boolean throwException)
  {
    return vacationDao.hasLoggedInUserUpdateAccess(obj, dbObj, throwException);
  }

  @Override
  public boolean hasLoggedInUserDeleteAccess(final VacationDO obj, final VacationDO dbObj, final boolean throwException)
  {
    return vacationDao.hasLoggedInUserDeleteAccess(obj, dbObj, throwException);
  }

  @Override
  public boolean hasDeleteAccess(final PFUserDO user, final VacationDO obj, final VacationDO dbObj, final boolean throwException)
  {
    return vacationDao.hasDeleteAccess(user, obj, dbObj, throwException);
  }

  @Override
  public List<String> getAutocompletion(final String property, final String searchString)
  {
    return vacationDao.getAutocompletion(property, searchString);
  }

  @Override
  public List<DisplayHistoryEntry> getDisplayHistoryEntries(final VacationDO obj)
  {
    return vacationDao.getDisplayHistoryEntries(obj);
  }

  @Override
  public void rebuildDatabaseIndex4NewestEntries()
  {
    vacationDao.rebuildDatabaseIndex4NewestEntries();
  }

  @Override
  public void rebuildDatabaseIndex()
  {
    vacationDao.rebuildDatabaseIndex();
  }

  @Override
  public void saveOrUpdateVacationCalendars(final VacationDO vacation, final Collection<TeamCalDO> calendars)
  {
    if (calendars != null) {
      for (final TeamCalDO teamCalDO : calendars) {
        vacationDao.saveVacationCalendar(getOrCreateVacationCalendarDO(vacation, teamCalDO));
      }
    }
    List<VacationCalendarDO> vacationCalendarDOs = vacationDao.getVacationCalendarDOs(vacation);
    for (VacationCalendarDO vacationCalendarDO : vacationCalendarDOs) {
      if (items.contains(vacationCalendarDO.getCalendar()) == false)
        vacationDao.deleteVacationCalendarDO(vacationCalendarDO);
      else
        vacationDao.unDeleteVacationCalendarDO(vacationCalendarDO);

    }
  }

  @Override
  public void markAsDeleteEventsForVacationCalendars(final VacationDO vacation)
  {
    final List<VacationCalendarDO> vacationCalendarDOs = vacationDao.getVacationCalendarDOs(vacation);
    for (final VacationCalendarDO vacationCalendarDO : vacationCalendarDOs) {
      if (vacationCalendarDO.isDeleted() == false) {
        if (vacationCalendarDO.getEvent() != null) {
          vacationDao.deleteVacationCalendarDO(vacationCalendarDO);
          teamEventDao.internalMarkAsDeleted(teamEventDao.getById(vacationCalendarDO.getEvent().getId()));
        }
      }
    }
  }

  @Override
<<<<<<< HEAD
  public void markAsUnDeleteVacationCalendars(VacationDO vacation)
=======
  public void markAsUnDeleteEventsForVacationCalendars(final VacationDO vacation)
>>>>>>> 1edc62ca
  {
    final List<VacationCalendarDO> vacationCalendarDOs = vacationDao.getVacationCalendarDOs(vacation);
    for (final VacationCalendarDO vacationCalendarDO : vacationCalendarDOs) {
      if (vacationCalendarDO.isDeleted()) {
        vacationDao.unDeleteVacationCalendarDO(vacationCalendarDO);
      }
    }
  }

  @Override
<<<<<<< HEAD
  public void markAsUnDeleteEventsForVacationCalendars(VacationDO vacation)
  {
    List<VacationCalendarDO> vacationCalendarDOs = vacationDao.getVacationCalendarDOs(vacation);
    for (VacationCalendarDO vacationCalendarDO : vacationCalendarDOs) {
      if (vacationCalendarDO.getEvent() != null) {
        teamEventDao.internalUndelete(teamEventDao.getById(vacationCalendarDO.getEvent().getId()));
      }
    }
  }

  @Override
  public void createEventsForVacationCalendars(VacationDO vacation)
=======
  public void createEventsForVacationCalendars(final VacationDO vacation)
>>>>>>> 1edc62ca
  {
    final List<VacationCalendarDO> vacationCalendarDOs = vacationDao.getVacationCalendarDOs(vacation);
    for (final VacationCalendarDO vacationCalendarDO : vacationCalendarDOs) {
      vacationCalendarDO.setEvent(getOrCreateTeamEventDO(vacationCalendarDO));
      vacationCalendarDO.setDeleted(false);
      vacationDao.saveVacationCalendar(vacationCalendarDO);
    }
  }

  public VacationCalendarDO getOrCreateVacationCalendarDO(final VacationDO vacation, final TeamCalDO teamCalDO)
  {
    final List<VacationCalendarDO> vacationCalendarDOs = vacationDao.getVacationCalendarDOs(vacation);
    for (final VacationCalendarDO vacationCalendarDO : vacationCalendarDOs) {
      if (vacationCalendarDO.getCalendar().equals(teamCalDO)) {
        vacationCalendarDO.setDeleted(false);
        return vacationCalendarDO;
      }
    }
    final VacationCalendarDO vacationCalendarDO = new VacationCalendarDO();
    vacationCalendarDO.setCalendar(teamCalDO);
    vacationCalendarDO.setVacation(vacation);
    return vacationCalendarDO;
  }

  public TeamEventDO getOrCreateTeamEventDO(final VacationCalendarDO vacationCalendarDO)
  {
    if (vacationCalendarDO.getEvent() != null) {
      final TeamEventDO byId = teamEventDao.getById(vacationCalendarDO.getEvent().getId());
      teamEventDao.internalUndelete(byId);
      return byId;
    } else {
      final TeamEventDO teamEventDO = new TeamEventDO();
      teamEventDO.setAllDay(true);
      final Timestamp startTimestamp = new Timestamp(vacationCalendarDO.getVacation().getStartDate().getTime());
      final Timestamp endTimestamp = new Timestamp(vacationCalendarDO.getVacation().getEndDate().getTime());
      teamEventDO.setStartDate(startTimestamp);
      teamEventDO.setEndDate(endTimestamp);
<<<<<<< HEAD
      teamEventDO.setSubject(I18nHelper
          .getLocalizedMessage("vacation.vacationevent", vacationCalendarDO.getVacation().getEmployee().getUser().getFullname()));
=======
      teamEventDO.setSubject(vacationCalendarDO.getVacation().getEmployee().getUser().getFullname());
>>>>>>> 1edc62ca
      teamEventDO.setCalendar(vacationCalendarDO.getCalendar());
      teamEventDao.internalSave(teamEventDO);
      return teamEventDO;
    }
  }
}<|MERGE_RESOLUTION|>--- conflicted
+++ resolved
@@ -1,709 +1,696 @@
-package org.projectforge.business.vacation.service;
-
-import java.io.Serializable;
-import java.math.BigDecimal;
-import java.sql.Timestamp;
-import java.util.Arrays;
-import java.util.Calendar;
-import java.util.Collection;
-import java.util.Date;
-import java.util.List;
-import java.util.stream.Collectors;
-import java.util.stream.Stream;
-
-import org.apache.commons.lang.StringUtils;
-import org.apache.log4j.Logger;
-import org.projectforge.business.configuration.ConfigurationService;
-import org.projectforge.business.fibu.EmployeeDO;
-import org.projectforge.business.fibu.EmployeeDao;
-import org.projectforge.business.fibu.api.EmployeeService;
-import org.projectforge.business.teamcal.admin.model.TeamCalDO;
-import org.projectforge.business.teamcal.event.TeamEventDao;
-import org.projectforge.business.teamcal.event.model.TeamEventDO;
-import org.projectforge.business.user.I18nHelper;
-import org.projectforge.business.vacation.model.VacationAttrProperty;
-import org.projectforge.business.vacation.model.VacationCalendarDO;
-import org.projectforge.business.vacation.model.VacationDO;
-import org.projectforge.business.vacation.model.VacationStatus;
-import org.projectforge.business.vacation.repository.VacationDao;
-import org.projectforge.framework.access.AccessException;
-import org.projectforge.framework.persistence.api.BaseSearchFilter;
-import org.projectforge.framework.persistence.history.DisplayHistoryEntry;
-import org.projectforge.framework.persistence.jpa.impl.CorePersistenceServiceImpl;
-import org.projectforge.framework.persistence.user.api.ThreadLocalUserContext;
-import org.projectforge.framework.persistence.user.entities.PFUserDO;
-import org.projectforge.framework.time.DateTimeFormatter;
-import org.projectforge.framework.time.DayHolder;
-import org.projectforge.mail.Mail;
-import org.projectforge.mail.SendMail;
-import org.springframework.beans.factory.annotation.Autowired;
-import org.springframework.stereotype.Service;
-
-/**
- * Standard implementation of the vacation service interface.
- *
- * @author Florian Blumenstein
- */
-@Service
-public class VacationServiceImpl extends CorePersistenceServiceImpl<Integer, VacationDO>
-    implements VacationService
-{
-  private static final Logger log = Logger.getLogger(VacationServiceImpl.class);
-
-  @Autowired
-  private VacationDao vacationDao;
-
-  @Autowired
-  private SendMail sendMailService;
-
-  @Autowired
-  private ConfigurationService configService;
-
-  @Autowired
-  private EmployeeDao employeeDao;
-
-  @Autowired
-  private EmployeeService employeeService;
-
-  @Autowired
-  private TeamEventDao teamEventDao;
-
-  private static final String vacationEditPagePath = "/wa/wicket/bookmarkable/org.projectforge.web.vacation.VacationEditPage";
-
-  private static final BigDecimal HALF_DAY = new BigDecimal(0.5);
-
-  private static final DateTimeFormatter dateFormatter = DateTimeFormatter.instance();
-
-  @Override
-  public BigDecimal getApprovedAndPlanedVacationdaysForYear(final EmployeeDO employee, final int year)
-  {
-    final BigDecimal approved = getApprovedVacationdaysForYear(employee, year);
-    final BigDecimal planned = getPlannedVacationdaysForYear(employee, year);
-    return approved.add(planned);
-  }
-
-  @Override
-  public void sendMailToVacationInvolved(final VacationDO vacationData, final boolean isNew, final boolean isDeleted)
-  {
-    final String urlOfVacationEditPage = configService.getDomain() + vacationEditPagePath + "?id=" + vacationData.getId();
-    final String employeeFullName = vacationData.getEmployee().getUser().getFullname();
-    final String managerFirstName = vacationData.getManager().getUser().getFirstname();
-
-    final String periodI18nKey = vacationData.getHalfDay() ? "vacation.mail.period.halfday" : "vacation.mail.period.fromto";
-    final String vacationStartDate = dateFormatter.getFormattedDate(vacationData.getStartDate());
-    final String vacationEndDate = dateFormatter.getFormattedDate(vacationData.getEndDate());
-    final String periodText = I18nHelper.getLocalizedMessage(periodI18nKey, vacationStartDate, vacationEndDate);
-
-    final String i18nSubject;
-    final String i18nPMContent;
-
-    if (isNew == true && isDeleted == false) {
-      i18nSubject = I18nHelper.getLocalizedMessage("vacation.mail.subject", employeeFullName);
-      i18nPMContent = I18nHelper
-          .getLocalizedMessage("vacation.mail.pm.application", managerFirstName, employeeFullName, periodText, urlOfVacationEditPage);
-    } else if (isNew == false && isDeleted == false) {
-      i18nSubject = I18nHelper.getLocalizedMessage("vacation.mail.subject.edit", employeeFullName);
-      i18nPMContent = I18nHelper
-          .getLocalizedMessage("vacation.mail.pm.application.edit", managerFirstName, employeeFullName, periodText, urlOfVacationEditPage);
-    } else {
-      // isDeleted
-      i18nSubject = I18nHelper.getLocalizedMessage("vacation.mail.subject.deleted", employeeFullName);
-      i18nPMContent = I18nHelper
-          .getLocalizedMessage("vacation.mail.application.deleted", managerFirstName, employeeFullName, periodText, urlOfVacationEditPage);
-    }
-
-    // Send mail to manager and employee
-    sendMail(i18nSubject, i18nPMContent,
-        vacationData.getManager().getUser(),
-        vacationData.getEmployee().getUser()
-    );
-
-    // Send mail to substitutions and employee
-    for (final EmployeeDO substitution : vacationData.getSubstitutions()) {
-      final PFUserDO substitutionUser = substitution.getUser();
-      final String substitutionFirstName = substitutionUser.getFirstname();
-      final String i18nSubContent;
-
-      if (isNew == true && isDeleted == false) {
-        i18nSubContent = I18nHelper
-            .getLocalizedMessage("vacation.mail.sub.application", substitutionFirstName, employeeFullName, periodText, urlOfVacationEditPage);
-      } else if (isNew == false && isDeleted == false) {
-        i18nSubContent = I18nHelper
-            .getLocalizedMessage("vacation.mail.sub.application.edit", substitutionFirstName, employeeFullName, periodText, urlOfVacationEditPage);
-      } else {
-        // isDeleted
-        i18nSubContent = I18nHelper
-            .getLocalizedMessage("vacation.mail.application.deleted", substitutionFirstName, employeeFullName, periodText, urlOfVacationEditPage);
-      }
-
-      sendMail(i18nSubject, i18nSubContent,
-          substitutionUser,
-          vacationData.getEmployee().getUser()
-      );
-    }
-  }
-
-  @Override
-  public void sendMailToEmployeeAndHR(final VacationDO vacationData, final boolean approved)
-  {
-    final String urlOfVacationEditPage = configService.getDomain() + vacationEditPagePath + "?id=" + vacationData.getId();
-    final String employeeFullName = vacationData.getEmployee().getUser().getFullname();
-    final String managerFullName = vacationData.getManager().getUser().getFullname();
-    final String substitutionFullNames = vacationData.getSubstitutions().stream()
-        .map(EmployeeDO::getUser)
-        .map(PFUserDO::getFullname)
-        .collect(Collectors.joining(", "));
-
-    final String periodI18nKey = vacationData.getHalfDay() ? "vacation.mail.period.halfday" : "vacation.mail.period.fromto";
-    final String vacationStartDate = dateFormatter.getFormattedDate(vacationData.getStartDate());
-    final String vacationEndDate = dateFormatter.getFormattedDate(vacationData.getEndDate());
-    final String periodText = I18nHelper.getLocalizedMessage(periodI18nKey, vacationStartDate, vacationEndDate);
-
-    if (approved && configService.getHREmailadress() != null) {
-      //Send mail to HR (employee in copy)
-      final String subject = I18nHelper.getLocalizedMessage("vacation.mail.subject", employeeFullName);
-      final String content = I18nHelper
-          .getLocalizedMessage("vacation.mail.hr.approved", employeeFullName, periodText, substitutionFullNames, managerFullName, urlOfVacationEditPage);
-
-      sendMail(subject, content,
-          configService.getHREmailadress(), "HR-MANAGEMENT",
-          vacationData.getManager().getUser(),
-          vacationData.getEmployee().getUser()
-      );
-    }
-
-    // Send mail to substitutions and employee
-    final String subject = I18nHelper.getLocalizedMessage("vacation.mail.subject.edit", employeeFullName);
-    final String i18nKey = approved ? "vacation.mail.employee.approved" : "vacation.mail.employee.declined";
-    final String content = I18nHelper.getLocalizedMessage(i18nKey, employeeFullName, periodText, substitutionFullNames, urlOfVacationEditPage);
-    final PFUserDO[] recipients = Stream.concat(vacationData.getSubstitutions().stream(), Stream.of(vacationData.getEmployee()))
-        .map(EmployeeDO::getUser)
-        .toArray(PFUserDO[]::new);
-    sendMail(subject, content, recipients);
-  }
-
-  private boolean sendMail(final String subject, final String content, final PFUserDO... recipients)
-  {
-    return sendMail(subject, content, null, null, recipients);
-  }
-
-  private boolean sendMail(final String subject, final String content, final String recipientMailAddress, final String recipientRealName,
-      final PFUserDO... additionalRecipients)
-  {
-    final Mail mail = new Mail();
-    mail.setContentType(Mail.CONTENTTYPE_HTML);
-    mail.setSubject(subject);
-    mail.setContent(content);
-    if (StringUtils.isNotBlank(recipientMailAddress) && StringUtils.isNotBlank(recipientRealName)) {
-      mail.setTo(recipientMailAddress, recipientRealName);
-    }
-    Arrays.stream(additionalRecipients).forEach(mail::setTo);
-    return sendMailService.send(mail, null, null);
-  }
-
-  @Override
-  public Calendar getEndDateVacationFromLastYear()
-  {
-    return configService.getEndDateVacationFromLastYear();
-  }
-
-  @Override
-  public BigDecimal updateUsedVacationDaysFromLastYear(final VacationDO vacationData)
-  {
-    if (vacationData == null || vacationData.getEmployee() == null || vacationData.getStartDate() == null || vacationData.getEndDate() == null) {
-      return BigDecimal.ZERO;
-    }
-    final Calendar now = Calendar.getInstance(ThreadLocalUserContext.getTimeZone());
-    final Calendar startDate = Calendar.getInstance(ThreadLocalUserContext.getTimeZone());
-    final Calendar endDateVacationFromLastYear = getEndDateVacationFromLastYear();
-    if (vacationData.getIsSpecial() == true) {
-      if (vacationData.getId() != null) {
-        final VacationDO vacation = vacationDao.getById(vacationData.getId());
-        if (vacation.getIsSpecial() == false) {
-          return deleteUsedVacationDaysFromLastYear(vacation);
-        }
-      }
-      return BigDecimal.ZERO;
-    }
-    startDate.setTime(vacationData.getStartDate());
-    if (startDate.get(Calendar.YEAR) > now.get(Calendar.YEAR) && vacationData.getStartDate().before(endDateVacationFromLastYear.getTime()) == false) {
-      return BigDecimal.ZERO;
-    }
-
-    final Date endDate = vacationData.getEndDate().before(endDateVacationFromLastYear.getTime())
-        ? vacationData.getEndDate()
-        : endDateVacationFromLastYear.getTime();
-
-    final BigDecimal neededDaysForVacationFromLastYear = getVacationDays(vacationData.getStartDate(), endDate, vacationData.getHalfDay());
-
-    final EmployeeDO employee = vacationData.getEmployee();
-    final BigDecimal actualUsedDaysOfLastYear = getVacationFromPreviousYearUsed(employee);
-    final BigDecimal vacationFromPreviousYear = getVacationFromPreviousYear(employee);
-
-    final BigDecimal freeDaysFromLastYear = vacationFromPreviousYear.subtract(actualUsedDaysOfLastYear);
-    final BigDecimal remainValue = freeDaysFromLastYear.subtract(neededDaysForVacationFromLastYear).compareTo(BigDecimal.ZERO) < 0 ?
-        BigDecimal.ZERO :
-        freeDaysFromLastYear.subtract(neededDaysForVacationFromLastYear);
-    final BigDecimal newValue = vacationFromPreviousYear.subtract(remainValue);
-    employee.putAttribute(VacationAttrProperty.PREVIOUSYEARLEAVEUSED.getPropertyName(), newValue);
-    employeeDao.internalUpdate(employee);
-    return newValue;
-  }
-
-  @Override
-  public void updateUsedNewVacationDaysFromLastYear(final EmployeeDO employee, final int year)
-  {
-    final BigDecimal availableVacationdays = getAvailableVacationdaysForYear(employee, year, false);
-    employee.putAttribute(VacationAttrProperty.PREVIOUSYEARLEAVE.getPropertyName(), availableVacationdays);
-    employee.putAttribute(VacationAttrProperty.PREVIOUSYEARLEAVEUSED.getPropertyName(), BigDecimal.ZERO);
-    employeeDao.internalSave(employee);
-  }
-
-  @Override
-  public BigDecimal deleteUsedVacationDaysFromLastYear(final VacationDO vacationData)
-  {
-    if (vacationData == null || vacationData.getIsSpecial() == true || vacationData.getEmployee() == null || vacationData.getStartDate() == null
-        || vacationData.getEndDate() == null) {
-      return BigDecimal.ZERO;
-    }
-    final EmployeeDO employee = vacationData.getEmployee();
-    final BigDecimal actualUsedDaysOfLastYear = getVacationFromPreviousYearUsed(employee);
-    final BigDecimal vacationFromPreviousYear = getVacationFromPreviousYear(employee);
-    final Calendar startDateCalender = Calendar.getInstance(ThreadLocalUserContext.getTimeZone());
-    startDateCalender.setTime(vacationData.getStartDate());
-    final Calendar firstOfJanOfStartYearCalender = Calendar.getInstance(ThreadLocalUserContext.getTimeZone());
-    firstOfJanOfStartYearCalender.set(startDateCalender.get(Calendar.YEAR), Calendar.JANUARY, 1);
-    final Calendar endDateCalender = configService.getEndDateVacationFromLastYear();
-    final List<VacationDO> vacationList = getVacationForDate(vacationData.getEmployee(), startDateCalender.getTime(), endDateCalender.getTime(), false);
-
-    // sum vacation days until "configured end date vacation from last year"
-    final BigDecimal dayCount = vacationList.stream()
-        .map(vacation -> {
-          final Date endDate = vacation.getEndDate().before(endDateCalender.getTime())
-              ? vacation.getEndDate()
-              : endDateCalender.getTime();
-          return getVacationDays(vacation.getStartDate(), endDate, vacation.getHalfDay());
-        })
-        .reduce(BigDecimal.ZERO, BigDecimal::add);
-
-    BigDecimal newDays = BigDecimal.ZERO;
-
-    if (dayCount.compareTo(vacationFromPreviousYear) < 0) // dayCount < vacationFromPreviousYear
-    {
-      if (vacationData.getEndDate().compareTo(endDateCalender.getTime()) < 0) {
-        newDays = actualUsedDaysOfLastYear.subtract(getVacationDays(vacationData));
-      } else {
-        newDays = actualUsedDaysOfLastYear.subtract(getVacationDays(vacationData.getStartDate(), endDateCalender.getTime(), vacationData.getHalfDay()));
-      }
-      if (newDays.compareTo(BigDecimal.ZERO) < 0) {
-        newDays = BigDecimal.ZERO;
-      }
-    }
-    employee.putAttribute(VacationAttrProperty.PREVIOUSYEARLEAVEUSED.getPropertyName(), newDays);
-    employeeDao.internalUpdate(employee);
-    return newDays;
-  }
-
-  @Override
-  public boolean couldUserUseVacationService(final PFUserDO user, final boolean throwException)
-  {
-    boolean result = true;
-    if (user == null || user.getId() == null) {
-      return false;
-    }
-    final EmployeeDO employee = employeeService.getEmployeeByUserId(user.getId());
-    if (employee == null) {
-      if (throwException) {
-        throw new AccessException("access.exception.noEmployeeToUser");
-      }
-      result = false;
-    } else if (employee.getUrlaubstage() == null) {
-      if (throwException) {
-        throw new AccessException("access.exception.employeeHasNoVacationDays");
-      }
-      result = false;
-    }
-    return result;
-  }
-
-  @Override
-  public BigDecimal getApprovedVacationdaysForYear(final EmployeeDO employee, final int year)
-  {
-    return getVacationDaysForYearByStatus(employee, year, VacationStatus.APPROVED);
-  }
-
-  @Override
-  public BigDecimal getPlannedVacationdaysForYear(final EmployeeDO employee, final int year)
-  {
-    return getVacationDaysForYearByStatus(employee, year, VacationStatus.IN_PROGRESS);
-  }
-
-  private BigDecimal getVacationDaysForYearByStatus(final EmployeeDO employee, final int year, final VacationStatus status)
-  {
-    return getActiveVacationForYear(employee, year, false)
-        .stream()
-        .filter(vac -> vac.getStatus().equals(status))
-        .map(this::getVacationDays)
-        .reduce(BigDecimal.ZERO, BigDecimal::add); // sum
-  }
-
-  @Override
-  public BigDecimal getAvailableVacationdaysForYear(final PFUserDO user, final int year, final boolean checkLastYear)
-  {
-    if (user == null) {
-      return BigDecimal.ZERO;
-    }
-    final EmployeeDO employee = employeeService.getEmployeeByUserId(user.getPk());
-    if (employee == null) {
-      return BigDecimal.ZERO;
-    }
-    return getAvailableVacationdaysForYear(employee, year, checkLastYear);
-  }
-
-  @Override
-  public BigDecimal getAvailableVacationdaysForYear(final EmployeeDO employee, final int year, final boolean checkLastYear)
-  {
-    if (employee == null) {
-      return BigDecimal.ZERO;
-    }
-    final BigDecimal vacationDays = new BigDecimal(employee.getUrlaubstage());
-
-    final Calendar now = Calendar.getInstance(ThreadLocalUserContext.getTimeZone());
-    final Calendar endDateVacationFromLastYear = configService.getEndDateVacationFromLastYear();
-    final BigDecimal vacationFromPreviousYear;
-    if (year != now.get(Calendar.YEAR)) {
-      vacationFromPreviousYear = BigDecimal.ZERO;
-    } else if (checkLastYear == false || now.after(endDateVacationFromLastYear)) {
-      vacationFromPreviousYear = getVacationFromPreviousYearUsed(employee);
-    } else {
-      // before or same day as endDateVacationFromLastYear
-      vacationFromPreviousYear = getVacationFromPreviousYear(employee);
-    }
-
-    final BigDecimal approvedVacation = getApprovedVacationdaysForYear(employee, year);
-    final BigDecimal planedVacation = getPlannedVacationdaysForYear(employee, year);
-
-    return vacationDays
-        .add(vacationFromPreviousYear)
-        .subtract(approvedVacation)
-        .subtract(planedVacation);
-  }
-
-  @Override
-  public BigDecimal getAvailableVacationDaysForYearAtDate(final EmployeeDO employee, final Date queryDate)
-  {
-    final BigDecimal vacationDays = new BigDecimal(employee.getUrlaubstage());
-    final BigDecimal vacationDaysPrevYear = getVacationDaysFromPrevYearDependingOnDate(employee, queryDate);
-    final BigDecimal approvedVacationDays = getApprovedVacationDaysForYearUntilDate(employee, queryDate);
-
-    return vacationDays
-        .add(vacationDaysPrevYear)
-        .subtract(approvedVacationDays);
-  }
-
-  private BigDecimal getVacationDaysFromPrevYearDependingOnDate(final EmployeeDO employee, final Date queryDate)
-  {
-    final Calendar endDateVacationFromLastYear = configService.getEndDateVacationFromLastYear();
-    final Calendar queryDateCal = Calendar.getInstance();
-    queryDateCal.setTime(queryDate);
-
-    if (queryDateCal.get(Calendar.YEAR) != endDateVacationFromLastYear.get(Calendar.YEAR)) {
-      // year of query is different form the year of endDateVacationFromLastYear
-      // therefore the vacation from previous year values are from the wrong year
-      // therefore we don't know the right values and return zero
-      return BigDecimal.ZERO;
-    }
-
-    return queryDateCal.after(endDateVacationFromLastYear)
-        ? getVacationFromPreviousYearUsed(employee)
-        : getVacationFromPreviousYear(employee);
-  }
-
-  private BigDecimal getApprovedVacationDaysForYearUntilDate(final EmployeeDO employee, final Date until)
-  {
-    final Calendar startDate = Calendar.getInstance();
-    startDate.setTime(until);
-    startDate.set(Calendar.MONTH, Calendar.JANUARY);
-    startDate.set(Calendar.DAY_OF_MONTH, 1);
-    startDate.set(Calendar.HOUR_OF_DAY, 0);
-    startDate.set(Calendar.MINUTE, 0);
-    startDate.set(Calendar.SECOND, 0);
-    startDate.set(Calendar.MILLISECOND, 0);
-
-    final List<VacationDO> vacations = getVacationForDate(employee, startDate.getTime(), until, false);
-
-    return vacations.stream()
-        .filter(v -> v.getStatus().equals(VacationStatus.APPROVED))
-        .map(v -> getVacationDays(v, until))
-        .reduce(BigDecimal.ZERO, BigDecimal::add); // sum
-  }
-
-  private BigDecimal getVacationFromPreviousYearUsed(final EmployeeDO employee)
-  {
-    final BigDecimal prevYearLeaveUsed = employee.getAttribute(VacationAttrProperty.PREVIOUSYEARLEAVEUSED.getPropertyName(), BigDecimal.class);
-    return prevYearLeaveUsed != null ? prevYearLeaveUsed : BigDecimal.ZERO;
-  }
-
-  private BigDecimal getVacationFromPreviousYear(final EmployeeDO employee)
-  {
-    final BigDecimal prevYearLeave = employee.getAttribute(VacationAttrProperty.PREVIOUSYEARLEAVE.getPropertyName(), BigDecimal.class);
-    return prevYearLeave != null ? prevYearLeave : BigDecimal.ZERO;
-  }
-
-  @Override
-  public List<VacationDO> getActiveVacationForYear(final EmployeeDO employee, final int year, final boolean withSpecial)
-  {
-    return vacationDao.getActiveVacationForYear(employee, year, withSpecial);
-  }
-
-  @Override
-  public List<VacationDO> getAllActiveVacation(final EmployeeDO employee, final boolean withSpecial)
-  {
-    return vacationDao.getAllActiveVacation(employee, withSpecial);
-  }
-
-  @Override
-  public List<VacationDO> getList(final BaseSearchFilter filter)
-  {
-    return vacationDao.getList(filter);
-  }
-
-  @Override
-  public List<VacationDO> getVacation(final List<Serializable> idList)
-  {
-    return vacationDao.internalLoad(idList);
-  }
-
-  @Override
-  public List<VacationDO> getVacationForDate(final EmployeeDO employee, final Date startDate, final Date endDate, final boolean withSpecial)
-  {
-    return vacationDao.getVacationForPeriod(employee, startDate, endDate, withSpecial);
-  }
-
-  @Override
-  public BigDecimal getOpenLeaveApplicationsForUser(final PFUserDO user)
-  {
-    final EmployeeDO employee = employeeService.getEmployeeByUserId(user.getId());
-    if (employee == null) {
-      return BigDecimal.ZERO;
-    }
-    return vacationDao.getOpenLeaveApplicationsForEmployee(employee);
-  }
-
-  @Override
-  public BigDecimal getSpecialVacationCount(final EmployeeDO employee, final int year, final VacationStatus status)
-  {
-    return vacationDao
-        .getSpecialVacation(employee, year, status)
-        .stream()
-        .map(this::getVacationDays)
-        .reduce(BigDecimal.ZERO, BigDecimal::add); // sum
-  }
-
-  @Override
-  public List<TeamCalDO> getCalendarsForVacation(final VacationDO vacation)
-  {
-    return vacationDao.getCalendarsForVacation(vacation);
-  }
-
-  public BigDecimal getVacationDays(final VacationDO vacationData)
-  {
-    return getVacationDays(vacationData, null);
-  }
-
-  private BigDecimal getVacationDays(final VacationDO vacationData, final Date until)
-  {
-    final Date startDate = vacationData.getStartDate();
-    final Date endDate = vacationData.getEndDate();
-
-    if (startDate != null && endDate != null) {
-      final Date endDateToUse = (until != null && until.before(endDate)) ? until : endDate;
-      return getVacationDays(startDate, endDateToUse, vacationData.getHalfDay());
-    }
-    return null;
-  }
-
-  @Override
-  public BigDecimal getVacationDays(final Date from, final Date to, final Boolean isHalfDayVacation)
-  {
-    final BigDecimal numberOfWorkingDays = DayHolder.getNumberOfWorkingDays(from, to);
-
-    // don't return HALF_DAY if there is no working day
-    return numberOfWorkingDays.equals(BigDecimal.ZERO) == false && Boolean.TRUE.equals(isHalfDayVacation) // null evaluates to false
-        ? HALF_DAY
-        : numberOfWorkingDays;
-  }
-
-  @Override
-  public boolean hasInsertAccess(final PFUserDO user)
-  {
-    return true;
-  }
-
-  @Override
-  public boolean hasLoggedInUserInsertAccess()
-  {
-    return vacationDao.hasLoggedInUserInsertAccess();
-  }
-
-  @Override
-  public boolean hasLoggedInUserInsertAccess(final VacationDO obj, final boolean throwException)
-  {
-    return vacationDao.hasLoggedInUserInsertAccess(obj, throwException);
-  }
-
-  @Override
-  public boolean hasLoggedInUserUpdateAccess(final VacationDO obj, final VacationDO dbObj, final boolean throwException)
-  {
-    return vacationDao.hasLoggedInUserUpdateAccess(obj, dbObj, throwException);
-  }
-
-  @Override
-  public boolean hasLoggedInUserDeleteAccess(final VacationDO obj, final VacationDO dbObj, final boolean throwException)
-  {
-    return vacationDao.hasLoggedInUserDeleteAccess(obj, dbObj, throwException);
-  }
-
-  @Override
-  public boolean hasDeleteAccess(final PFUserDO user, final VacationDO obj, final VacationDO dbObj, final boolean throwException)
-  {
-    return vacationDao.hasDeleteAccess(user, obj, dbObj, throwException);
-  }
-
-  @Override
-  public List<String> getAutocompletion(final String property, final String searchString)
-  {
-    return vacationDao.getAutocompletion(property, searchString);
-  }
-
-  @Override
-  public List<DisplayHistoryEntry> getDisplayHistoryEntries(final VacationDO obj)
-  {
-    return vacationDao.getDisplayHistoryEntries(obj);
-  }
-
-  @Override
-  public void rebuildDatabaseIndex4NewestEntries()
-  {
-    vacationDao.rebuildDatabaseIndex4NewestEntries();
-  }
-
-  @Override
-  public void rebuildDatabaseIndex()
-  {
-    vacationDao.rebuildDatabaseIndex();
-  }
-
-  @Override
-  public void saveOrUpdateVacationCalendars(final VacationDO vacation, final Collection<TeamCalDO> calendars)
-  {
-    if (calendars != null) {
-      for (final TeamCalDO teamCalDO : calendars) {
-        vacationDao.saveVacationCalendar(getOrCreateVacationCalendarDO(vacation, teamCalDO));
-      }
-    }
-    List<VacationCalendarDO> vacationCalendarDOs = vacationDao.getVacationCalendarDOs(vacation);
-    for (VacationCalendarDO vacationCalendarDO : vacationCalendarDOs) {
-      if (items.contains(vacationCalendarDO.getCalendar()) == false)
-        vacationDao.deleteVacationCalendarDO(vacationCalendarDO);
-      else
-        vacationDao.unDeleteVacationCalendarDO(vacationCalendarDO);
-
-    }
-  }
-
-  @Override
-  public void markAsDeleteEventsForVacationCalendars(final VacationDO vacation)
-  {
-    final List<VacationCalendarDO> vacationCalendarDOs = vacationDao.getVacationCalendarDOs(vacation);
-    for (final VacationCalendarDO vacationCalendarDO : vacationCalendarDOs) {
-      if (vacationCalendarDO.isDeleted() == false) {
-        if (vacationCalendarDO.getEvent() != null) {
-          vacationDao.deleteVacationCalendarDO(vacationCalendarDO);
-          teamEventDao.internalMarkAsDeleted(teamEventDao.getById(vacationCalendarDO.getEvent().getId()));
-        }
-      }
-    }
-  }
-
-  @Override
-<<<<<<< HEAD
-  public void markAsUnDeleteVacationCalendars(VacationDO vacation)
-=======
-  public void markAsUnDeleteEventsForVacationCalendars(final VacationDO vacation)
->>>>>>> 1edc62ca
-  {
-    final List<VacationCalendarDO> vacationCalendarDOs = vacationDao.getVacationCalendarDOs(vacation);
-    for (final VacationCalendarDO vacationCalendarDO : vacationCalendarDOs) {
-      if (vacationCalendarDO.isDeleted()) {
-        vacationDao.unDeleteVacationCalendarDO(vacationCalendarDO);
-      }
-    }
-  }
-
-  @Override
-<<<<<<< HEAD
-  public void markAsUnDeleteEventsForVacationCalendars(VacationDO vacation)
-  {
-    List<VacationCalendarDO> vacationCalendarDOs = vacationDao.getVacationCalendarDOs(vacation);
-    for (VacationCalendarDO vacationCalendarDO : vacationCalendarDOs) {
-      if (vacationCalendarDO.getEvent() != null) {
-        teamEventDao.internalUndelete(teamEventDao.getById(vacationCalendarDO.getEvent().getId()));
-      }
-    }
-  }
-
-  @Override
-  public void createEventsForVacationCalendars(VacationDO vacation)
-=======
-  public void createEventsForVacationCalendars(final VacationDO vacation)
->>>>>>> 1edc62ca
-  {
-    final List<VacationCalendarDO> vacationCalendarDOs = vacationDao.getVacationCalendarDOs(vacation);
-    for (final VacationCalendarDO vacationCalendarDO : vacationCalendarDOs) {
-      vacationCalendarDO.setEvent(getOrCreateTeamEventDO(vacationCalendarDO));
-      vacationCalendarDO.setDeleted(false);
-      vacationDao.saveVacationCalendar(vacationCalendarDO);
-    }
-  }
-
-  public VacationCalendarDO getOrCreateVacationCalendarDO(final VacationDO vacation, final TeamCalDO teamCalDO)
-  {
-    final List<VacationCalendarDO> vacationCalendarDOs = vacationDao.getVacationCalendarDOs(vacation);
-    for (final VacationCalendarDO vacationCalendarDO : vacationCalendarDOs) {
-      if (vacationCalendarDO.getCalendar().equals(teamCalDO)) {
-        vacationCalendarDO.setDeleted(false);
-        return vacationCalendarDO;
-      }
-    }
-    final VacationCalendarDO vacationCalendarDO = new VacationCalendarDO();
-    vacationCalendarDO.setCalendar(teamCalDO);
-    vacationCalendarDO.setVacation(vacation);
-    return vacationCalendarDO;
-  }
-
-  public TeamEventDO getOrCreateTeamEventDO(final VacationCalendarDO vacationCalendarDO)
-  {
-    if (vacationCalendarDO.getEvent() != null) {
-      final TeamEventDO byId = teamEventDao.getById(vacationCalendarDO.getEvent().getId());
-      teamEventDao.internalUndelete(byId);
-      return byId;
-    } else {
-      final TeamEventDO teamEventDO = new TeamEventDO();
-      teamEventDO.setAllDay(true);
-      final Timestamp startTimestamp = new Timestamp(vacationCalendarDO.getVacation().getStartDate().getTime());
-      final Timestamp endTimestamp = new Timestamp(vacationCalendarDO.getVacation().getEndDate().getTime());
-      teamEventDO.setStartDate(startTimestamp);
-      teamEventDO.setEndDate(endTimestamp);
-<<<<<<< HEAD
-      teamEventDO.setSubject(I18nHelper
-          .getLocalizedMessage("vacation.vacationevent", vacationCalendarDO.getVacation().getEmployee().getUser().getFullname()));
-=======
-      teamEventDO.setSubject(vacationCalendarDO.getVacation().getEmployee().getUser().getFullname());
->>>>>>> 1edc62ca
-      teamEventDO.setCalendar(vacationCalendarDO.getCalendar());
-      teamEventDao.internalSave(teamEventDO);
-      return teamEventDO;
-    }
-  }
+package org.projectforge.business.vacation.service;
+
+import java.io.Serializable;
+import java.math.BigDecimal;
+import java.sql.Timestamp;
+import java.util.Arrays;
+import java.util.Calendar;
+import java.util.Collection;
+import java.util.Date;
+import java.util.List;
+import java.util.stream.Collectors;
+import java.util.stream.Stream;
+
+import org.apache.commons.lang.StringUtils;
+import org.apache.log4j.Logger;
+import org.projectforge.business.configuration.ConfigurationService;
+import org.projectforge.business.fibu.EmployeeDO;
+import org.projectforge.business.fibu.EmployeeDao;
+import org.projectforge.business.fibu.api.EmployeeService;
+import org.projectforge.business.teamcal.admin.model.TeamCalDO;
+import org.projectforge.business.teamcal.event.TeamEventDao;
+import org.projectforge.business.teamcal.event.model.TeamEventDO;
+import org.projectforge.business.user.I18nHelper;
+import org.projectforge.business.vacation.model.VacationAttrProperty;
+import org.projectforge.business.vacation.model.VacationCalendarDO;
+import org.projectforge.business.vacation.model.VacationDO;
+import org.projectforge.business.vacation.model.VacationStatus;
+import org.projectforge.business.vacation.repository.VacationDao;
+import org.projectforge.framework.access.AccessException;
+import org.projectforge.framework.persistence.api.BaseSearchFilter;
+import org.projectforge.framework.persistence.history.DisplayHistoryEntry;
+import org.projectforge.framework.persistence.jpa.impl.CorePersistenceServiceImpl;
+import org.projectforge.framework.persistence.user.api.ThreadLocalUserContext;
+import org.projectforge.framework.persistence.user.entities.PFUserDO;
+import org.projectforge.framework.time.DateTimeFormatter;
+import org.projectforge.framework.time.DayHolder;
+import org.projectforge.mail.Mail;
+import org.projectforge.mail.SendMail;
+import org.springframework.beans.factory.annotation.Autowired;
+import org.springframework.stereotype.Service;
+
+/**
+ * Standard implementation of the vacation service interface.
+ *
+ * @author Florian Blumenstein
+ */
+@Service
+public class VacationServiceImpl extends CorePersistenceServiceImpl<Integer, VacationDO>
+    implements VacationService
+{
+  private static final Logger log = Logger.getLogger(VacationServiceImpl.class);
+
+  @Autowired
+  private VacationDao vacationDao;
+
+  @Autowired
+  private SendMail sendMailService;
+
+  @Autowired
+  private ConfigurationService configService;
+
+  @Autowired
+  private EmployeeDao employeeDao;
+
+  @Autowired
+  private EmployeeService employeeService;
+
+  @Autowired
+  private TeamEventDao teamEventDao;
+
+  private static final String vacationEditPagePath = "/wa/wicket/bookmarkable/org.projectforge.web.vacation.VacationEditPage";
+
+  private static final BigDecimal HALF_DAY = new BigDecimal(0.5);
+
+  private static final DateTimeFormatter dateFormatter = DateTimeFormatter.instance();
+
+  @Override
+  public BigDecimal getApprovedAndPlanedVacationdaysForYear(final EmployeeDO employee, final int year)
+  {
+    final BigDecimal approved = getApprovedVacationdaysForYear(employee, year);
+    final BigDecimal planned = getPlannedVacationdaysForYear(employee, year);
+    return approved.add(planned);
+  }
+
+  @Override
+  public void sendMailToVacationInvolved(final VacationDO vacationData, final boolean isNew, final boolean isDeleted)
+  {
+    final String urlOfVacationEditPage = configService.getDomain() + vacationEditPagePath + "?id=" + vacationData.getId();
+    final String employeeFullName = vacationData.getEmployee().getUser().getFullname();
+    final String managerFirstName = vacationData.getManager().getUser().getFirstname();
+
+    final String periodI18nKey = vacationData.getHalfDay() ? "vacation.mail.period.halfday" : "vacation.mail.period.fromto";
+    final String vacationStartDate = dateFormatter.getFormattedDate(vacationData.getStartDate());
+    final String vacationEndDate = dateFormatter.getFormattedDate(vacationData.getEndDate());
+    final String periodText = I18nHelper.getLocalizedMessage(periodI18nKey, vacationStartDate, vacationEndDate);
+
+    final String i18nSubject;
+    final String i18nPMContent;
+
+    if (isNew == true && isDeleted == false) {
+      i18nSubject = I18nHelper.getLocalizedMessage("vacation.mail.subject", employeeFullName);
+      i18nPMContent = I18nHelper
+          .getLocalizedMessage("vacation.mail.pm.application", managerFirstName, employeeFullName, periodText, urlOfVacationEditPage);
+    } else if (isNew == false && isDeleted == false) {
+      i18nSubject = I18nHelper.getLocalizedMessage("vacation.mail.subject.edit", employeeFullName);
+      i18nPMContent = I18nHelper
+          .getLocalizedMessage("vacation.mail.pm.application.edit", managerFirstName, employeeFullName, periodText, urlOfVacationEditPage);
+    } else {
+      // isDeleted
+      i18nSubject = I18nHelper.getLocalizedMessage("vacation.mail.subject.deleted", employeeFullName);
+      i18nPMContent = I18nHelper
+          .getLocalizedMessage("vacation.mail.application.deleted", managerFirstName, employeeFullName, periodText, urlOfVacationEditPage);
+    }
+
+    // Send mail to manager and employee
+    sendMail(i18nSubject, i18nPMContent,
+        vacationData.getManager().getUser(),
+        vacationData.getEmployee().getUser()
+    );
+
+    // Send mail to substitutions and employee
+    for (final EmployeeDO substitution : vacationData.getSubstitutions()) {
+      final PFUserDO substitutionUser = substitution.getUser();
+      final String substitutionFirstName = substitutionUser.getFirstname();
+      final String i18nSubContent;
+
+      if (isNew == true && isDeleted == false) {
+        i18nSubContent = I18nHelper
+            .getLocalizedMessage("vacation.mail.sub.application", substitutionFirstName, employeeFullName, periodText, urlOfVacationEditPage);
+      } else if (isNew == false && isDeleted == false) {
+        i18nSubContent = I18nHelper
+            .getLocalizedMessage("vacation.mail.sub.application.edit", substitutionFirstName, employeeFullName, periodText, urlOfVacationEditPage);
+      } else {
+        // isDeleted
+        i18nSubContent = I18nHelper
+            .getLocalizedMessage("vacation.mail.application.deleted", substitutionFirstName, employeeFullName, periodText, urlOfVacationEditPage);
+      }
+
+      sendMail(i18nSubject, i18nSubContent,
+          substitutionUser,
+          vacationData.getEmployee().getUser()
+      );
+    }
+  }
+
+  @Override
+  public void sendMailToEmployeeAndHR(final VacationDO vacationData, final boolean approved)
+  {
+    final String urlOfVacationEditPage = configService.getDomain() + vacationEditPagePath + "?id=" + vacationData.getId();
+    final String employeeFullName = vacationData.getEmployee().getUser().getFullname();
+    final String managerFullName = vacationData.getManager().getUser().getFullname();
+    final String substitutionFullNames = vacationData.getSubstitutions().stream()
+        .map(EmployeeDO::getUser)
+        .map(PFUserDO::getFullname)
+        .collect(Collectors.joining(", "));
+
+    final String periodI18nKey = vacationData.getHalfDay() ? "vacation.mail.period.halfday" : "vacation.mail.period.fromto";
+    final String vacationStartDate = dateFormatter.getFormattedDate(vacationData.getStartDate());
+    final String vacationEndDate = dateFormatter.getFormattedDate(vacationData.getEndDate());
+    final String periodText = I18nHelper.getLocalizedMessage(periodI18nKey, vacationStartDate, vacationEndDate);
+
+    if (approved && configService.getHREmailadress() != null) {
+      //Send mail to HR (employee in copy)
+      final String subject = I18nHelper.getLocalizedMessage("vacation.mail.subject", employeeFullName);
+      final String content = I18nHelper
+          .getLocalizedMessage("vacation.mail.hr.approved", employeeFullName, periodText, substitutionFullNames, managerFullName, urlOfVacationEditPage);
+
+      sendMail(subject, content,
+          configService.getHREmailadress(), "HR-MANAGEMENT",
+          vacationData.getManager().getUser(),
+          vacationData.getEmployee().getUser()
+      );
+    }
+
+    // Send mail to substitutions and employee
+    final String subject = I18nHelper.getLocalizedMessage("vacation.mail.subject.edit", employeeFullName);
+    final String i18nKey = approved ? "vacation.mail.employee.approved" : "vacation.mail.employee.declined";
+    final String content = I18nHelper.getLocalizedMessage(i18nKey, employeeFullName, periodText, substitutionFullNames, urlOfVacationEditPage);
+    final PFUserDO[] recipients = Stream.concat(vacationData.getSubstitutions().stream(), Stream.of(vacationData.getEmployee()))
+        .map(EmployeeDO::getUser)
+        .toArray(PFUserDO[]::new);
+    sendMail(subject, content, recipients);
+  }
+
+  private boolean sendMail(final String subject, final String content, final PFUserDO... recipients)
+  {
+    return sendMail(subject, content, null, null, recipients);
+  }
+
+  private boolean sendMail(final String subject, final String content, final String recipientMailAddress, final String recipientRealName,
+      final PFUserDO... additionalRecipients)
+  {
+    final Mail mail = new Mail();
+    mail.setContentType(Mail.CONTENTTYPE_HTML);
+    mail.setSubject(subject);
+    mail.setContent(content);
+    if (StringUtils.isNotBlank(recipientMailAddress) && StringUtils.isNotBlank(recipientRealName)) {
+      mail.setTo(recipientMailAddress, recipientRealName);
+    }
+    Arrays.stream(additionalRecipients).forEach(mail::setTo);
+    return sendMailService.send(mail, null, null);
+  }
+
+  @Override
+  public Calendar getEndDateVacationFromLastYear()
+  {
+    return configService.getEndDateVacationFromLastYear();
+  }
+
+  @Override
+  public BigDecimal updateUsedVacationDaysFromLastYear(final VacationDO vacationData)
+  {
+    if (vacationData == null || vacationData.getEmployee() == null || vacationData.getStartDate() == null || vacationData.getEndDate() == null) {
+      return BigDecimal.ZERO;
+    }
+    final Calendar now = Calendar.getInstance(ThreadLocalUserContext.getTimeZone());
+    final Calendar startDate = Calendar.getInstance(ThreadLocalUserContext.getTimeZone());
+    final Calendar endDateVacationFromLastYear = getEndDateVacationFromLastYear();
+    if (vacationData.getIsSpecial() == true) {
+      if (vacationData.getId() != null) {
+        final VacationDO vacation = vacationDao.getById(vacationData.getId());
+        if (vacation.getIsSpecial() == false) {
+          return deleteUsedVacationDaysFromLastYear(vacation);
+        }
+      }
+      return BigDecimal.ZERO;
+    }
+    startDate.setTime(vacationData.getStartDate());
+    if (startDate.get(Calendar.YEAR) > now.get(Calendar.YEAR) && vacationData.getStartDate().before(endDateVacationFromLastYear.getTime()) == false) {
+      return BigDecimal.ZERO;
+    }
+
+    final Date endDate = vacationData.getEndDate().before(endDateVacationFromLastYear.getTime())
+        ? vacationData.getEndDate()
+        : endDateVacationFromLastYear.getTime();
+
+    final BigDecimal neededDaysForVacationFromLastYear = getVacationDays(vacationData.getStartDate(), endDate, vacationData.getHalfDay());
+
+    final EmployeeDO employee = vacationData.getEmployee();
+    final BigDecimal actualUsedDaysOfLastYear = getVacationFromPreviousYearUsed(employee);
+    final BigDecimal vacationFromPreviousYear = getVacationFromPreviousYear(employee);
+
+    final BigDecimal freeDaysFromLastYear = vacationFromPreviousYear.subtract(actualUsedDaysOfLastYear);
+    final BigDecimal remainValue = freeDaysFromLastYear.subtract(neededDaysForVacationFromLastYear).compareTo(BigDecimal.ZERO) < 0 ?
+        BigDecimal.ZERO :
+        freeDaysFromLastYear.subtract(neededDaysForVacationFromLastYear);
+    final BigDecimal newValue = vacationFromPreviousYear.subtract(remainValue);
+    employee.putAttribute(VacationAttrProperty.PREVIOUSYEARLEAVEUSED.getPropertyName(), newValue);
+    employeeDao.internalUpdate(employee);
+    return newValue;
+  }
+
+  @Override
+  public void updateUsedNewVacationDaysFromLastYear(final EmployeeDO employee, final int year)
+  {
+    final BigDecimal availableVacationdays = getAvailableVacationdaysForYear(employee, year, false);
+    employee.putAttribute(VacationAttrProperty.PREVIOUSYEARLEAVE.getPropertyName(), availableVacationdays);
+    employee.putAttribute(VacationAttrProperty.PREVIOUSYEARLEAVEUSED.getPropertyName(), BigDecimal.ZERO);
+    employeeDao.internalSave(employee);
+  }
+
+  @Override
+  public BigDecimal deleteUsedVacationDaysFromLastYear(final VacationDO vacationData)
+  {
+    if (vacationData == null || vacationData.getIsSpecial() == true || vacationData.getEmployee() == null || vacationData.getStartDate() == null
+        || vacationData.getEndDate() == null) {
+      return BigDecimal.ZERO;
+    }
+    final EmployeeDO employee = vacationData.getEmployee();
+    final BigDecimal actualUsedDaysOfLastYear = getVacationFromPreviousYearUsed(employee);
+    final BigDecimal vacationFromPreviousYear = getVacationFromPreviousYear(employee);
+    final Calendar startDateCalender = Calendar.getInstance(ThreadLocalUserContext.getTimeZone());
+    startDateCalender.setTime(vacationData.getStartDate());
+    final Calendar firstOfJanOfStartYearCalender = Calendar.getInstance(ThreadLocalUserContext.getTimeZone());
+    firstOfJanOfStartYearCalender.set(startDateCalender.get(Calendar.YEAR), Calendar.JANUARY, 1);
+    final Calendar endDateCalender = configService.getEndDateVacationFromLastYear();
+    final List<VacationDO> vacationList = getVacationForDate(vacationData.getEmployee(), startDateCalender.getTime(), endDateCalender.getTime(), false);
+
+    // sum vacation days until "configured end date vacation from last year"
+    final BigDecimal dayCount = vacationList.stream()
+        .map(vacation -> {
+          final Date endDate = vacation.getEndDate().before(endDateCalender.getTime())
+              ? vacation.getEndDate()
+              : endDateCalender.getTime();
+          return getVacationDays(vacation.getStartDate(), endDate, vacation.getHalfDay());
+        })
+        .reduce(BigDecimal.ZERO, BigDecimal::add);
+
+    BigDecimal newDays = BigDecimal.ZERO;
+
+    if (dayCount.compareTo(vacationFromPreviousYear) < 0) // dayCount < vacationFromPreviousYear
+    {
+      if (vacationData.getEndDate().compareTo(endDateCalender.getTime()) < 0) {
+        newDays = actualUsedDaysOfLastYear.subtract(getVacationDays(vacationData));
+      } else {
+        newDays = actualUsedDaysOfLastYear.subtract(getVacationDays(vacationData.getStartDate(), endDateCalender.getTime(), vacationData.getHalfDay()));
+      }
+      if (newDays.compareTo(BigDecimal.ZERO) < 0) {
+        newDays = BigDecimal.ZERO;
+      }
+    }
+    employee.putAttribute(VacationAttrProperty.PREVIOUSYEARLEAVEUSED.getPropertyName(), newDays);
+    employeeDao.internalUpdate(employee);
+    return newDays;
+  }
+
+  @Override
+  public boolean couldUserUseVacationService(final PFUserDO user, final boolean throwException)
+  {
+    boolean result = true;
+    if (user == null || user.getId() == null) {
+      return false;
+    }
+    final EmployeeDO employee = employeeService.getEmployeeByUserId(user.getId());
+    if (employee == null) {
+      if (throwException) {
+        throw new AccessException("access.exception.noEmployeeToUser");
+      }
+      result = false;
+    } else if (employee.getUrlaubstage() == null) {
+      if (throwException) {
+        throw new AccessException("access.exception.employeeHasNoVacationDays");
+      }
+      result = false;
+    }
+    return result;
+  }
+
+  @Override
+  public BigDecimal getApprovedVacationdaysForYear(final EmployeeDO employee, final int year)
+  {
+    return getVacationDaysForYearByStatus(employee, year, VacationStatus.APPROVED);
+  }
+
+  @Override
+  public BigDecimal getPlannedVacationdaysForYear(final EmployeeDO employee, final int year)
+  {
+    return getVacationDaysForYearByStatus(employee, year, VacationStatus.IN_PROGRESS);
+  }
+
+  private BigDecimal getVacationDaysForYearByStatus(final EmployeeDO employee, final int year, final VacationStatus status)
+  {
+    return getActiveVacationForYear(employee, year, false)
+        .stream()
+        .filter(vac -> vac.getStatus().equals(status))
+        .map(this::getVacationDays)
+        .reduce(BigDecimal.ZERO, BigDecimal::add); // sum
+  }
+
+  @Override
+  public BigDecimal getAvailableVacationdaysForYear(final PFUserDO user, final int year, final boolean checkLastYear)
+  {
+    if (user == null) {
+      return BigDecimal.ZERO;
+    }
+    final EmployeeDO employee = employeeService.getEmployeeByUserId(user.getPk());
+    if (employee == null) {
+      return BigDecimal.ZERO;
+    }
+    return getAvailableVacationdaysForYear(employee, year, checkLastYear);
+  }
+
+  @Override
+  public BigDecimal getAvailableVacationdaysForYear(final EmployeeDO employee, final int year, final boolean checkLastYear)
+  {
+    if (employee == null) {
+      return BigDecimal.ZERO;
+    }
+    final BigDecimal vacationDays = new BigDecimal(employee.getUrlaubstage());
+
+    final Calendar now = Calendar.getInstance(ThreadLocalUserContext.getTimeZone());
+    final Calendar endDateVacationFromLastYear = configService.getEndDateVacationFromLastYear();
+    final BigDecimal vacationFromPreviousYear;
+    if (year != now.get(Calendar.YEAR)) {
+      vacationFromPreviousYear = BigDecimal.ZERO;
+    } else if (checkLastYear == false || now.after(endDateVacationFromLastYear)) {
+      vacationFromPreviousYear = getVacationFromPreviousYearUsed(employee);
+    } else {
+      // before or same day as endDateVacationFromLastYear
+      vacationFromPreviousYear = getVacationFromPreviousYear(employee);
+    }
+
+    final BigDecimal approvedVacation = getApprovedVacationdaysForYear(employee, year);
+    final BigDecimal planedVacation = getPlannedVacationdaysForYear(employee, year);
+
+    return vacationDays
+        .add(vacationFromPreviousYear)
+        .subtract(approvedVacation)
+        .subtract(planedVacation);
+  }
+
+  @Override
+  public BigDecimal getAvailableVacationDaysForYearAtDate(final EmployeeDO employee, final Date queryDate)
+  {
+    final BigDecimal vacationDays = new BigDecimal(employee.getUrlaubstage());
+    final BigDecimal vacationDaysPrevYear = getVacationDaysFromPrevYearDependingOnDate(employee, queryDate);
+    final BigDecimal approvedVacationDays = getApprovedVacationDaysForYearUntilDate(employee, queryDate);
+
+    return vacationDays
+        .add(vacationDaysPrevYear)
+        .subtract(approvedVacationDays);
+  }
+
+  private BigDecimal getVacationDaysFromPrevYearDependingOnDate(final EmployeeDO employee, final Date queryDate)
+  {
+    final Calendar endDateVacationFromLastYear = configService.getEndDateVacationFromLastYear();
+    final Calendar queryDateCal = Calendar.getInstance();
+    queryDateCal.setTime(queryDate);
+
+    if (queryDateCal.get(Calendar.YEAR) != endDateVacationFromLastYear.get(Calendar.YEAR)) {
+      // year of query is different form the year of endDateVacationFromLastYear
+      // therefore the vacation from previous year values are from the wrong year
+      // therefore we don't know the right values and return zero
+      return BigDecimal.ZERO;
+    }
+
+    return queryDateCal.after(endDateVacationFromLastYear)
+        ? getVacationFromPreviousYearUsed(employee)
+        : getVacationFromPreviousYear(employee);
+  }
+
+  private BigDecimal getApprovedVacationDaysForYearUntilDate(final EmployeeDO employee, final Date until)
+  {
+    final Calendar startDate = Calendar.getInstance();
+    startDate.setTime(until);
+    startDate.set(Calendar.MONTH, Calendar.JANUARY);
+    startDate.set(Calendar.DAY_OF_MONTH, 1);
+    startDate.set(Calendar.HOUR_OF_DAY, 0);
+    startDate.set(Calendar.MINUTE, 0);
+    startDate.set(Calendar.SECOND, 0);
+    startDate.set(Calendar.MILLISECOND, 0);
+
+    final List<VacationDO> vacations = getVacationForDate(employee, startDate.getTime(), until, false);
+
+    return vacations.stream()
+        .filter(v -> v.getStatus().equals(VacationStatus.APPROVED))
+        .map(v -> getVacationDays(v, until))
+        .reduce(BigDecimal.ZERO, BigDecimal::add); // sum
+  }
+
+  private BigDecimal getVacationFromPreviousYearUsed(final EmployeeDO employee)
+  {
+    final BigDecimal prevYearLeaveUsed = employee.getAttribute(VacationAttrProperty.PREVIOUSYEARLEAVEUSED.getPropertyName(), BigDecimal.class);
+    return prevYearLeaveUsed != null ? prevYearLeaveUsed : BigDecimal.ZERO;
+  }
+
+  private BigDecimal getVacationFromPreviousYear(final EmployeeDO employee)
+  {
+    final BigDecimal prevYearLeave = employee.getAttribute(VacationAttrProperty.PREVIOUSYEARLEAVE.getPropertyName(), BigDecimal.class);
+    return prevYearLeave != null ? prevYearLeave : BigDecimal.ZERO;
+  }
+
+  @Override
+  public List<VacationDO> getActiveVacationForYear(final EmployeeDO employee, final int year, final boolean withSpecial)
+  {
+    return vacationDao.getActiveVacationForYear(employee, year, withSpecial);
+  }
+
+  @Override
+  public List<VacationDO> getAllActiveVacation(final EmployeeDO employee, final boolean withSpecial)
+  {
+    return vacationDao.getAllActiveVacation(employee, withSpecial);
+  }
+
+  @Override
+  public List<VacationDO> getList(final BaseSearchFilter filter)
+  {
+    return vacationDao.getList(filter);
+  }
+
+  @Override
+  public List<VacationDO> getVacation(final List<Serializable> idList)
+  {
+    return vacationDao.internalLoad(idList);
+  }
+
+  @Override
+  public List<VacationDO> getVacationForDate(final EmployeeDO employee, final Date startDate, final Date endDate, final boolean withSpecial)
+  {
+    return vacationDao.getVacationForPeriod(employee, startDate, endDate, withSpecial);
+  }
+
+  @Override
+  public BigDecimal getOpenLeaveApplicationsForUser(final PFUserDO user)
+  {
+    final EmployeeDO employee = employeeService.getEmployeeByUserId(user.getId());
+    if (employee == null) {
+      return BigDecimal.ZERO;
+    }
+    return vacationDao.getOpenLeaveApplicationsForEmployee(employee);
+  }
+
+  @Override
+  public BigDecimal getSpecialVacationCount(final EmployeeDO employee, final int year, final VacationStatus status)
+  {
+    return vacationDao
+        .getSpecialVacation(employee, year, status)
+        .stream()
+        .map(this::getVacationDays)
+        .reduce(BigDecimal.ZERO, BigDecimal::add); // sum
+  }
+
+  @Override
+  public List<TeamCalDO> getCalendarsForVacation(final VacationDO vacation)
+  {
+    return vacationDao.getCalendarsForVacation(vacation);
+  }
+
+  public BigDecimal getVacationDays(final VacationDO vacationData)
+  {
+    return getVacationDays(vacationData, null);
+  }
+
+  private BigDecimal getVacationDays(final VacationDO vacationData, final Date until)
+  {
+    final Date startDate = vacationData.getStartDate();
+    final Date endDate = vacationData.getEndDate();
+
+    if (startDate != null && endDate != null) {
+      final Date endDateToUse = (until != null && until.before(endDate)) ? until : endDate;
+      return getVacationDays(startDate, endDateToUse, vacationData.getHalfDay());
+    }
+    return null;
+  }
+
+  @Override
+  public BigDecimal getVacationDays(final Date from, final Date to, final Boolean isHalfDayVacation)
+  {
+    final BigDecimal numberOfWorkingDays = DayHolder.getNumberOfWorkingDays(from, to);
+
+    // don't return HALF_DAY if there is no working day
+    return numberOfWorkingDays.equals(BigDecimal.ZERO) == false && Boolean.TRUE.equals(isHalfDayVacation) // null evaluates to false
+        ? HALF_DAY
+        : numberOfWorkingDays;
+  }
+
+  @Override
+  public boolean hasInsertAccess(final PFUserDO user)
+  {
+    return true;
+  }
+
+  @Override
+  public boolean hasLoggedInUserInsertAccess()
+  {
+    return vacationDao.hasLoggedInUserInsertAccess();
+  }
+
+  @Override
+  public boolean hasLoggedInUserInsertAccess(final VacationDO obj, final boolean throwException)
+  {
+    return vacationDao.hasLoggedInUserInsertAccess(obj, throwException);
+  }
+
+  @Override
+  public boolean hasLoggedInUserUpdateAccess(final VacationDO obj, final VacationDO dbObj, final boolean throwException)
+  {
+    return vacationDao.hasLoggedInUserUpdateAccess(obj, dbObj, throwException);
+  }
+
+  @Override
+  public boolean hasLoggedInUserDeleteAccess(final VacationDO obj, final VacationDO dbObj, final boolean throwException)
+  {
+    return vacationDao.hasLoggedInUserDeleteAccess(obj, dbObj, throwException);
+  }
+
+  @Override
+  public boolean hasDeleteAccess(final PFUserDO user, final VacationDO obj, final VacationDO dbObj, final boolean throwException)
+  {
+    return vacationDao.hasDeleteAccess(user, obj, dbObj, throwException);
+  }
+
+  @Override
+  public List<String> getAutocompletion(final String property, final String searchString)
+  {
+    return vacationDao.getAutocompletion(property, searchString);
+  }
+
+  @Override
+  public List<DisplayHistoryEntry> getDisplayHistoryEntries(final VacationDO obj)
+  {
+    return vacationDao.getDisplayHistoryEntries(obj);
+  }
+
+  @Override
+  public void rebuildDatabaseIndex4NewestEntries()
+  {
+    vacationDao.rebuildDatabaseIndex4NewestEntries();
+  }
+
+  @Override
+  public void rebuildDatabaseIndex()
+  {
+    vacationDao.rebuildDatabaseIndex();
+  }
+
+  @Override
+  public void saveOrUpdateVacationCalendars(final VacationDO vacation, final Collection<TeamCalDO> calendars)
+  {
+    if (calendars != null) {
+      for (final TeamCalDO teamCalDO : calendars) {
+        vacationDao.saveVacationCalendar(getOrCreateVacationCalendarDO(vacation, teamCalDO));
+      }
+    }
+    List<VacationCalendarDO> vacationCalendarDOs = vacationDao.getVacationCalendarDOs(vacation);
+    for (VacationCalendarDO vacationCalendarDO : vacationCalendarDOs) {
+      if (items.contains(vacationCalendarDO.getCalendar()) == false)
+        vacationDao.deleteVacationCalendarDO(vacationCalendarDO);
+      else
+        vacationDao.unDeleteVacationCalendarDO(vacationCalendarDO);
+
+    }
+  }
+
+  @Override
+  public void markAsDeleteEventsForVacationCalendars(final VacationDO vacation)
+  {
+    final List<VacationCalendarDO> vacationCalendarDOs = vacationDao.getVacationCalendarDOs(vacation);
+    for (final VacationCalendarDO vacationCalendarDO : vacationCalendarDOs) {
+      if (vacationCalendarDO.isDeleted() == false) {
+        if (vacationCalendarDO.getEvent() != null) {
+          vacationDao.deleteVacationCalendarDO(vacationCalendarDO);
+          teamEventDao.internalMarkAsDeleted(teamEventDao.getById(vacationCalendarDO.getEvent().getId()));
+        }
+      }
+    }
+  }
+
+  @Override
+  public void markAsUnDeleteVacationCalendars(final VacationDO vacation)
+  {
+    final List<VacationCalendarDO> vacationCalendarDOs = vacationDao.getVacationCalendarDOs(vacation);
+    for (final VacationCalendarDO vacationCalendarDO : vacationCalendarDOs) {
+      if (vacationCalendarDO.isDeleted()) {
+        vacationDao.unDeleteVacationCalendarDO(vacationCalendarDO);
+      }
+    }
+  }
+
+  @Override
+  public void markAsUnDeleteEventsForVacationCalendars(VacationDO vacation)
+  {
+    List<VacationCalendarDO> vacationCalendarDOs = vacationDao.getVacationCalendarDOs(vacation);
+    for (VacationCalendarDO vacationCalendarDO : vacationCalendarDOs) {
+      if (vacationCalendarDO.getEvent() != null) {
+        teamEventDao.internalUndelete(teamEventDao.getById(vacationCalendarDO.getEvent().getId()));
+      }
+    }
+  }
+
+  @Override
+  public void createEventsForVacationCalendars(final VacationDO vacation)
+  {
+    final List<VacationCalendarDO> vacationCalendarDOs = vacationDao.getVacationCalendarDOs(vacation);
+    for (final VacationCalendarDO vacationCalendarDO : vacationCalendarDOs) {
+      vacationCalendarDO.setEvent(getOrCreateTeamEventDO(vacationCalendarDO));
+      vacationCalendarDO.setDeleted(false);
+      vacationDao.saveVacationCalendar(vacationCalendarDO);
+    }
+  }
+
+  public VacationCalendarDO getOrCreateVacationCalendarDO(final VacationDO vacation, final TeamCalDO teamCalDO)
+  {
+    final List<VacationCalendarDO> vacationCalendarDOs = vacationDao.getVacationCalendarDOs(vacation);
+    for (final VacationCalendarDO vacationCalendarDO : vacationCalendarDOs) {
+      if (vacationCalendarDO.getCalendar().equals(teamCalDO)) {
+        vacationCalendarDO.setDeleted(false);
+        return vacationCalendarDO;
+      }
+    }
+    final VacationCalendarDO vacationCalendarDO = new VacationCalendarDO();
+    vacationCalendarDO.setCalendar(teamCalDO);
+    vacationCalendarDO.setVacation(vacation);
+    return vacationCalendarDO;
+  }
+
+  public TeamEventDO getOrCreateTeamEventDO(final VacationCalendarDO vacationCalendarDO)
+  {
+    if (vacationCalendarDO.getEvent() != null) {
+      final TeamEventDO byId = teamEventDao.getById(vacationCalendarDO.getEvent().getId());
+      teamEventDao.internalUndelete(byId);
+      return byId;
+    } else {
+      final TeamEventDO teamEventDO = new TeamEventDO();
+      teamEventDO.setAllDay(true);
+      final Timestamp startTimestamp = new Timestamp(vacationCalendarDO.getVacation().getStartDate().getTime());
+      final Timestamp endTimestamp = new Timestamp(vacationCalendarDO.getVacation().getEndDate().getTime());
+      teamEventDO.setStartDate(startTimestamp);
+      teamEventDO.setEndDate(endTimestamp);
+      teamEventDO.setSubject(vacationCalendarDO.getVacation().getEmployee().getUser().getFullname());
+      teamEventDO.setCalendar(vacationCalendarDO.getCalendar());
+      teamEventDao.internalSave(teamEventDO);
+      return teamEventDO;
+    }
+  }
 }