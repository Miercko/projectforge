--- conflicted
+++ resolved
@@ -44,6 +44,7 @@
 import org.projectforge.framework.persistence.user.api.ThreadLocalUserContext;
 import org.projectforge.framework.persistence.user.entities.PFUserDO;
 import org.projectforge.framework.persistence.utils.SQLHelper;
+import org.projectforge.framework.time.DateHelper;
 import org.projectforge.framework.time.PFDateTime;
 import org.projectforge.framework.time.PFDay;
 import org.slf4j.Logger;
@@ -51,6 +52,7 @@
 import org.springframework.beans.factory.annotation.Autowired;
 import org.springframework.stereotype.Repository;
 
+import javax.ws.rs.HEAD;
 import java.time.LocalDate;
 import java.util.List;
 
@@ -147,13 +149,8 @@
     return getEntry(user.getId(), week);
   }
 
-<<<<<<< HEAD
   public HRPlanningDO getEntry(final Integer userId, final LocalDate week) {
     PFDay day = PFDay.from(week);
-=======
-  public HRPlanningDO getEntry(final Integer userId, final Date week) {
-    PFDay day = PFDay.fromOrNull(week, DateHelper.UTC);
->>>>>>> b209e00b
     if (!day.isBeginOfWeek()) {
       log.error("Date is not begin of week, try to change date: " + day.getIsoString());
       day = day.getBeginOfWeek();
@@ -176,13 +173,8 @@
   public List<HRPlanningDO> getList(final BaseSearchFilter filter) {
     final HRPlanningFilter myFilter = (HRPlanningFilter) filter;
     if (myFilter.getStopTime() != null) {
-<<<<<<< HEAD
-      PFDateTime dateTime = PFDateTime.from(myFilter.getStopTime(), true).getEndOfDay();
+      PFDateTime dateTime = PFDateTime.fromOrNow(myFilter.getStopTime()).getEndOfDay();
       myFilter.setStopTime(dateTime.getLocalDate());
-=======
-      PFDateTime dateTime = PFDateTime.fromOrNull(myFilter.getStopTime(), DateHelper.UTC, Locale.GERMANY).getEndOfDay();
-      myFilter.setStopTime(dateTime.getUtilDate());
->>>>>>> b209e00b
     }
     final QueryFilter queryFilter = buildQueryFilter(myFilter);
     final List<HRPlanningDO> result = getList(queryFilter);
@@ -238,11 +230,7 @@
    */
   @Override
   protected void onSaveOrModify(final HRPlanningDO obj) {
-<<<<<<< HEAD
-    PFDay day = PFDay.from(obj.getWeek(), false);
-=======
-    PFDay day = PFDay.fromOrNull(obj.getWeek(), DateHelper.UTC);
->>>>>>> b209e00b
+    PFDay day = PFDay.from(obj.getWeek());
     if (!day.isBeginOfWeek()) {
       log.error("Date is not begin of week, try to change date: " + day.getIsoString());
       day = day.getBeginOfWeek();
