--- conflicted
+++ resolved
@@ -201,13 +201,11 @@
   @NoHistory
   private byte[] imageData;
 
-<<<<<<< HEAD
   @NoHistory
   private byte[] imageDataPreview;
-=======
+
   @PropertyInfo(i18nKey = "vacation.substitution")
   private Set<AddressbookDO> addressbookList = new HashSet<>();
->>>>>>> 6a67aec3
 
   // @FieldBridge(impl = HibernateSearchInstantMessagingBridge.class)
   // @Field(index = Index.YES /*TOKENIZED*/, store = Store.NO)
@@ -956,7 +954,6 @@
     this.imageData = imageData;
   }
 
-<<<<<<< HEAD
   @Column(name = "image_data_preview", length = 1000)
   public byte[] getImageDataPreview()
   {
@@ -966,7 +963,8 @@
   public void setImageDataPreview(final byte[] imageDataPreview)
   {
     this.imageDataPreview = imageDataPreview;
-=======
+  }
+
   /**
    * The substitutions.
    *
@@ -990,9 +988,10 @@
   /**
    * @param addressbookList the addressbookList to set
    */
+
   public void setAddressbookList(final Set<AddressbookDO> addressbookList)
   {
     this.addressbookList = addressbookList;
->>>>>>> 6a67aec3
+
   }
 }