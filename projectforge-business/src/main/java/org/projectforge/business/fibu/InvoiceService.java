package org.projectforge.business.fibu;

import java.io.ByteArrayOutputStream;
import java.io.IOException;
import java.io.InputStream;
import java.math.BigDecimal;
import java.sql.Date;
import java.text.DecimalFormat;
import java.util.HashMap;
import java.util.List;
import java.util.Map;
import java.util.stream.Collectors;

import org.apache.commons.lang3.StringUtils;
import org.apache.poi.xwpf.usermodel.XWPFDocument;
import org.apache.poi.xwpf.usermodel.XWPFParagraph;
import org.apache.poi.xwpf.usermodel.XWPFRun;
import org.apache.poi.xwpf.usermodel.XWPFTable;
import org.apache.poi.xwpf.usermodel.XWPFTableCell;
import org.apache.poi.xwpf.usermodel.XWPFTableRow;
import org.openxmlformats.schemas.wordprocessingml.x2006.main.CTRPr;
import org.openxmlformats.schemas.wordprocessingml.x2006.main.CTRow;
import org.projectforge.business.configuration.ConfigurationService;
import org.projectforge.framework.i18n.I18nHelper;
import org.projectforge.framework.persistence.user.api.ThreadLocalUserContext;
import org.projectforge.framework.time.DateTimeFormatter;
import org.springframework.beans.factory.annotation.Autowired;
import org.springframework.beans.factory.annotation.Value;
import org.springframework.context.ApplicationContext;
import org.springframework.core.io.Resource;
import org.springframework.stereotype.Service;

/**
 * Created by blumenstein on 08.05.17.
 * <p>
 * Copy some code from https://stackoverflow.com/questions/22268898/replacing-a-text-in-apache-poi-xwpf
 */
@Service
public class InvoiceService
{
  private static final org.apache.log4j.Logger log = org.apache.log4j.Logger.getLogger(InvoiceService.class);

  @Autowired
  private ConfigurationService configurationService;

  @Autowired
  private ApplicationContext applicationContext;

  @Value("${projectforge.invoiceTemplate}")
  private String customInvoiceTemplateName;

  public ByteArrayOutputStream getInvoiceWordDocument(final RechnungDO data)
  {
    ByteArrayOutputStream result = null;
    try {
      Resource invoiceTemplate = null;
      boolean isSkonto = data.getDiscountMaturity() != null && data.getDiscountPercent() != null && data.getDiscountZahlungsZielInTagen() != null;
      if (customInvoiceTemplateName.isEmpty() == false) {
        String resourceDir = configurationService.getResourceDir();
        invoiceTemplate = applicationContext
            .getResource("file://" + resourceDir + "/officeTemplates/" + customInvoiceTemplateName + (isSkonto ? "_Skonto" : "") + ".docx");
      }
      if (invoiceTemplate == null || invoiceTemplate.exists() == false) {
        invoiceTemplate = applicationContext.getResource("classpath:officeTemplates/InvoiceTemplate" + (isSkonto ? "_Skonto" : "") + ".docx");
      }

      Map<String, String> replacementMap = new HashMap<>();
      replacementMap.put("Rechnungsadresse", data.getCustomerAddress());
      replacementMap.put("Typ", data.getTyp() != null ? I18nHelper.getLocalizedMessage(data.getTyp().getI18nKey()) : "");
      replacementMap.put("Kundenreferenz", data.getCustomerref1());
      replacementMap.put("Kundenreferenz2", data.getCustomerref2());
      replacementMap.put("Auftragsnummer", data.getPositionen().stream()
          .filter(pos -> pos.getAuftragsPosition() != null && pos.getAuftragsPosition().getAuftrag() != null)
          .map(pos -> String.valueOf(pos.getAuftragsPosition().getAuftrag().getNummer()))
          .distinct()
          .collect(Collectors.joining(", ")));
      replacementMap.put("VORNAME_NACHNAME", ThreadLocalUserContext.getUser() != null && ThreadLocalUserContext.getUser().getFullname() != null ?
          ThreadLocalUserContext.getUser().getFullname().toUpperCase() :
          "");
      replacementMap.put("Rechnungsnummer", data.getNummer() != null ? data.getNummer().toString() : "");
      replacementMap.put("Rechnungsdatum", DateTimeFormatter.instance().getFormattedDate(data.getDatum()));
      replacementMap.put("Faelligkeit", DateTimeFormatter.instance().getFormattedDate(data.getFaelligkeit()));
      if (isSkonto) {
        replacementMap.put("Skonto", formatBigDecimal(data.getDiscountPercent()) + " %");
        replacementMap.put("Faelligkeit_Skonto", DateTimeFormatter.instance().getFormattedDate(data.getDiscountMaturity()));
      }

      XWPFDocument templateDocument = readWordFile(invoiceTemplate.getInputStream());

      replaceInWholeDocument(templateDocument, replacementMap);

      replaceInTable(templateDocument, replacementMap);

      replaceInPosTable(templateDocument, data);

      result = new ByteArrayOutputStream();
      templateDocument.write(result);
    } catch (IOException e) {
      log.error("Could not read invoice template", e);
    }
    return result;
  }

  private void replaceInWholeDocument(XWPFDocument document, Map<String, String> map)
  {
    List<XWPFParagraph> paragraphs = document.getParagraphs();
    for (XWPFParagraph paragraph : paragraphs) {
      if (StringUtils.isEmpty(paragraph.getText()) == false) {
        replaceInParagraph(paragraph, map);
      }
    }
  }

  private void replaceInParagraph(XWPFParagraph paragraph, Map<String, String> map)
  {
    for (Map.Entry<String, String> entry : map.entrySet()) {
      String searchText = "{" + entry.getKey() + "}";
      if (StringUtils.isEmpty(paragraph.getText()) == false && StringUtils.contains(paragraph.getText(), searchText)) {
        replaceInParagraph(paragraph, searchText, entry.getValue() != null ? entry.getValue() : "");
      }
    }
  }

  private void replaceInParagraph(XWPFParagraph paragraph, String searchText, String replacement)
  {
    boolean found = true;
    while (found) {
      found = false;
      int pos = paragraph.getText().indexOf(searchText);
      if (pos >= 0) {
        found = true;
        Map<Integer, XWPFRun> posToRuns = getPosToRuns(paragraph);
        XWPFRun run = posToRuns.get(pos);
        XWPFRun lastRun = posToRuns.get(pos + searchText.length() - 1);
        int runNum = paragraph.getRuns().indexOf(run);
        int lastRunNum = paragraph.getRuns().indexOf(lastRun);
        int runCount = paragraph.getRuns().size();
        StringBuilder sb = new StringBuilder();
        for (int i = 0; i <= runCount; i++) {
          if (i >= runNum && i <= lastRunNum) {
            sb.append(paragraph.getRuns().get(i).getText(0));
          }
        }
        String newText = sb.toString().replace(searchText, replacement);
        if (replacement.contains("\n")) {
<<<<<<< HEAD
          //Do the return stuff
          replacement = replacement.replace("\n", "");
=======
          //Do the carriage return stuff
          replacement = replacement.replace("\r", "");
>>>>>>> 389212f6
          String[] replacementLines = replacement.split("\n");
          // For each additional line, create a new run. Add carriage return on previous.
          for (int i = 0; i < replacementLines.length; i++) {
            // For every run except last one, add a carriage return.
            String textForLine = replacementLines[i];
<<<<<<< HEAD
            if (i < replacementLines.length - 1) {
              run.setText(textForLine, 0);
              run.addCarriageReturn();
            } else {
              paragraph.insertNewRun(runNum + (i + 1));
              XWPFRun newRun = paragraph.getRuns().get(i);
              CTRPr rPr = newRun.getCTR().isSetRPr() ? newRun.getCTR().getRPr() : newRun.getCTR().addNewRPr();
              rPr.set(run.getCTR().getRPr());
              newRun.setText(textForLine);
=======
            if (i == 0) {
              run.setText(textForLine, 0);
              run.addCarriageReturn();
            } else {
              paragraph.insertNewRun(runNum + 1);
              XWPFRun newRun = paragraph.getRuns().get(runNum + 1);
              CTRPr rPr = newRun.getCTR().isSetRPr() ? newRun.getCTR().getRPr() : newRun.getCTR().addNewRPr();
              rPr.set(run.getCTR().getRPr());
              newRun.setText(textForLine);
              newRun.addCarriageReturn();
              runNum++;
>>>>>>> 389212f6
              lastRunNum++;
            }
          }
        } else {
<<<<<<< HEAD
=======
          //Do replace staff without carriage return
>>>>>>> 389212f6
          run.setText(newText, 0);
        }
        for (int i = lastRunNum; i > runNum; i--) {
          paragraph.removeRun(i);
        }
      }
    }
  }

  private void replaceInTable(XWPFDocument document, Map<String, String> map)
  {
    for (Map.Entry<String, String> entry : map.entrySet()) {
      String searchText = "{" + entry.getKey() + "}";
      replaceInTable(document, searchText, entry.getValue() != null ? entry.getValue() : "");
    }
  }

  private void replaceInTable(XWPFDocument document, String searchText, String replacement)
  {
    for (XWPFTable tbl : document.getTables()) {
      for (XWPFTableRow row : tbl.getRows()) {
        for (XWPFTableCell cell : row.getTableCells()) {
          for (XWPFParagraph paragraph : cell.getParagraphs()) {
            replaceInParagraph(paragraph, searchText, replacement);
          }
        }
      }
    }
  }

  private Map<Integer, XWPFRun> getPosToRuns(XWPFParagraph paragraph)
  {
    int pos = 0;
    Map<Integer, XWPFRun> map = new HashMap<>(10);
    for (XWPFRun run : paragraph.getRuns()) {
      String runText = run.text();
      if (runText != null) {
        for (int i = 0; i < runText.length(); i++) {
          map.put(pos + i, run);
        }
        pos += runText.length();
      }
    }
    return map;
  }

  private void replaceInPosTable(final XWPFDocument templateDocument, final RechnungDO invoice)
  {
    XWPFTable posTbl = generatePosTableRows(templateDocument, invoice.getPositionen());
    replacePosDataInTable(posTbl, invoice);
    replaceSumDataInTable(posTbl, invoice);
  }

  private void replaceSumDataInTable(final XWPFTable posTbl, final RechnungDO invoice)
  {
    Map<String, String> map = new HashMap<>();
    map.put("Zwischensumme", formatBigDecimal(invoice.getNetSum()));
    map.put("MwSt", formatBigDecimal(invoice.getVatAmountSum()));
    map.put("Gesamtbetrag", formatBigDecimal(invoice.getGrossSum()));
    int tableRowSize = posTbl.getRows().size();
    for (int startSumRow = tableRowSize - 2; startSumRow < tableRowSize; startSumRow++) {
      for (XWPFTableCell cell : posTbl.getRow(startSumRow).getTableCells()) {
        for (XWPFParagraph cellParagraph : cell.getParagraphs()) {
          replaceInParagraph(cellParagraph, map);
        }
      }
    }
  }

  private String formatBigDecimal(final BigDecimal value)
  {
    if (value == null) {
      return "";
    }
    DecimalFormat df = new DecimalFormat("#,###.00");
    return df.format(value.setScale(2));
  }

  private void replacePosDataInTable(final XWPFTable posTbl, final RechnungDO invoice)
  {
    int rowCount = 1;
    for (RechnungsPositionDO position : invoice.getPositionen()) {
      String identifier = "{" + position.getNumber() + "}";
      Map<String, String> map = new HashMap<>();
      map.put(identifier + "Posnummer", String.valueOf(position.getNumber()));
      map.put(identifier + "Text", position.getText());
      map.put(identifier + "Leistungszeitraum", getPeriodOfPerformance(position, invoice));
      map.put(identifier + "Menge", formatBigDecimal(position.getMenge()));
      map.put(identifier + "Einzelpreis", formatBigDecimal(position.getEinzelNetto()));
      map.put(identifier + "Betrag", formatBigDecimal(position.getNetSum()));
      for (XWPFTableCell cell : posTbl.getRow(rowCount).getTableCells()) {
        for (XWPFParagraph cellParagraph : cell.getParagraphs()) {
          replaceInParagraph(cellParagraph, map);
        }
      }
      rowCount++;
    }
  }

  private String getPeriodOfPerformance(final RechnungsPositionDO position, final RechnungDO invoice)
  {
    final Date begin;
    final Date end;

    if (position.getPeriodOfPerformanceType() == PeriodOfPerformanceType.OWN) {
      begin = position.getPeriodOfPerformanceBegin();
      end = position.getPeriodOfPerformanceEnd();
    } else {
      begin = invoice.getPeriodOfPerformanceBegin();
      end = invoice.getPeriodOfPerformanceEnd();
    }

    return DateTimeFormatter.instance().getFormattedDate(begin) + " - " + DateTimeFormatter.instance().getFormattedDate(end);
  }

  private XWPFTable generatePosTableRows(final XWPFDocument templateDocument, final List<RechnungsPositionDO> positionen)
  {
    XWPFTable posTbl = null;
    for (XWPFTable tbl : templateDocument.getTables()) {
      if (tbl.getRow(0).getCell(0).getText().contains("Beschreibung")) {
        posTbl = tbl;
      }
    }
    for (int i = 2; i <= positionen.size(); i++) {
      copyTableRow(posTbl, i);
    }
    int rowCount = 1;
    for (RechnungsPositionDO position : positionen) {
      for (XWPFTableCell cell : posTbl.getRow(rowCount).getTableCells()) {
        for (XWPFParagraph cellParagraph : cell.getParagraphs()) {
          replaceInParagraph(cellParagraph, "id", String.valueOf(position.getNumber()));
        }
      }
      rowCount++;
    }
    return posTbl;
  }

  private void copyTableRow(final XWPFTable posTbl, final int rowCounter)
  {
    XWPFTableRow rowToCopy = posTbl.getRow(1);
    CTRow row = posTbl.getCTTbl().insertNewTr(rowCounter);
    row.set(rowToCopy.getCtRow());
    XWPFTableRow copyRow = new XWPFTableRow(row, posTbl);
    posTbl.getRows().add(rowCounter, copyRow);
  }

  private XWPFDocument readWordFile(InputStream is)
  {
    try {
      return new XWPFDocument(is);
    } catch (IOException e) {
      log.error("Exception while reading docx file.", e);
    }
    return null;
  }

}<|MERGE_RESOLUTION|>--- conflicted
+++ resolved
@@ -143,29 +143,13 @@
         }
         String newText = sb.toString().replace(searchText, replacement);
         if (replacement.contains("\n")) {
-<<<<<<< HEAD
-          //Do the return stuff
-          replacement = replacement.replace("\n", "");
-=======
           //Do the carriage return stuff
           replacement = replacement.replace("\r", "");
->>>>>>> 389212f6
           String[] replacementLines = replacement.split("\n");
           // For each additional line, create a new run. Add carriage return on previous.
           for (int i = 0; i < replacementLines.length; i++) {
             // For every run except last one, add a carriage return.
             String textForLine = replacementLines[i];
-<<<<<<< HEAD
-            if (i < replacementLines.length - 1) {
-              run.setText(textForLine, 0);
-              run.addCarriageReturn();
-            } else {
-              paragraph.insertNewRun(runNum + (i + 1));
-              XWPFRun newRun = paragraph.getRuns().get(i);
-              CTRPr rPr = newRun.getCTR().isSetRPr() ? newRun.getCTR().getRPr() : newRun.getCTR().addNewRPr();
-              rPr.set(run.getCTR().getRPr());
-              newRun.setText(textForLine);
-=======
             if (i == 0) {
               run.setText(textForLine, 0);
               run.addCarriageReturn();
@@ -177,15 +161,11 @@
               newRun.setText(textForLine);
               newRun.addCarriageReturn();
               runNum++;
->>>>>>> 389212f6
               lastRunNum++;
             }
           }
         } else {
-<<<<<<< HEAD
-=======
           //Do replace staff without carriage return
->>>>>>> 389212f6
           run.setText(newText, 0);
         }
         for (int i = lastRunNum; i > runNum; i--) {
