--- conflicted
+++ resolved
@@ -376,7 +376,6 @@
     } else {
       list = internalGetList(queryFilter);
     }
-<<<<<<< HEAD
 
     filterFakturiert(myFilter, list);
 
@@ -387,41 +386,11 @@
         final AuftragDO auftrag = (AuftragDO) object;
         boolean match = false;
         if (myFilter.getAuftragsPositionsPaymentType() != null) {
-          if (CollectionUtils.isNotEmpty(auftrag.getPositionen()) == true) {
-            for (final AuftragsPositionDO position : auftrag.getPositionen()) {
+          if (CollectionUtils.isNotEmpty(auftrag.getPositionenExcludingDeleted()) == true) {
+            for (final AuftragsPositionDO position : auftrag.getPositionenExcludingDeleted()) {
               if (myFilter.getAuftragsPositionsPaymentType() == position.getPaymentType()) {
                 match = true;
                 break;
-=======
-    if (vollstaendigFakturiert != null) {
-      final Boolean invoiced = vollstaendigFakturiert;
-      CollectionUtils.filter(list, new Predicate()
-      {
-        @Override
-        public boolean evaluate(final Object object)
-        {
-          final AuftragDO auftrag = (AuftragDO) object;
-          final boolean orderIsCompletelyInvoiced = auftrag.isVollstaendigFakturiert();
-          if (HibernateUtils.getDialect() != DatabaseDialect.HSQL
-              && myFilter.isShowAbgeschlossenNichtFakturiert() == true) {
-            // if order is completed and not all positions are completely invoiced
-            if (auftrag.getAuftragsStatus() == AuftragsStatus.ABGESCHLOSSEN && orderIsCompletelyInvoiced == false) {
-              return true;
-            }
-            // if order is completed and not completely invoiced
-            if (auftrag.getPositionenExcludingDeleted() != null) {
-              for (final AuftragsPositionDO pos : auftrag.getPositionenExcludingDeleted()) {
-                if (pos.isAbgeschlossenUndNichtVollstaendigFakturiert() == true) {
-                  return true;
-                }
-              }
-            }
-            if (auftrag.getPaymentSchedules() != null) {
-              for (final PaymentScheduleDO schedule : auftrag.getPaymentSchedules()) {
-                if (schedule.isReached() == true && schedule.isVollstaendigFakturiert() == false) {
-                  return true;
-                }
->>>>>>> 0355d537
               }
             }
           }
@@ -429,7 +398,6 @@
         return match;
       });
     }
-<<<<<<< HEAD
 
     return list;
   }
@@ -481,59 +449,18 @@
         }
 
         // if order is completed and not completely invoiced
-        if (auftrag.getPositionen() != null) {
-          for (final AuftragsPositionDO pos : auftrag.getPositionen()) {
+        if (auftrag.getPositionenExcludingDeleted() != null) {
+          for (final AuftragsPositionDO pos : auftrag.getPositionenExcludingDeleted()) {
             if (pos.isAbgeschlossenUndNichtVollstaendigFakturiert()) {
               return true;
-=======
-    if (myFilter.getAuftragsPositionsArt() != null) {
-      final AuftragFilter fil = myFilter;
-      CollectionUtils.filter(list, new Predicate()
-      {
-        @Override
-        public boolean evaluate(final Object object)
-        {
-          final AuftragDO auftrag = (AuftragDO) object;
-          boolean match = false;
-          if (fil.getAuftragsPositionsArt() != null) {
-            if (CollectionUtils.isNotEmpty(auftrag.getPositionenExcludingDeleted()) == true) {
-              for (final AuftragsPositionDO position : auftrag.getPositionenExcludingDeleted()) {
-                if (fil.getAuftragsPositionsArt() == position.getArt()) {
-                  match = true;
-                  break;
-                }
-              }
->>>>>>> 0355d537
             }
           }
         }
-<<<<<<< HEAD
 
         if (auftrag.getPaymentSchedules() != null) {
           for (final PaymentScheduleDO schedule : auftrag.getPaymentSchedules()) {
             if (schedule.isReached() && schedule.isVollstaendigFakturiert() == false) {
               return true;
-=======
-      });
-    }
-    if (myFilter.getAuftragsPositionsPaymentType() != null) {
-      final AuftragFilter fil = myFilter;
-      CollectionUtils.filter(list, new Predicate()
-      {
-        @Override
-        public boolean evaluate(final Object object)
-        {
-          final AuftragDO auftrag = (AuftragDO) object;
-          boolean match = false;
-          if (fil.getAuftragsPositionsPaymentType() != null) {
-            if (CollectionUtils.isNotEmpty(auftrag.getPositionenExcludingDeleted()) == true) {
-              for (final AuftragsPositionDO position : auftrag.getPositionenExcludingDeleted()) {
-                if (fil.getAuftragsPositionsPaymentType() == position.getPaymentType()) {
-                  match = true;
-                  break;
-                }
-              }
->>>>>>> 0355d537
             }
           }
         }
@@ -551,7 +478,7 @@
 
     if (CollectionUtils.isNotEmpty(auftragsPositionsArten)) {
       CollectionUtils.filter(list, object -> {
-        final List<AuftragsPositionDO> positionen = ((AuftragDO) object).getPositionen();
+        final List<AuftragsPositionDO> positionen = ((AuftragDO) object).getPositionenExcludingDeleted();
 
         // check if any of the current positions contains at least one AuftragsPositionsArt of the auftragsPositionsArten of the filter
         return CollectionUtils.isNotEmpty(positionen) && positionen.stream()
