--- conflicted
+++ resolved
@@ -118,12 +118,7 @@
       return new MyContentProvider(this.workbook);
     }
   }
-<<<<<<< HEAD
-
-  ;
-=======
->>>>>>> f88b959d
-
+  
   private static final org.apache.log4j.Logger log = org.apache.log4j.Logger.getLogger(EmployeeSalaryExportDao.class);
 
   @Autowired
