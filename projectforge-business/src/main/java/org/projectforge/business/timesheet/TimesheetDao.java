/////////////////////////////////////////////////////////////////////////////
//
// Project ProjectForge Community Edition
//         www.projectforge.org
//
// Copyright (C) 2001-2019 Micromata GmbH, Germany (www.micromata.com)
//
// ProjectForge is dual-licensed.
//
// This community edition is free software; you can redistribute it and/or
// modify it under the terms of the GNU General Public License as published
// by the Free Software Foundation; version 3 of the License.
//
// This community edition is distributed in the hope that it will be useful,
// but WITHOUT ANY WARRANTY; without even the implied warranty of
// MERCHANTABILITY or FITNESS FOR A PARTICULAR PURPOSE. See the GNU General
// Public License for more details.
//
// You should have received a copy of the GNU General Public License along
// with this program; if not, see http://www.gnu.org/licenses/.
//
/////////////////////////////////////////////////////////////////////////////

package org.projectforge.business.timesheet;

import org.apache.commons.collections.CollectionUtils;
import org.apache.commons.lang3.StringUtils;
import org.apache.commons.lang3.Validate;
import org.apache.commons.lang3.builder.ToStringBuilder;
import org.hibernate.Hibernate;
import org.hibernate.criterion.Order;
import org.hibernate.criterion.Restrictions;
import org.projectforge.business.fibu.kost.Kost2DO;
import org.projectforge.business.fibu.kost.Kost2Dao;
import org.projectforge.business.task.TaskDO;
import org.projectforge.business.task.TaskNode;
import org.projectforge.business.task.TaskTree;
import org.projectforge.business.tasktree.TaskTreeHelper;
import org.projectforge.business.user.ProjectForgeGroup;
import org.projectforge.business.user.UserDao;
import org.projectforge.common.task.TaskStatus;
import org.projectforge.common.task.TimesheetBookingStatus;
import org.projectforge.framework.access.AccessException;
import org.projectforge.framework.access.AccessType;
import org.projectforge.framework.access.OperationType;
import org.projectforge.framework.configuration.Configuration;
import org.projectforge.framework.i18n.MessageParam;
import org.projectforge.framework.i18n.UserException;
import org.projectforge.framework.persistence.api.BaseDao;
import org.projectforge.framework.persistence.api.BaseSearchFilter;
import org.projectforge.framework.persistence.api.QueryFilter;
import org.projectforge.framework.persistence.user.api.ThreadLocalUserContext;
import org.projectforge.framework.persistence.user.entities.PFUserDO;
import org.projectforge.framework.persistence.utils.SQLHelper;
import org.projectforge.framework.time.DateHelper;
import org.projectforge.framework.time.DateHolder;
import org.projectforge.framework.time.PFDateTime;
import org.projectforge.framework.utils.NumberHelper;
import org.slf4j.Logger;
import org.slf4j.LoggerFactory;
import org.springframework.beans.factory.annotation.Autowired;
import org.springframework.stereotype.Repository;
import org.springframework.transaction.annotation.Propagation;
import org.springframework.transaction.annotation.Transactional;

import java.util.*;

/**
 * @author Kai Reinhard (k.reinhard@micromata.de)
 */
@Repository
@Transactional(readOnly = true, propagation = Propagation.SUPPORTS)
public class TimesheetDao extends BaseDao<TimesheetDO> {
  /**
   * Maximum allowed duration of time sheets is 14 hours.
   */
  public static final long MAXIMUM_DURATION = 1000 * 3600 * 14;

  /**
   * Internal error message if maximum duration is exceeded.
   */
  private static final String MAXIMUM_DURATION_EXCEEDED = "Maximum duration of time sheet exceeded. Maximum is "
<<<<<<< HEAD
          + (MAXIMUM_DURATION / 3600 / 1000)
          + "h!";

  private static final String[] ADDITIONAL_SEARCH_FIELDS = new String[]{"user.username", "user.firstname",
          "user.lastname", "task", "kost2.nummer", "kost2.description", "kost2.projekt.name"};
=======
    + (MAXIMUM_DURATION / 3600 / 1000)
    + "h!";

  private static final String[] ADDITIONAL_SEARCH_FIELDS = new String[] { "user.username", "user.firstname",
    "user.lastname", "task.title",
    "task.taskpath", "kost2.nummer", "kost2.description", "kost2.projekt.name" };
>>>>>>> eb2e6d37

  public static final String HIDDEN_FIELD_MARKER = "[...]";

  public boolean showTimesheetsOfOtherUsers() {
    return accessChecker.isLoggedInUserMemberOfGroup(
            ProjectForgeGroup.CONTROLLING_GROUP,
            ProjectForgeGroup.FINANCE_GROUP,
            ProjectForgeGroup.HR_GROUP,
            ProjectForgeGroup.ORGA_TEAM,
            ProjectForgeGroup.PROJECT_MANAGER,
            ProjectForgeGroup.PROJECT_ASSISTANT);
  }

  private static final Logger log = LoggerFactory.getLogger(TimesheetDao.class);

  @Autowired
  private UserDao userDao;

  @Autowired
  private Kost2Dao kost2Dao;

  private final Map<Integer, Set<Integer>> timesheetsWithOverlapByUser = new HashMap<Integer, Set<Integer>>();

  @Override
  protected String[] getAdditionalSearchFields() {
    return ADDITIONAL_SEARCH_FIELDS;
  }

  /**
   * List of all years with time sheets of the given user: select min(startTime), max(startTime) from t_timesheet where
   * user=?.
   */
<<<<<<< HEAD
  public int[] getYears(final Integer userId) {
    final Object[] minMaxDate = getSession().createNamedQuery(TimesheetDO.SELECT_MIN_MAX_DATE_FOR_USER, Object[].class)
            .setParameter("userId", userId)
            .getSingleResult();
    return SQLHelper.getYears((java.util.Date) minMaxDate[0], (java.util.Date) minMaxDate[1]);
=======
  @SuppressWarnings("unchecked")
  public int[] getYears(final Integer userId)
  {
    final List<Object[]> list = (List<Object[]>) getHibernateTemplate().find(
      "select min(startTime), max(startTime) from TimesheetDO t where user.id=? and deleted=false", userId);
    return SQLHelper.getYears(list);
>>>>>>> eb2e6d37
  }

  /**
   * @param userId If null, then task will be set to null;
   * @see BaseDao#getOrLoad(Integer)
   */
  public void setUser(final TimesheetDO sheet, final Integer userId) {
    final PFUserDO user = userDao.getOrLoad(userId);
    sheet.setUser(user);
  }

  /**
   * @param taskId If null, then task will be set to null;
   * @see TaskTree#getTaskById(Integer)
   */
  public void setTask(final TimesheetDO sheet, final Integer taskId) {
    final TaskDO task = TaskTreeHelper.getTaskTree(sheet).getTaskById(taskId);
    sheet.setTask(task);
  }

  /**
   * @param kost2Id If null, then kost2 will be set to null;
   * @see BaseDao#getOrLoad(Integer)
   */
  public void setKost2(final TimesheetDO sheet, final Integer kost2Id) {
    final Kost2DO kost2 = kost2Dao.getOrLoad(kost2Id);
    sheet.setKost2(kost2);
  }

  /**
   * Gets the available Kost2DO's for the given time sheet. The task must already be assigned to this time sheet.
   *
   * @return Available list of Kost2DO's or null, if not exist.
   */
  public List<Kost2DO> getKost2List(final TimesheetDO timesheet) {
    if (timesheet == null || timesheet.getTaskId() == null) {
      return null;
    }
    return TaskTreeHelper.getTaskTree(timesheet).getKost2List(timesheet.getTaskId());
  }

  public QueryFilter buildQueryFilter(final TimesheetFilter filter) {
    final QueryFilter queryFilter = new QueryFilter(filter);
    if (filter.getUserId() != null) {
      final PFUserDO user = new PFUserDO();
      user.setId(filter.getUserId());
      queryFilter.add(Restrictions.eq("user", user));
    }
    if (filter.getStartTime() != null && filter.getStopTime() != null) {
      queryFilter.add(Restrictions.and(Restrictions.ge("stopTime", filter.getStartTime()),
<<<<<<< HEAD
              Restrictions.le("startTime", filter.getStopTime())));
=======
        Restrictions.le("startTime", filter.getStopTime())));
>>>>>>> eb2e6d37
    } else if (filter.getStartTime() != null) {
      queryFilter.add(Restrictions.ge("startTime", filter.getStartTime()));
    } else if (filter.getStopTime() != null) {
      queryFilter.add(Restrictions.le("startTime", filter.getStopTime()));
    }
    if (filter.getTaskId() != null) {
      if (filter.isRecursive()) {
        final TaskNode node = TaskTreeHelper.getTaskTree().getTaskNodeById(filter.getTaskId());
        final List<Integer> taskIds = node.getDescendantIds();
        taskIds.add(node.getId());
        queryFilter.add(Restrictions.in("task.id", taskIds));
        if (log.isDebugEnabled()) {
          log.debug("search in tasks: " + taskIds);
        }
      } else {
        queryFilter.add(Restrictions.eq("task.id", filter.getTaskId()));
      }
    }
    if (filter.getOrderType() == OrderDirection.DESC) {
      queryFilter.addOrder(Order.desc("startTime"));
    } else {
      queryFilter.addOrder(Order.asc("startTime"));
    }
    if (log.isDebugEnabled()) {
      log.debug(ToStringBuilder.reflectionToString(filter));
    }
    return queryFilter;
  }

  public TimesheetDao() {
    super(TimesheetDO.class);
  }

  /**
   * @see org.projectforge.framework.persistence.api.BaseDao#getListForSearchDao(org.projectforge.framework.persistence.api.BaseSearchFilter)
   */
  @Override
  public List<TimesheetDO> getListForSearchDao(final BaseSearchFilter filter) {
    final TimesheetFilter timesheetFilter = new TimesheetFilter(filter);
    if (filter.getModifiedByUserId() == null) {
      timesheetFilter.setUserId(ThreadLocalUserContext.getUserId());
    }
    return getList(timesheetFilter);
  }

  /**
   * Gets the list filtered by the given filter.
   */
  @Override
  @Transactional(readOnly = true, propagation = Propagation.SUPPORTS)
<<<<<<< HEAD
  public List<TimesheetDO> getList(final BaseSearchFilter filter) throws AccessException {
=======
  public List<TimesheetDO> getList(final BaseSearchFilter filter) throws AccessException
  {
    return internalGetList(filter, true);
  }

  public List<TimesheetDO> internalGetList(final BaseSearchFilter filter, boolean checkAccess)
  {
>>>>>>> eb2e6d37
    final TimesheetFilter myFilter;
    if (filter instanceof TimesheetFilter) {
      myFilter = (TimesheetFilter) filter;
    } else {
      myFilter = new TimesheetFilter(filter);
    }
    if (myFilter.getStopTime() != null) {
      final DateHolder date = new DateHolder(myFilter.getStopTime());
      date.setEndOfDay();
      myFilter.setStopTime(date.getDate());
    }
    final QueryFilter queryFilter = buildQueryFilter(myFilter);
    List<TimesheetDO> result;
    if (checkAccess) {
      result = getList(queryFilter);
    } else {
      result = internalGetList(queryFilter);
    }
    if (result == null) {
      return null;
    }
    // Check time period overlaps:
    for (final TimesheetDO entry : result) {
      Validate.notNull(entry.getUserId());
      if (entry.getMarked()) {
        continue; // Is already marked.
      }
      final Set<Integer> overlapSet = getTimesheetsWithTimeoverlap(entry.getUserId());
      if (overlapSet.contains(entry.getId())) {
        log.info("Overlap of time sheet decteced: " + entry);
        entry.setMarked(true);
      }
    }
    if (myFilter.isMarked()) {
      // Show only time sheets with time period violation (overlap):
      final List<TimesheetDO> list = result;
      result = new ArrayList<TimesheetDO>();
      for (final TimesheetDO entry : list) {
        if (entry.getMarked()) {
          result.add(entry);
        }
      }
    }
    if (myFilter.isOnlyBillable()) {
      final List<TimesheetDO> list = result;
      result = new ArrayList<TimesheetDO>();
      for (final TimesheetDO entry : list) {
        if (entry.getKost2() != null && entry.getKost2().getKost2Art() != null && entry.getKost2().getKost2Art().getFakturiert()) {
          result.add(entry);
        }
      }
    }
    return result;
  }

  //TODO:
  //  public List<TimesheetDO> getTimeperiodOverlapList(final TimesheetListFilter actionFilter)
  //  {
  //    if (actionFilter.getUserId() != null) {
  //      final QueryFilter queryFilter = new QueryFilter(actionFilter, tenantsCache);
  //      final Set<Integer> set = getTimesheetsWithTimeoverlap(actionFilter.getUserId());
  //      if (set == null || set.size() == 0) {
  //        // No time sheets with overlap found.
  //        return new ArrayList<TimesheetDO>();
  //      }
  //      queryFilter.add(Restrictions.in("id", set));
  //      final List<TimesheetDO> result = getList(queryFilter);
  //      for (final TimesheetDO entry : result) {
  //        entry.setMarked(true);
  //      }
  //      Collections.sort(result, Collections.reverseOrder());
  //      return result;
  //    }
  //    return getList(actionFilter);
  //  }

  /**
   * Rechecks the time sheet overlaps.
   */
  @Override
  protected void afterSaveOrModify(final TimesheetDO obj) {
    super.afterSaveOrModify(obj);
    if (obj.getUser() != null) {
      // Force re-analysis of time sheet overlaps after any modification of time sheets.
      recheckTimesheetOverlap(obj.getUserId());
    }
    TaskTreeHelper.getTaskTree(obj).resetTotalDuration(obj.getTaskId());
  }

  /**
   * Checks the start and stop time. If seconds or millis is not null, a RuntimeException will be thrown.
   */
  @Override
  protected void onSaveOrModify(final TimesheetDO obj) {
    validateTimestamp(obj.getStartTime(), "startTime");
    validateTimestamp(obj.getStopTime(), "stopTime");
    if (obj.getDuration() < 60000) {
      throw new UserException("timesheet.error.zeroDuration"); // "Duration of time sheet must be at minimum 60s!
    }
    if (obj.getDuration() > MAXIMUM_DURATION) {
      throw new UserException("timesheet.error.maximumDurationExceeded");
    }
    Validate.isTrue(obj.getStartTime().before(obj.getStopTime()), "Stop time of time sheet is before start time!");
    if (Configuration.getInstance().isCostConfigured()) {
      final List<Kost2DO> kost2List = TaskTreeHelper.getTaskTree(obj).getKost2List(obj.getTaskId());
      final Integer kost2Id = obj.getKost2Id();
      if (kost2Id == null) {
        // Check, if there is any cost definition in any descendant task:
        TaskTree taskTree = TaskTreeHelper.getTaskTree(obj);
        TaskNode taskNode = taskTree.getTaskNodeById(obj.getTaskId());
        if (taskNode != null) {
          List<Integer> descendents = taskNode.getDescendantIds();
          for (Integer taskId : descendents) {
            if (CollectionUtils.isNotEmpty(taskTree.getKost2List(taskId))) {
              // But Kost2 is available for sub task, so user should book his time sheet
              // on a sub task with kost2s.
              throw new UserException("timesheet.error.kost2NeededChooseSubTask");
            }
          }
        }
      }
      if (CollectionUtils.isNotEmpty(kost2List)) {
        if (kost2Id == null) {
          throw new UserException("timesheet.error.kost2Required");
        }
        boolean kost2IdFound = false;
        for (final Kost2DO kost2 : kost2List) {
          if (NumberHelper.isEqual(kost2Id, kost2.getId())) {
            kost2IdFound = true;
            break;
          }
        }
        if (!kost2IdFound) {
          throw new UserException("timesheet.error.invalidKost2"); // Kost2Id of time sheet is not available in the task's kost2 list!
        }
      } else {
        if (kost2Id != null) {
          throw new UserException("timesheet.error.invalidKost2"); // Kost2Id can't be given for task without any kost2 entries!
        }
      }
    }
  }

  @Override
  protected void onChange(final TimesheetDO obj, final TimesheetDO dbObj) {
    if (obj.getTaskId().compareTo(dbObj.getTaskId()) != 0) {
      TaskTreeHelper.getTaskTree(obj).resetTotalDuration(dbObj.getTaskId());
    }
  }

  @Override
  protected void prepareHibernateSearch(final TimesheetDO obj, final OperationType operationType) {
    final PFUserDO user = obj.getUser();
    if (user != null && Hibernate.isInitialized(user) == false) {
      obj.setUser(getUserGroupCache().getUser(user.getId()));
    }
    final TaskDO task = obj.getTask();
    if (task != null && Hibernate.isInitialized(task) == false) {
      obj.setTask(TaskTreeHelper.getTaskTree(obj).getTaskById(task.getId()));
    }
  }

  private void validateTimestamp(final Date date, final String name) {
    if (date == null) {
      return;
    }
    final Calendar cal = Calendar.getInstance();
    cal.setTime(date);
    Validate.isTrue(cal.get(Calendar.MILLISECOND) == 0, "Millis of " + name + " is not 0!");
    Validate.isTrue(cal.get(Calendar.SECOND) == 0, "Seconds of " + name + " is not 0!");
    final int m = cal.get(Calendar.MINUTE);
    Validate.isTrue(m == 0 || m == 15 || m == 30 || m == 45, "Minutes of " + name + " must be 0, 15, 30 or 45");
  }

  /**
   * Analyses all time sheets of the user and detects any collision (overlap) of the user's time sheets. The result will
   * be cached and the duration of a new analysis is only a few milliseconds!
   */
  public Set<Integer> getTimesheetsWithTimeoverlap(final Integer userId) {
    long begin = System.currentTimeMillis();
    Validate.notNull(userId);
    final PFUserDO user = getUserGroupCache().getUser(userId);
    Validate.notNull(user);
    synchronized (timesheetsWithOverlapByUser) {
      if (timesheetsWithOverlapByUser.get(userId) != null) {
        return timesheetsWithOverlapByUser.get((userId));
      }
      // log.info("Getting time sheet overlaps for user: " + user.getUsername());
      final Set<Integer> result = new HashSet<Integer>();
      final QueryFilter queryFilter = new QueryFilter();
      queryFilter.add(Restrictions.eq("user", user));
      queryFilter.addOrder(Order.asc("startTime"));
      final List<TimesheetDO> list = getList(queryFilter);
      long endTime = 0;
      TimesheetDO lastEntry = null;
      for (final TimesheetDO entry : list) {
        if (entry.getStartTime().getTime() < endTime) {
          // Time collision!
          result.add(entry.getId());
          if (lastEntry != null) { // Only for first iteration
            result.add(lastEntry.getId()); // Also collision for last entry.
          }
        }
        endTime = entry.getStopTime().getTime();
        lastEntry = entry;
      }
      timesheetsWithOverlapByUser.put(user.getId(), result);
      if (CollectionUtils.isNotEmpty(result)) {
        log.info("Time sheet overlaps for user '" + user.getUsername() + "': " + result);
      }
      long end = System.currentTimeMillis();
      log.info("TimesheetDao.getTimesheetsWithTimeoverlap took: " + (end - begin) + " ms.");
      return result;
    }
  }

  /**
   * Deletes any existing time sheet overlap analysis and forces therefore a new analysis before next time sheet list
   * selection. (The analysis will not be started inside this method!)
   */
  public void recheckTimesheetOverlap(final Integer userId) {
    Validate.notNull(userId);
    timesheetsWithOverlapByUser.remove(userId);
  }

  /**
   * Checks if the time sheet overlaps with another time sheet of the same user. Should be checked on every insert or
   * update (also undelete). For time collision detection deleted time sheets are ignored.
   *
   * @return The existing time sheet with the time period collision.
   */
  public boolean hasTimeOverlap(final TimesheetDO timesheet, final boolean throwException) {
    long begin = System.currentTimeMillis();
    Validate.notNull(timesheet);
    Validate.notNull(timesheet.getUser());
    final QueryFilter queryFilter = new QueryFilter();
    queryFilter.add(Restrictions.eq("user", timesheet.getUser()));
    queryFilter.add(Restrictions.lt("startTime", timesheet.getStopTime()));
    queryFilter.add(Restrictions.gt("stopTime", timesheet.getStartTime()));
    if (timesheet.getId() != null) {
      // Update time sheet, do not compare with itself.
      queryFilter.add(Restrictions.ne("id", timesheet.getId()));
    }
    final List<TimesheetDO> list = getList(queryFilter);
    if (list != null && list.size() > 0) {
      final TimesheetDO ts = list.get(0);
      if (throwException) {
        log.info("Time sheet collision detected of time sheet " + timesheet + " with existing time sheet " + ts);
        final String startTime = DateHelper.formatIsoTimestamp(ts.getStartTime());
        final String stopTime = DateHelper.formatIsoTimestamp(ts.getStopTime());
        throw new UserException("timesheet.error.timeperiodOverlapDetection", new MessageParam(ts.getId()),
<<<<<<< HEAD
                new MessageParam(startTime),
                new MessageParam(stopTime));
=======
          new MessageParam(startTime),
          new MessageParam(stopTime));
>>>>>>> eb2e6d37
      }
      long end = System.currentTimeMillis();
      log.info("TimesheetDao.hasTimeOverlap took: " + (end - begin) + " ms.");
      return true;
    }
    long end = System.currentTimeMillis();
    log.info("TimesheetDao.hasTimeOverlap took: " + (end - begin) + " ms.");
    return false;
  }

  /**
   * return Always true, no generic select access needed for address objects.
   */
  @Override
  public boolean hasSelectAccess(final PFUserDO user, final boolean throwException) {
    return true;
  }

  @Override
  public boolean hasAccess(final PFUserDO user, final TimesheetDO obj, final TimesheetDO oldObj,
<<<<<<< HEAD
                           final OperationType operationType,
                           final boolean throwException) {
    if (accessChecker.userEquals(user, obj.getUser())) {
      // Own time sheet
      if (accessChecker.hasPermission(user, obj.getTaskId(), AccessType.OWN_TIMESHEETS, operationType,
              throwException) == false) {
=======
    final OperationType operationType,
    final boolean throwException)
  {
    if (accessChecker.userEquals(user, obj.getUser()) == true) {
      // Own time sheet
      if (accessChecker.hasPermission(user, obj.getTaskId(), AccessType.OWN_TIMESHEETS, operationType,
        throwException) == false) {
>>>>>>> eb2e6d37
        return false;
      }
    } else {
      // Foreign time sheet
      if (accessChecker.isUserMemberOfGroup(user, ProjectForgeGroup.FINANCE_GROUP)) {
        return true;
      }
      if (accessChecker.hasPermission(user, obj.getTaskId(), AccessType.TIMESHEETS, operationType,
<<<<<<< HEAD
              throwException) == false) {
=======
        throwException) == false) {
>>>>>>> eb2e6d37
        return false;
      }
    }
    if (operationType == OperationType.DELETE) {
      // UPDATE and INSERT is already checked, SELECT will be ignored.
      final boolean result = checkTimesheetProtection(user, obj, null, operationType, throwException);
      return result;
    }
    return true;
  }

  /**
   * User can always see his own time sheets. But if he has no access then the location and description values are
   * hidden (empty strings).
   */
  @Override
  public boolean hasSelectAccess(final PFUserDO user, final TimesheetDO obj, final boolean throwException) {
    if (hasAccess(user, obj, null, OperationType.SELECT, false) == false) {
      // User has no access by definition.
<<<<<<< HEAD
      if (accessChecker.userEquals(user, obj.getUser())
              || accessChecker.isUserMemberOfGroup(user, ProjectForgeGroup.PROJECT_MANAGER)) {
=======
      if (accessChecker.userEquals(user, obj.getUser()) == true
        || accessChecker.isUserMemberOfGroup(user, ProjectForgeGroup.PROJECT_MANAGER) == true) {
>>>>>>> eb2e6d37
        if (accessChecker.userEquals(user, obj.getUser()) == false) {
          // Check protection of privacy for foreign time sheets:
          final List<TaskNode> pathToRoot = TaskTreeHelper.getTaskTree(obj).getPathToRoot(obj.getTaskId());
          for (final TaskNode node : pathToRoot) {
            if (node.getTask().getProtectionOfPrivacy()) {
              return false;
            }
          }
        }
        // An user should see his own time sheets, but the values should be hidden.
        // A project manager should also see all time sheets, but the values should be hidden.
        getSession().evict(obj);
        obj.setDescription(HIDDEN_FIELD_MARKER);
        obj.setLocation(HIDDEN_FIELD_MARKER);
        log.debug("User has no access to own time sheet (or project manager): " + obj);
        return true;
      }
    }
    return super.hasSelectAccess(user, obj, throwException);
  }

  @Override
  public boolean hasHistoryAccess(final PFUserDO user, final TimesheetDO obj, final boolean throwException) {
    return hasAccess(user, obj, null, OperationType.SELECT, throwException);
  }

  @Override
  public boolean hasUpdateAccess(final PFUserDO user, final TimesheetDO obj, final TimesheetDO dbObj,
<<<<<<< HEAD
                                 final boolean throwException) {
=======
    final boolean throwException)
  {
>>>>>>> eb2e6d37
    Validate.notNull(dbObj);
    Validate.notNull(obj);
    Validate.notNull(dbObj.getTaskId());
    Validate.notNull(obj.getTaskId());
    if (hasAccess(user, obj, dbObj, OperationType.UPDATE, throwException) == false) {
      return false;
    }
    if (dbObj.getUserId().equals(obj.getUserId()) == false) {
      // User changes the owner of the time sheet:
      if (hasAccess(user, dbObj, null, OperationType.DELETE, throwException) == false) {
        // Deleting of time sheet of another user is not allowed.
        return false;
      }
    }
    if (dbObj.getTaskId().equals(obj.getTaskId()) == false) {
      // User moves the object to another task:
      if (hasAccess(user, obj, null, OperationType.INSERT, throwException) == false) {
        // Inserting of object under new task not allowed.
        return false;
      }
      if (hasAccess(user, dbObj, null, OperationType.DELETE, throwException) == false) {
        // Deleting of object under old task not allowed.
        return false;
      }
    }
    if (hasTimeOverlap(obj, throwException)) {
      return false;
    }
    boolean result = checkTimesheetProtection(user, obj, dbObj, OperationType.UPDATE, throwException);
    if (result) {
      result = checkTaskBookable(obj, dbObj, OperationType.UPDATE, throwException);
    }
    return result;
  }

  @Override
  public boolean hasInsertAccess(final PFUserDO user, final TimesheetDO obj, final boolean throwException) {
    if (hasAccess(user, obj, null, OperationType.INSERT, throwException) == false) {
      return false;
    }
    if (hasTimeOverlap(obj, throwException)) {
      return false;
    }
    boolean result = checkTimesheetProtection(user, obj, null, OperationType.INSERT, throwException);
    if (result) {
      result = checkTaskBookable(obj, null, OperationType.INSERT, throwException);
    }
    return result;
  }

  /**
   * Checks whether the time sheet is book-able or not. The checks are:
   * <ol>
   * <li>Only for update mode: If the time sheet is unmodified in start and stop time, kost2, task and user then return
   * true without further checking.</li>
   * <li>Is the task or any of the ancestor tasks closed or deleted?</li>
   * <li>Has the task or any of the ancestor tasks the TimesheetBookingStatus.TREE_CLOSED?</li>
   * <li>Is the task not a leaf node and has this task or ancestor task the booking status ONLY_LEAFS?</li>
   * <li>Does any of the descendant task node has an assigned order position?</li>
   * </ol>
   *
   * @param timesheet    The time sheet to insert or update.
   * @param oldTimesheet The origin time sheet from the data base (could be null, if no update is done).
   * @return True if none of the rules above matches.
   */
  public boolean checkTaskBookable(final TimesheetDO timesheet, final TimesheetDO oldTimesheet,
<<<<<<< HEAD
                                   final OperationType operationType,
                                   final boolean throwException) {
    if (operationType == OperationType.UPDATE) {
      if (timesheet.getStartTime().getTime() == oldTimesheet.getStartTime().getTime()
              && timesheet.getStopTime().getTime() == oldTimesheet.getStopTime().getTime()
              && Objects.equals(timesheet.getKost2Id(), oldTimesheet.getKost2Id())
              && Objects.equals(timesheet.getTaskId(), oldTimesheet.getTaskId())
              && Objects.equals(timesheet.getUserId(), oldTimesheet.getUserId())) {
=======
    final OperationType operationType,
    final boolean throwException)
  {
    if (operationType == OperationType.UPDATE) {
      if (timesheet.getStartTime().getTime() == oldTimesheet.getStartTime().getTime()
        && timesheet.getStopTime().getTime() == oldTimesheet.getStopTime().getTime()
        && ObjectUtils.equals(timesheet.getKost2Id(), oldTimesheet.getKost2Id()) == true
        && ObjectUtils.equals(timesheet.getTaskId(), oldTimesheet.getTaskId()) == true
        && ObjectUtils.equals(timesheet.getUserId(), oldTimesheet.getUserId()) == true) {
>>>>>>> eb2e6d37
        // Only minor fields are modified (description, location etc.).
        return true;
      }
    }
    final TaskNode taskNode = TaskTreeHelper.getTaskTree(timesheet).getTaskNodeById(timesheet.getTaskId());
    // 1. Is the task or any of the ancestor tasks closed, deleted or has the booking status TREE_CLOSED?
    TaskNode node = taskNode;
    do {
      final TaskDO task = node.getTask();
      String errorMessage = null;
      if (task.isDeleted()) {
        errorMessage = "timesheet.error.taskNotBookable.taskDeleted";
      } else if (task.getStatus().isIn(TaskStatus.O, TaskStatus.N) == false) {
        errorMessage = "timesheet.error.taskNotBookable.taskNotOpened";
      } else if (task.getTimesheetBookingStatus() == TimesheetBookingStatus.TREE_CLOSED) {
        errorMessage = "timesheet.error.taskNotBookable.treeClosedForBooking";
      }
      if (errorMessage != null) {
        if (throwException) {
          throw new AccessException(errorMessage, task.getTitle() + " (#" + task.getId() + ")");
        }
        return false;
      }
      node = node.getParent();
    } while (node != null);
    // 2. Has the task the booking status NO_BOOKING?
    TimesheetBookingStatus bookingStatus = taskNode.getTask().getTimesheetBookingStatus();
    node = taskNode;
    while (bookingStatus == TimesheetBookingStatus.INHERIT && node.getParent() != null) {
      node = node.getParent();
      bookingStatus = node.getTask().getTimesheetBookingStatus();
    }
    if (bookingStatus == TimesheetBookingStatus.NO_BOOKING) {
      if (throwException) {
        throw new AccessException("timesheet.error.taskNotBookable.taskClosedForBooking",
<<<<<<< HEAD
                taskNode.getTask().getTitle()
                        + " (#"
                        + taskNode.getId()
                        + ")");
=======
          taskNode.getTask().getTitle()
            + " (#"
            + taskNode.getId()
            + ")");
>>>>>>> eb2e6d37
      }
      return false;
    }
    if (taskNode.hasChildren()) {
      // 3. Is the task not a leaf node and has this task or ancestor task the booking status ONLY_LEAFS?
      node = taskNode;
      do {
        final TaskDO task = node.getTask();
        if (task.getTimesheetBookingStatus() == TimesheetBookingStatus.ONLY_LEAFS) {
          if (throwException) {
            throw new AccessException("timesheet.error.taskNotBookable.onlyLeafsAllowedForBooking",
<<<<<<< HEAD
                    taskNode.getTask().getTitle()
                            + " (#"
                            + taskNode.getId()
                            + ")");
=======
              taskNode.getTask().getTitle()
                + " (#"
                + taskNode.getId()
                + ")");
>>>>>>> eb2e6d37
          }
          return false;
        }
        node = node.getParent();
      } while (node != null);
      // 4. Does any of the descendant task node has an assigned order position?
      for (final TaskNode child : taskNode.getChildren()) {
        if (TaskTreeHelper.getTaskTree(timesheet).hasOrderPositions(child.getId(), true)) {
          if (throwException) {
            throw new AccessException("timesheet.error.taskNotBookable.orderPositionsFoundInSubTasks",
<<<<<<< HEAD
                    taskNode.getTask().getTitle()
                            + " (#"
                            + taskNode.getId()
                            + ")");
=======
              taskNode.getTask().getTitle()
                + " (#"
                + taskNode.getId()
                + ")");
>>>>>>> eb2e6d37
          }
          return false;
        }
      }
    }
    return true;
  }

  /**
   * Checks if there exists any time sheet protection on the corresponding task or one of the ancestor tasks. If the
   * times sheet is protected and the duration of this time sheet is modified, and AccessException will be thrown. <br/>
   * Checks insert, update and delete operations. If an existing time sheet has to be modified, the check will only be
   * done, if any modifications of the time stamps is done (e. g. descriptions of the task are allowed if the start and
   * stop time is untouched).
   *
   * @param oldTimesheet   (null for delete and insert)
   * @param throwException If true and the time sheet protection is violated then an AccessException will be thrown.
   * @return true, if no time sheet protection is violated or if the logged in user is member of the finance group.
   * @see ProjectForgeGroup#FINANCE_GROUP
   */
  public boolean checkTimesheetProtection(final PFUserDO user, final TimesheetDO timesheet,
<<<<<<< HEAD
                                          final TimesheetDO oldTimesheet,
                                          final OperationType operationType, final boolean throwException) {
    if (accessChecker.isUserMemberOfGroup(user, ProjectForgeGroup.FINANCE_GROUP)
            && accessChecker.userEquals(user, timesheet.getUser()) == false) {
=======
    final TimesheetDO oldTimesheet,
    final OperationType operationType, final boolean throwException)
  {
    if (accessChecker.isUserMemberOfGroup(user, ProjectForgeGroup.FINANCE_GROUP) == true
      && accessChecker.userEquals(user, timesheet.getUser()) == false) {
>>>>>>> eb2e6d37
      // Member of financial group are able to book foreign time sheets.
      return true;
    }
    if (operationType == OperationType.UPDATE) {
      if (timesheet.getStartTime().getTime() == oldTimesheet.getStartTime().getTime()
<<<<<<< HEAD
              && timesheet.getStopTime().getTime() == oldTimesheet.getStopTime().getTime()
              && Objects.equals(timesheet.getKost2Id(), oldTimesheet.getKost2Id())) {
=======
        && timesheet.getStopTime().getTime() == oldTimesheet.getStopTime().getTime()
        && ObjectUtils.equals(timesheet.getKost2Id(), oldTimesheet.getKost2Id()) == true) {
>>>>>>> eb2e6d37
        return true;
      }
    }
    final TaskTree taskTree = TaskTreeHelper.getTaskTree(timesheet);
    final TaskNode taskNode = taskTree.getTaskNodeById(timesheet.getTaskId());
    Validate.notNull(taskNode);
    final List<TaskNode> list = taskNode.getPathToRoot();
    list.add(0, taskTree.getRootTaskNode());
    for (final TaskNode node : list) {
      final Date date = node.getTask().getProtectTimesheetsUntil();
      if (date == null) {
        continue;
      }
      final DateHolder dh = new DateHolder(date);
      dh.setEndOfDay();
      //New and existing startdate have to be checked for protection
      if ((oldTimesheet != null && oldTimesheet.getStartTime().before(dh.getDate())) || timesheet.getStartTime().before(dh.getDate())) {
        if (throwException) {
          throw new AccessException("timesheet.error.timesheetProtectionVioloation", node.getTask().getTitle()
<<<<<<< HEAD
                  + " (#"
                  + node.getTaskId()
                  + ")", DateHelper.formatIsoDate(dh.getDate()));
=======
            + " (#"
            + node.getTaskId()
            + ")", DateHelper.formatIsoDate(dh.getDate()));
>>>>>>> eb2e6d37
        }
        return false;
      }
    }
    return true;
  }

  /**
   * Get all locations of the user's time sheet (not deleted ones) with modification date within last year.
   */
  public List<String> getLocationAutocompletion(final String searchString) {
    checkLoggedInUserSelectAccess();
<<<<<<< HEAD
    PFDateTime oneYearAgo = PFDateTime.now().minusDays(365);
    return getSession().createNamedQuery(TimesheetDO.SELECT_USED_LOCATIONS_BY_USER_AND_LOCATION_SEARCHSTRING, String.class)
            .setParameter("userId", ThreadLocalUserContext.getUserId())
            .setParameter("lastUpdate", oneYearAgo.getUtilDate())
            .setParameter("locationSearch", "%" + StringUtils.lowerCase(searchString) + "%")
            .list();
=======
    if (StringUtils.isBlank(searchString) == true) {
      return null;
    }
    final String s = "select distinct location from "
      + clazz.getSimpleName()
      + " t where deleted=false and t.user.id = ? and lastUpdate > ? and lower(t.location) like ?) order by t.location";
    final Query query = getSession().createQuery(s);
    query.setInteger(0, ThreadLocalUserContext.getUser().getId());
    final DateHolder dh = new DateHolder();
    dh.add(Calendar.YEAR, -1);
    query.setDate(1, dh.getDate());
    query.setString(2, "%" + StringUtils.lowerCase(searchString) + "%");
    final List<String> list = query.list();
    return list;
>>>>>>> eb2e6d37
  }

  /**
   * Get all locations of the user's time sheet (not deleted ones) with modification date within last year.
   *
   * @param maxResults Limit the result to the recent locations.
   * @return result as Json object.
   */
  public Collection<String> getRecentLocation(final int maxResults) {
    checkLoggedInUserSelectAccess();
    log.info("Get recent locations from the database.");
<<<<<<< HEAD
    PFDateTime oneYearAgo = PFDateTime.now().minusDays(365);
    return getSession().createNamedQuery(TimesheetDO.SELECT_RECENT_USED_LOCATIONS_BY_USER_AND_LAST_UPDATE, String.class)
            .setParameter("userId", ThreadLocalUserContext.getUserId())
            .setParameter("lastUpdate", oneYearAgo.getUtilDate())
            .list();
=======
    final String s = "select location from "
      + (clazz.getSimpleName()
      + " t where deleted=false and t.user.id = ? and lastUpdate > ? and t.location != null and t.location != '' order by t.lastUpdate desc");
    final Query query = getSession().createQuery(s);
    query.setInteger(0, ThreadLocalUserContext.getUser().getId());
    final DateHolder dh = new DateHolder();
    dh.add(Calendar.YEAR, -1);
    query.setDate(1, dh.getDate());
    final List<Object> list = query.list();
    int counter = 0;
    final List<String> res = new ArrayList<String>();
    for (final Object loc : list) {
      if (res.contains(loc) == true) {
        continue;
      }
      res.add((String) loc);
      if (++counter >= maxResults) {
        break;
      }
    }
    return res;
>>>>>>> eb2e6d37
  }

  @Override
  protected Object prepareMassUpdateStore(final List<TimesheetDO> list, final TimesheetDO master) {
    if (master.getTaskId() != null) {
      return getKost2List(master);
    }
    return null;
  }

  private boolean contains(final List<Kost2DO> kost2List, final Integer kost2Id) {
    for (final Kost2DO entry : kost2List) {
      if (kost2Id.compareTo(entry.getId()) == 0) {
        return true;
      }
    }
    return false;
  }

  @Override
  protected boolean massUpdateEntry(final TimesheetDO entry, final TimesheetDO master, final Object store) {
    if (store != null) {
      @SuppressWarnings("unchecked") final List<Kost2DO> kost2List = (List<Kost2DO>) store;
      if (master.getKost2Id() != null) {
        if (contains(kost2List, master.getKost2Id()) == false) {
          throw new UserException("timesheet.error.massupdate.kost2notsupported");
        }
        setKost2(entry, master.getKost2Id());
      } else if (entry.getKost2Id() == null) {
        throw new UserException("timesheet.error.massupdate.kost2null");
      } else if (contains(kost2List, entry.getKost2Id()) == false) {
        // Try to convert kost2 ids from old project to new project.
        boolean success = false;
        for (final Kost2DO kost2 : kost2List) {
          if (kost2.getKost2ArtId().compareTo(entry.getKost2().getKost2ArtId()) == 0) {
            success = true; // found.
            entry.setKost2(kost2);
            break;
          }
        }
        if (success == false) {
          throw new UserException("timesheet.error.massupdate.couldnotconvertkost2");
        }
      }
    }
    if (master.getTaskId() != null) {
      setTask(entry, master.getTaskId());
    }
    if (master.getKost2Id() != null) {
      setKost2(entry, master.getKost2Id());
    }
    //    } else if (store == null) {
    //      // clear destination kost2 if master has no kost2 and there is no kost2List
    //      entry.setKost2(null);
    //    }
    if (StringUtils.isNotBlank(master.getLocation())) {
      entry.setLocation(master.getLocation());
    }
    return true;
  }

  @Override
  public TimesheetDO newInstance() {
    return new TimesheetDO();
  }

  /**
   * @see org.projectforge.framework.persistence.api.BaseDao#useOwnCriteriaCacheRegion()
   */
  @Override
  protected boolean useOwnCriteriaCacheRegion() {
    return true;
  }
}<|MERGE_RESOLUTION|>--- conflicted
+++ resolved
@@ -80,20 +80,11 @@
    * Internal error message if maximum duration is exceeded.
    */
   private static final String MAXIMUM_DURATION_EXCEEDED = "Maximum duration of time sheet exceeded. Maximum is "
-<<<<<<< HEAD
           + (MAXIMUM_DURATION / 3600 / 1000)
           + "h!";
 
   private static final String[] ADDITIONAL_SEARCH_FIELDS = new String[]{"user.username", "user.firstname",
           "user.lastname", "task", "kost2.nummer", "kost2.description", "kost2.projekt.name"};
-=======
-    + (MAXIMUM_DURATION / 3600 / 1000)
-    + "h!";
-
-  private static final String[] ADDITIONAL_SEARCH_FIELDS = new String[] { "user.username", "user.firstname",
-    "user.lastname", "task.title",
-    "task.taskpath", "kost2.nummer", "kost2.description", "kost2.projekt.name" };
->>>>>>> eb2e6d37
 
   public static final String HIDDEN_FIELD_MARKER = "[...]";
 
@@ -126,20 +117,11 @@
    * List of all years with time sheets of the given user: select min(startTime), max(startTime) from t_timesheet where
    * user=?.
    */
-<<<<<<< HEAD
   public int[] getYears(final Integer userId) {
     final Object[] minMaxDate = getSession().createNamedQuery(TimesheetDO.SELECT_MIN_MAX_DATE_FOR_USER, Object[].class)
             .setParameter("userId", userId)
             .getSingleResult();
     return SQLHelper.getYears((java.util.Date) minMaxDate[0], (java.util.Date) minMaxDate[1]);
-=======
-  @SuppressWarnings("unchecked")
-  public int[] getYears(final Integer userId)
-  {
-    final List<Object[]> list = (List<Object[]>) getHibernateTemplate().find(
-      "select min(startTime), max(startTime) from TimesheetDO t where user.id=? and deleted=false", userId);
-    return SQLHelper.getYears(list);
->>>>>>> eb2e6d37
   }
 
   /**
@@ -190,11 +172,7 @@
     }
     if (filter.getStartTime() != null && filter.getStopTime() != null) {
       queryFilter.add(Restrictions.and(Restrictions.ge("stopTime", filter.getStartTime()),
-<<<<<<< HEAD
               Restrictions.le("startTime", filter.getStopTime())));
-=======
-        Restrictions.le("startTime", filter.getStopTime())));
->>>>>>> eb2e6d37
     } else if (filter.getStartTime() != null) {
       queryFilter.add(Restrictions.ge("startTime", filter.getStartTime()));
     } else if (filter.getStopTime() != null) {
@@ -245,17 +223,11 @@
    */
   @Override
   @Transactional(readOnly = true, propagation = Propagation.SUPPORTS)
-<<<<<<< HEAD
   public List<TimesheetDO> getList(final BaseSearchFilter filter) throws AccessException {
-=======
-  public List<TimesheetDO> getList(final BaseSearchFilter filter) throws AccessException
-  {
     return internalGetList(filter, true);
   }
 
-  public List<TimesheetDO> internalGetList(final BaseSearchFilter filter, boolean checkAccess)
-  {
->>>>>>> eb2e6d37
+  public List<TimesheetDO> internalGetList(final BaseSearchFilter filter, boolean checkAccess) {
     final TimesheetFilter myFilter;
     if (filter instanceof TimesheetFilter) {
       myFilter = (TimesheetFilter) filter;
@@ -507,13 +479,8 @@
         final String startTime = DateHelper.formatIsoTimestamp(ts.getStartTime());
         final String stopTime = DateHelper.formatIsoTimestamp(ts.getStopTime());
         throw new UserException("timesheet.error.timeperiodOverlapDetection", new MessageParam(ts.getId()),
-<<<<<<< HEAD
                 new MessageParam(startTime),
                 new MessageParam(stopTime));
-=======
-          new MessageParam(startTime),
-          new MessageParam(stopTime));
->>>>>>> eb2e6d37
       }
       long end = System.currentTimeMillis();
       log.info("TimesheetDao.hasTimeOverlap took: " + (end - begin) + " ms.");
@@ -534,22 +501,12 @@
 
   @Override
   public boolean hasAccess(final PFUserDO user, final TimesheetDO obj, final TimesheetDO oldObj,
-<<<<<<< HEAD
                            final OperationType operationType,
                            final boolean throwException) {
     if (accessChecker.userEquals(user, obj.getUser())) {
       // Own time sheet
       if (accessChecker.hasPermission(user, obj.getTaskId(), AccessType.OWN_TIMESHEETS, operationType,
               throwException) == false) {
-=======
-    final OperationType operationType,
-    final boolean throwException)
-  {
-    if (accessChecker.userEquals(user, obj.getUser()) == true) {
-      // Own time sheet
-      if (accessChecker.hasPermission(user, obj.getTaskId(), AccessType.OWN_TIMESHEETS, operationType,
-        throwException) == false) {
->>>>>>> eb2e6d37
         return false;
       }
     } else {
@@ -558,11 +515,7 @@
         return true;
       }
       if (accessChecker.hasPermission(user, obj.getTaskId(), AccessType.TIMESHEETS, operationType,
-<<<<<<< HEAD
               throwException) == false) {
-=======
-        throwException) == false) {
->>>>>>> eb2e6d37
         return false;
       }
     }
@@ -582,13 +535,8 @@
   public boolean hasSelectAccess(final PFUserDO user, final TimesheetDO obj, final boolean throwException) {
     if (hasAccess(user, obj, null, OperationType.SELECT, false) == false) {
       // User has no access by definition.
-<<<<<<< HEAD
       if (accessChecker.userEquals(user, obj.getUser())
               || accessChecker.isUserMemberOfGroup(user, ProjectForgeGroup.PROJECT_MANAGER)) {
-=======
-      if (accessChecker.userEquals(user, obj.getUser()) == true
-        || accessChecker.isUserMemberOfGroup(user, ProjectForgeGroup.PROJECT_MANAGER) == true) {
->>>>>>> eb2e6d37
         if (accessChecker.userEquals(user, obj.getUser()) == false) {
           // Check protection of privacy for foreign time sheets:
           final List<TaskNode> pathToRoot = TaskTreeHelper.getTaskTree(obj).getPathToRoot(obj.getTaskId());
@@ -617,12 +565,7 @@
 
   @Override
   public boolean hasUpdateAccess(final PFUserDO user, final TimesheetDO obj, final TimesheetDO dbObj,
-<<<<<<< HEAD
                                  final boolean throwException) {
-=======
-    final boolean throwException)
-  {
->>>>>>> eb2e6d37
     Validate.notNull(dbObj);
     Validate.notNull(obj);
     Validate.notNull(dbObj.getTaskId());
@@ -689,7 +632,6 @@
    * @return True if none of the rules above matches.
    */
   public boolean checkTaskBookable(final TimesheetDO timesheet, final TimesheetDO oldTimesheet,
-<<<<<<< HEAD
                                    final OperationType operationType,
                                    final boolean throwException) {
     if (operationType == OperationType.UPDATE) {
@@ -698,17 +640,6 @@
               && Objects.equals(timesheet.getKost2Id(), oldTimesheet.getKost2Id())
               && Objects.equals(timesheet.getTaskId(), oldTimesheet.getTaskId())
               && Objects.equals(timesheet.getUserId(), oldTimesheet.getUserId())) {
-=======
-    final OperationType operationType,
-    final boolean throwException)
-  {
-    if (operationType == OperationType.UPDATE) {
-      if (timesheet.getStartTime().getTime() == oldTimesheet.getStartTime().getTime()
-        && timesheet.getStopTime().getTime() == oldTimesheet.getStopTime().getTime()
-        && ObjectUtils.equals(timesheet.getKost2Id(), oldTimesheet.getKost2Id()) == true
-        && ObjectUtils.equals(timesheet.getTaskId(), oldTimesheet.getTaskId()) == true
-        && ObjectUtils.equals(timesheet.getUserId(), oldTimesheet.getUserId()) == true) {
->>>>>>> eb2e6d37
         // Only minor fields are modified (description, location etc.).
         return true;
       }
@@ -744,17 +675,10 @@
     if (bookingStatus == TimesheetBookingStatus.NO_BOOKING) {
       if (throwException) {
         throw new AccessException("timesheet.error.taskNotBookable.taskClosedForBooking",
-<<<<<<< HEAD
                 taskNode.getTask().getTitle()
                         + " (#"
                         + taskNode.getId()
                         + ")");
-=======
-          taskNode.getTask().getTitle()
-            + " (#"
-            + taskNode.getId()
-            + ")");
->>>>>>> eb2e6d37
       }
       return false;
     }
@@ -766,17 +690,10 @@
         if (task.getTimesheetBookingStatus() == TimesheetBookingStatus.ONLY_LEAFS) {
           if (throwException) {
             throw new AccessException("timesheet.error.taskNotBookable.onlyLeafsAllowedForBooking",
-<<<<<<< HEAD
                     taskNode.getTask().getTitle()
                             + " (#"
                             + taskNode.getId()
                             + ")");
-=======
-              taskNode.getTask().getTitle()
-                + " (#"
-                + taskNode.getId()
-                + ")");
->>>>>>> eb2e6d37
           }
           return false;
         }
@@ -787,17 +704,10 @@
         if (TaskTreeHelper.getTaskTree(timesheet).hasOrderPositions(child.getId(), true)) {
           if (throwException) {
             throw new AccessException("timesheet.error.taskNotBookable.orderPositionsFoundInSubTasks",
-<<<<<<< HEAD
                     taskNode.getTask().getTitle()
                             + " (#"
                             + taskNode.getId()
                             + ")");
-=======
-              taskNode.getTask().getTitle()
-                + " (#"
-                + taskNode.getId()
-                + ")");
->>>>>>> eb2e6d37
           }
           return false;
         }
@@ -819,30 +729,17 @@
    * @see ProjectForgeGroup#FINANCE_GROUP
    */
   public boolean checkTimesheetProtection(final PFUserDO user, final TimesheetDO timesheet,
-<<<<<<< HEAD
                                           final TimesheetDO oldTimesheet,
                                           final OperationType operationType, final boolean throwException) {
     if (accessChecker.isUserMemberOfGroup(user, ProjectForgeGroup.FINANCE_GROUP)
             && accessChecker.userEquals(user, timesheet.getUser()) == false) {
-=======
-    final TimesheetDO oldTimesheet,
-    final OperationType operationType, final boolean throwException)
-  {
-    if (accessChecker.isUserMemberOfGroup(user, ProjectForgeGroup.FINANCE_GROUP) == true
-      && accessChecker.userEquals(user, timesheet.getUser()) == false) {
->>>>>>> eb2e6d37
       // Member of financial group are able to book foreign time sheets.
       return true;
     }
     if (operationType == OperationType.UPDATE) {
       if (timesheet.getStartTime().getTime() == oldTimesheet.getStartTime().getTime()
-<<<<<<< HEAD
               && timesheet.getStopTime().getTime() == oldTimesheet.getStopTime().getTime()
               && Objects.equals(timesheet.getKost2Id(), oldTimesheet.getKost2Id())) {
-=======
-        && timesheet.getStopTime().getTime() == oldTimesheet.getStopTime().getTime()
-        && ObjectUtils.equals(timesheet.getKost2Id(), oldTimesheet.getKost2Id()) == true) {
->>>>>>> eb2e6d37
         return true;
       }
     }
@@ -862,15 +759,9 @@
       if ((oldTimesheet != null && oldTimesheet.getStartTime().before(dh.getDate())) || timesheet.getStartTime().before(dh.getDate())) {
         if (throwException) {
           throw new AccessException("timesheet.error.timesheetProtectionVioloation", node.getTask().getTitle()
-<<<<<<< HEAD
                   + " (#"
                   + node.getTaskId()
                   + ")", DateHelper.formatIsoDate(dh.getDate()));
-=======
-            + " (#"
-            + node.getTaskId()
-            + ")", DateHelper.formatIsoDate(dh.getDate()));
->>>>>>> eb2e6d37
         }
         return false;
       }
@@ -883,29 +774,12 @@
    */
   public List<String> getLocationAutocompletion(final String searchString) {
     checkLoggedInUserSelectAccess();
-<<<<<<< HEAD
     PFDateTime oneYearAgo = PFDateTime.now().minusDays(365);
     return getSession().createNamedQuery(TimesheetDO.SELECT_USED_LOCATIONS_BY_USER_AND_LOCATION_SEARCHSTRING, String.class)
             .setParameter("userId", ThreadLocalUserContext.getUserId())
             .setParameter("lastUpdate", oneYearAgo.getUtilDate())
             .setParameter("locationSearch", "%" + StringUtils.lowerCase(searchString) + "%")
             .list();
-=======
-    if (StringUtils.isBlank(searchString) == true) {
-      return null;
-    }
-    final String s = "select distinct location from "
-      + clazz.getSimpleName()
-      + " t where deleted=false and t.user.id = ? and lastUpdate > ? and lower(t.location) like ?) order by t.location";
-    final Query query = getSession().createQuery(s);
-    query.setInteger(0, ThreadLocalUserContext.getUser().getId());
-    final DateHolder dh = new DateHolder();
-    dh.add(Calendar.YEAR, -1);
-    query.setDate(1, dh.getDate());
-    query.setString(2, "%" + StringUtils.lowerCase(searchString) + "%");
-    final List<String> list = query.list();
-    return list;
->>>>>>> eb2e6d37
   }
 
   /**
@@ -917,35 +791,11 @@
   public Collection<String> getRecentLocation(final int maxResults) {
     checkLoggedInUserSelectAccess();
     log.info("Get recent locations from the database.");
-<<<<<<< HEAD
     PFDateTime oneYearAgo = PFDateTime.now().minusDays(365);
     return getSession().createNamedQuery(TimesheetDO.SELECT_RECENT_USED_LOCATIONS_BY_USER_AND_LAST_UPDATE, String.class)
             .setParameter("userId", ThreadLocalUserContext.getUserId())
             .setParameter("lastUpdate", oneYearAgo.getUtilDate())
             .list();
-=======
-    final String s = "select location from "
-      + (clazz.getSimpleName()
-      + " t where deleted=false and t.user.id = ? and lastUpdate > ? and t.location != null and t.location != '' order by t.lastUpdate desc");
-    final Query query = getSession().createQuery(s);
-    query.setInteger(0, ThreadLocalUserContext.getUser().getId());
-    final DateHolder dh = new DateHolder();
-    dh.add(Calendar.YEAR, -1);
-    query.setDate(1, dh.getDate());
-    final List<Object> list = query.list();
-    int counter = 0;
-    final List<String> res = new ArrayList<String>();
-    for (final Object loc : list) {
-      if (res.contains(loc) == true) {
-        continue;
-      }
-      res.add((String) loc);
-      if (++counter >= maxResults) {
-        break;
-      }
-    }
-    return res;
->>>>>>> eb2e6d37
   }
 
   @Override
