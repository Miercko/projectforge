--- conflicted
+++ resolved
@@ -325,31 +325,8 @@
    * @return
    */
   @Transactional(readOnly = true, propagation = Propagation.SUPPORTS)
-<<<<<<< HEAD
   public List<O> getList(final QueryFilter filter) throws AccessException {
     return baseDaoLegacyQueryBuilder.getList(this, filter);
-=======
-  public List<O> getList(final QueryFilter filter) throws AccessException
-  {
-    //long begin = System.currentTimeMillis();
-    if (USE_SEARCH_SERVIVE == true) {
-      return searchService.getList(filter, getEntityClass());
-    }
-    checkLoggedInUserSelectAccess();
-    if (accessChecker.isRestrictedUser() == true) {
-      return new ArrayList<>();
-    }
-    List<O> list = internalGetList(filter);
-    if (list == null || list.size() == 0) {
-      return list;
-    }
-    list = extractEntriesWithSelectAccess(list);
-    List<O> result = sort(list);
-    //long end = System.currentTimeMillis();
-    //log.info(
-    //    "BaseDao.getList for entity class: " + getEntityClass().getSimpleName() + " took: " + (end - begin) + " ms.");
-    return result;
->>>>>>> 1a6c58ed
   }
 
   /**
@@ -602,14 +579,9 @@
    */
   @Override
   @Transactional(readOnly = false, propagation = Propagation.REQUIRES_NEW, isolation = Isolation.REPEATABLE_READ)
-<<<<<<< HEAD
-  public Integer save(final O obj) throws AccessException {
-    long begin = System.currentTimeMillis();
-=======
   public Integer save(final O obj) throws AccessException
   {
     //long begin = System.currentTimeMillis();
->>>>>>> 1a6c58ed
     Validate.notNull(obj);
     if (avoidNullIdCheckBeforeSave == false) {
       Validate.isTrue(obj.getId() == null);
@@ -885,11 +857,7 @@
           log.info(this.clazz.getSimpleName() + " updated: " + dbObj.toString());
         }
       } else {
-<<<<<<< HEAD
-        log.info("No modifications detected (no update needed): " + dbObj.getClass().getSimpleName() + ":" + dbObj.getId());
-=======
         //log.info("No modifications detected (no update needed): " + dbObj.toString());
->>>>>>> 1a6c58ed
       }
       prepareHibernateSearch(obj, OperationType.UPDATE);
       // TODO HIBERNATE5 Magie nicht notwendig?!?!?!
@@ -1004,7 +972,6 @@
     //    Search.getFullTextSession(session).flushToIndexes();
   }
 
-<<<<<<< HEAD
   protected void flushSearchSession() {
     long begin = System.currentTimeMillis();
     if (LUCENE_FLUSH_ALWAYS == true) {
@@ -1014,16 +981,6 @@
     if (end - begin > 1000) {
       log.info("BaseDao.flushSearchSession took: " + (end - begin) + " ms (> 1s).");
     }
-=======
-  protected void flushSearchSession()
-  {
-    //long begin = System.currentTimeMillis();
-    if (LUCENE_FLUSH_ALWAYS == true) {
-      Search.getFullTextSession(getSession()).flushToIndexes();
-    }
-    //long end = System.currentTimeMillis();
-    //log.info("BaseDao.flushSearchSession took: " + (end - begin) + " ms.");
->>>>>>> 1a6c58ed
   }
 
   /**
