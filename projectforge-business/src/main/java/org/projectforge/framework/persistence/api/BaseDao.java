/////////////////////////////////////////////////////////////////////////////
//
// Project ProjectForge Community Edition
//         www.projectforge.org
//
// Copyright (C) 2001-2019 Micromata GmbH, Germany (www.micromata.com)
//
// ProjectForge is dual-licensed.
//
// This community edition is free software; you can redistribute it and/or
// modify it under the terms of the GNU General Public License as published
// by the Free Software Foundation; version 3 of the License.
//
// This community edition is distributed in the hope that it will be useful,
// but WITHOUT ANY WARRANTY; without even the implied warranty of
// MERCHANTABILITY or FITNESS FOR A PARTICULAR PURPOSE. See the GNU General
// Public License for more details.
//
// You should have received a copy of the GNU General Public License along
// with this program; if not, see http://www.gnu.org/licenses/.
//
/////////////////////////////////////////////////////////////////////////////

package org.projectforge.framework.persistence.api;

import de.micromata.genome.db.jpa.history.api.DiffEntry;
import de.micromata.genome.db.jpa.history.api.HistoryEntry;
import de.micromata.genome.util.runtime.ClassUtils;
import org.apache.commons.collections.CollectionUtils;
import org.apache.commons.collections.PredicateUtils;
import org.apache.commons.lang3.StringUtils;
import org.apache.commons.lang3.Validate;
import org.hibernate.*;
import org.hibernate.criterion.Restrictions;
import org.hibernate.search.Search;
import org.projectforge.business.multitenancy.TenantChecker;
import org.projectforge.business.multitenancy.TenantRegistry;
import org.projectforge.business.multitenancy.TenantRegistryMap;
import org.projectforge.business.multitenancy.TenantService;
import org.projectforge.business.user.UserGroupCache;
import org.projectforge.business.user.UserRight;
import org.projectforge.business.user.UserRightId;
import org.projectforge.framework.access.AccessChecker;
import org.projectforge.framework.access.AccessException;
import org.projectforge.framework.access.OperationType;
import org.projectforge.framework.i18n.InternalErrorException;
import org.projectforge.framework.i18n.UserException;
import org.projectforge.framework.persistence.database.DatabaseDao;
import org.projectforge.framework.persistence.history.DisplayHistoryEntry;
import org.projectforge.framework.persistence.history.HibernateSearchDependentObjectsReindexer;
import org.projectforge.framework.persistence.history.HistoryBaseDaoAdapter;
import org.projectforge.framework.persistence.history.SimpleHistoryEntry;
import org.projectforge.framework.persistence.history.entities.PfHistoryMasterDO;
import org.projectforge.framework.persistence.jpa.PfEmgrFactory;
import org.projectforge.framework.persistence.jpa.impl.BaseDaoJpaAdapter;
import org.projectforge.framework.persistence.jpa.impl.HibernateSearchFilterUtils;
import org.projectforge.framework.persistence.search.BaseDaoReindexRegistry;
import org.projectforge.framework.persistence.user.api.ThreadLocalUserContext;
import org.projectforge.framework.persistence.user.entities.PFUserDO;
import org.projectforge.framework.persistence.user.entities.TenantDO;
import org.projectforge.framework.time.DateHolder;
import org.slf4j.Logger;
import org.slf4j.LoggerFactory;
import org.springframework.beans.factory.annotation.Autowired;
import org.springframework.orm.hibernate5.HibernateCallback;
import org.springframework.orm.hibernate5.HibernateTemplate;
import org.springframework.transaction.annotation.Isolation;
import org.springframework.transaction.annotation.Propagation;
import org.springframework.transaction.annotation.Transactional;
import org.springframework.transaction.support.TransactionTemplate;

import java.io.Serializable;
import java.util.*;
import java.util.stream.Collectors;

/**
 * @author Kai Reinhard (k.reinhard@micromata.de)
 */
@Transactional(readOnly = true, propagation = Propagation.SUPPORTS)
public abstract class BaseDao<O extends ExtendedBaseDO<Integer>>
        implements IDao<O>, IPersistenceService<O> {

  public static final String EXCEPTION_HISTORIZABLE_NOTDELETABLE = "Could not delete of Historizable objects (contact your software developer): ";

  /**
   * Maximum allowed mass updates within one massUpdate call.
   */
  public static final int MAX_MASS_UPDATE = 100;
  public static final String MAX_MASS_UPDATE_EXCEEDED_EXCEPTION_I18N = "massUpdate.error.maximumNumberOfAllowedMassUpdatesExceeded";
  private static final List<DisplayHistoryEntry> EMPTY_HISTORY_ENTRIES = new ArrayList<DisplayHistoryEntry>();
  private static final Logger log = LoggerFactory.getLogger(BaseDao.class);
  /**
   * DEBUG flag. remove later
   */
  public static final boolean NO_UPDATE_MAGIC = true;
  /**
   * DEBUG flag. Not sure, if always has be flushed.
   */
  public static final boolean LUCENE_FLUSH_ALWAYS = true;

  protected Class<O> clazz;

  protected boolean logDatabaseActions = true;

  @Autowired
  protected AccessChecker accessChecker;

  @Autowired
  protected BaseDaoLegacyQueryBuilder baseDaoLegacyQueryBuilder;

  @Autowired
  protected MagicFilterQuery magicFilterQueryBuilder;

  @Autowired
  protected DatabaseDao databaseDao;

  @Autowired
  @Deprecated
  protected TransactionTemplate txTemplate;

  @Autowired
  protected TenantChecker tenantChecker;

  @Autowired
  protected TenantService tenantService;

  @Autowired
  protected SearchService searchService;

  protected String[] searchFields;

  protected BaseDaoReindexRegistry baseDaoReindexRegistry = BaseDaoReindexRegistry.getSingleton();

  protected IUserRightId userRightId = null;
  /**
   * Should the id check (on null) be avoided before save (in save method)? This is use-full if the derived dao manages
   * the id itself (as e. g. KundeDao, Kost2ArtDao).
   */
  protected boolean avoidNullIdCheckBeforeSave;
  /**
   * Set this to true if you overload {@link #afterUpdate(ExtendedBaseDO, ExtendedBaseDO)} and you need the origin data
   * base entry in this method.
   */
  protected boolean supportAfterUpdate = false;

  @Autowired
  private HibernateTemplate hibernateTemplate;

  @Autowired
  private SessionFactory sessionFactory;

  @Autowired
  protected PfEmgrFactory emgrFactory;

  @Autowired
  private UserRightService userRights;

  @Autowired
  private HibernateSearchDependentObjectsReindexer hibernateSearchDependentObjectsReindexer;

  /**
   * The setting of the DO class is required.
   *
   * @param clazz
   */
  protected BaseDao(final Class<O> clazz) {
    this.clazz = clazz;
  }

  /**
   * Get all declared hibernate search fields. These fields are defined over annotations in the database object class.
   * The names are the property names or, if defined the name declared in the annotation of a field. <br/>
   * The user can search in these fields explicit by typing e. g. authors:beck (<field>:<searchString>)
   *
   * @return
   */
  @Override
  public synchronized String[] getSearchFields() {
    if (searchFields != null) {
      return searchFields;
    }
    searchFields = HibernateSearchFilterUtils.determineSearchFields(clazz, getAdditionalSearchFields());
    return searchFields;
  }

  /**
   * Overwrite this method for adding search fields manually (e. g. for embedded objects). For example see TimesheetDao.
   *
   * @return
   */
  protected String[] getAdditionalSearchFields() {
    return null;
  }

  public Class<O> getDOClass() {
    return this.clazz;
  }

  @Override
  public abstract O newInstance();

  /**
   * getOrLoad checks first weather the id is valid or not. Default implementation: id != 0 && id &gt; 0. Overload this,
   * if the id of the DO can be 0 for example.
   *
   * @param id
   * @return
   */
  protected boolean isIdValid(final Integer id) {
    return (id != null && id > 0);
  }

  /**
   * If the user has select access then the object will be returned. If not, the hibernate proxy object will be get via
   * getSession().load();
   *
   * @param id
   * @return
   */
  @Transactional(readOnly = true, propagation = Propagation.SUPPORTS)
  public O getOrLoad(final Integer id) {
    if (isIdValid(id) == false) {
      return null;
    }
    final O obj = internalGetById(id);
    if (obj == null) {
      log.error("Can't load object of type " + getDOClass().getName() + ". Object with given id #" + id + " not found.");
      return null;
    }
    if (tenantChecker.isPartOfCurrentTenant(obj) == true
            && hasLoggedInUserSelectAccess(obj, false) == true) {
      return obj;
    }
    final O result = getSession().load(clazz, id);
    return result;
  }

  @Transactional(readOnly = true, propagation = Propagation.SUPPORTS)
  public List<O> internalLoadAllNotDeleted() {
    return internalLoadAll().stream().filter(o -> o.isDeleted() == false).collect(Collectors.toList());
  }

  @SuppressWarnings("unchecked")
  @Transactional(readOnly = true, propagation = Propagation.SUPPORTS)
  public List<O> internalLoadAll() {
    return (List<O>) hibernateTemplate.find("from " + clazz.getSimpleName() + " t");
  }

  @Transactional(readOnly = true, propagation = Propagation.SUPPORTS)
  public List<O> internalLoadAll(final TenantDO tenant) {
    if (tenant == null) {
<<<<<<< HEAD
      @SuppressWarnings("unchecked") final List<O> list = (List<O>) hibernateTemplate
              .find("from " + clazz.getSimpleName() + " t where tenant_id is null");
      return list;
    }
    if (tenant.isDefault() == true) {
      @SuppressWarnings("unchecked") final List<O> list = (List<O>) hibernateTemplate.find(
              "from " + clazz.getSimpleName() + " t where tenant_id = ? or tenant_id is null",
              tenant.getId());
      return list;
=======
      return getSession().createQuery("FROM " + clazz.getSimpleName() + " t WHERE t.tenant.id is null",
              clazz)
              .list();
    }
    if (tenant.isDefault()) {
      return getSession().createQuery("FROM " + clazz.getSimpleName() + " t WHERE t.tenant.id=:tid or t.tenant.id is null",
              clazz)
              .setParameter("tid", tenant.getId())
              .list();
>>>>>>> fe5a7c98
    } else {
      return getSession().createQuery("FROM " + clazz.getSimpleName() + " t WHERE t.tenant.id=:tid",
              clazz)
              .setParameter("tid", tenant.getId())
              .list();
    }
  }

  @Transactional(readOnly = true, propagation = Propagation.SUPPORTS)
  public List<O> internalLoad(final Collection<? extends Serializable> idList) {
    if (idList == null) {
      return null;
    }
    final Session session = getSession();
    final Criteria criteria = session.createCriteria(clazz).add(Restrictions.in("id", idList));

    return selectUnique(criteria.list());
  }

  @Transactional(readOnly = true, propagation = Propagation.SUPPORTS)
  public List<O> getListByIds(final Collection<? extends Serializable> idList) {
    if (idList == null) {
      return null;
    }
    final Session session = getSession();
    final Criteria criteria = session.createCriteria(clazz).add(Restrictions.in("id", idList));
    @SuppressWarnings("unchecked") final List<O> list = selectUnique(criteria.list());

    return extractEntriesWithSelectAccess(list);
  }

  /**
   * This method is used by the searchDao and calls {@link #getList(BaseSearchFilter)} by default.
   *
   * @param filter
   * @return A list of found entries or empty list. PLEASE NOTE: Returns null only if any error occured.
   * @see #getList(BaseSearchFilter)
   */
  public List<O> getListForSearchDao(final BaseSearchFilter filter) {
    return getList(filter);
  }

  /**
   * Builds query filter by simply calling constructor of QueryFilter with given search filter and calls
   * getList(QueryFilter). Override this method for building more complex query filters.
   *
   * @param filter
   * @return A list of found entries or empty list. PLEASE NOTE: Returns null only if any error occured.
   */
  @Override
  @Transactional(readOnly = true, propagation = Propagation.SUPPORTS)
  public List<O> getList(final BaseSearchFilter filter) {
    final QueryFilter queryFilter = createQueryFilter(filter);
    return getList(queryFilter);
  }

  protected QueryFilter createQueryFilter(final BaseSearchFilter filter) {
    return new QueryFilter(filter);
  }

  /**
   * Gets the list filtered by the given filter.
   *
   * @param filter
   * @return
   */
  @Transactional(readOnly = true, propagation = Propagation.SUPPORTS)
  public List<O> getList(final QueryFilter filter) throws AccessException {
    return baseDaoLegacyQueryBuilder.getList(this, filter);
  }

  /**
   * Gets the list filtered by the given filter.
   *
   * @param filter
   * @return
   */
  @SuppressWarnings("unchecked")
  @Transactional(readOnly = true, propagation = Propagation.SUPPORTS)
  public List<O> internalGetList(final QueryFilter filter) throws AccessException {
    return baseDaoLegacyQueryBuilder.internalGetList(this, filter);
  }

  /**
   * Gets the list filtered by the given filter.
   *
   * @param filter
   * @return
   */
  @Transactional(readOnly = true, propagation = Propagation.SUPPORTS)
  public List<O> getList(final MagicFilter filter) throws AccessException {
    return magicFilterQueryBuilder.getList(this, filter);
  }

  /**
   * Gets the list filtered by the given filter.
   *
   * @param filter
   * @return
   */
  @SuppressWarnings("unchecked")
  @Transactional(readOnly = true, propagation = Propagation.SUPPORTS)
  public List<O> internalGetList(final MagicFilter filter) throws AccessException {
    return magicFilterQueryBuilder.internalGetList(this, filter, false);
  }

  /**
   * idSet.contains(entry.getId()) at default.
   *
   * @param idSet
   * @param entry
   */
  protected boolean contains(final Set<Integer> idSet, final O entry) {
    if (idSet == null) {
      return false;
    }
    return idSet.contains(entry.getId());
  }

  protected List<O> selectUnique(final List<O> list) {
    @SuppressWarnings("unchecked") final List<O> result = (List<O>) CollectionUtils.select(list, PredicateUtils.uniquePredicate());
    return result;
  }

  protected List<O> extractEntriesWithSelectAccess(final List<O> origList) {
    final List<O> result = new ArrayList<O>();
    final boolean superAdmin = TenantChecker.isSuperAdmin(ThreadLocalUserContext.getUser());
    final PFUserDO loggedInUser = ThreadLocalUserContext.getUser();
    for (final O obj : origList) {
      if ((superAdmin || tenantChecker.isPartOfCurrentTenant(obj) == true)
              && hasSelectAccess(loggedInUser, obj, false) == true) {
        result.add(obj);
        afterLoad(obj);
      }
    }
    return result;
  }

  /**
   * Overwrite this method for own list sorting. This method returns only the given list.
   *
   * @param list
   */
  public List<O> sort(final List<O> list) {
    return list;
  }

  /**
   * @param id primary key of the base object.
   * @return
   */
  @Override
  @Transactional(readOnly = true, propagation = Propagation.REQUIRES_NEW)
  public O getById(final Serializable id) throws AccessException {
    if (accessChecker.isRestrictedUser() == true) {
      return null;
    }
    checkLoggedInUserSelectAccess();
    final O obj = internalGetById(id);
    if (obj == null) {
      return null;
    }
    checkPartOfCurrentTenant(obj, OperationType.SELECT);
    checkLoggedInUserSelectAccess(obj);
    return obj;
  }

  @Transactional(readOnly = true, propagation = Propagation.SUPPORTS)
  public O internalGetById(final Serializable id) {
    if (id == null) {
      return null;
    }
    final O obj = hibernateTemplate.get(clazz, id, LockMode.READ);
    afterLoad(obj);
    return obj;
  }

  /**
   * Gets the history entries of the object.
   *
   * @param id The id of the object.
   * @return
   */
  @SuppressWarnings("rawtypes")
  @Transactional(readOnly = true, propagation = Propagation.SUPPORTS)
  public HistoryEntry[] getHistoryEntries(final O obj) {
    accessChecker.checkRestrictedUser();
    checkPartOfCurrentTenant(obj, OperationType.SELECT);
    checkLoggedInUserHistoryAccess(obj);
    return internalGetHistoryEntries(obj);
  }

  @SuppressWarnings("rawtypes")
  @Transactional(readOnly = true, propagation = Propagation.SUPPORTS)
  public HistoryEntry[] internalGetHistoryEntries(final BaseDO<?> obj) {
    accessChecker.checkRestrictedUser();
    return HistoryBaseDaoAdapter.getHistoryFor(obj);
  }

  /**
   * Gets the history entries of the object in flat format.<br/>
   * Please note: If user has no access an empty list will be returned.
   *
   * @param id The id of the object.
   * @return
   */
  @Override
  @Transactional(readOnly = true, propagation = Propagation.SUPPORTS)
  public List<DisplayHistoryEntry> getDisplayHistoryEntries(final O obj) {
    if (obj.getId() == null || hasLoggedInUserHistoryAccess(obj, false) == false) {
      return EMPTY_HISTORY_ENTRIES;
    }
    return internalGetDisplayHistoryEntries(obj);
  }

  public List<DisplayHistoryEntry> internalGetDisplayHistoryEntries(final BaseDO<?> obj) {
    accessChecker.checkRestrictedUser();
    final List<DisplayHistoryEntry> result = hibernateTemplate
            .execute(new HibernateCallback<List<DisplayHistoryEntry>>() {
              @SuppressWarnings("rawtypes")
              @Override
              public List<DisplayHistoryEntry> doInHibernate(Session session) throws HibernateException {
                final HistoryEntry[] entries = internalGetHistoryEntries(obj);
                if (entries == null) {
                  return null;
                }
                return convertAll(entries, session);
              }
            });
    return result;
  }

  @SuppressWarnings("rawtypes")
  protected List<DisplayHistoryEntry> convertAll(final HistoryEntry[] entries, final Session session) {
    final List<DisplayHistoryEntry> list = new ArrayList<DisplayHistoryEntry>();
    for (final HistoryEntry entry : entries) {
      final List<DisplayHistoryEntry> l = convert(entry, session);
      list.addAll(l);
    }
    return list;
  }

  public List<DisplayHistoryEntry> convert(final HistoryEntry<?> entry, final Session session) {
    if (entry.getDiffEntries().isEmpty() == true) {
      final DisplayHistoryEntry se = new DisplayHistoryEntry(getUserGroupCache(), entry);
      return Collections.singletonList(se);
    }
    List<DisplayHistoryEntry> result = new ArrayList<>();
    for (DiffEntry prop : entry.getDiffEntries()) {
      DisplayHistoryEntry se = new DisplayHistoryEntry(getUserGroupCache(), entry, prop, session);
      result.add(se);
    }

    return result;
  }

  /**
   * Gets the history entries of the object in flat format.<br/>
   * Please note: No check access will be done! Please check the access before getting the object.
   *
   * @param id The id of the object.
   * @return
   */
  @Transactional(readOnly = true, propagation = Propagation.SUPPORTS)
  public List<SimpleHistoryEntry> getSimpleHistoryEntries(final O obj) {
    return HistoryBaseDaoAdapter.getSimpleHistoryEntries(obj, getUserGroupCache());
  }

  /**
   * @param obj
   * @return the generated identifier, if save method is used, otherwise null.
   * @throws AccessException
   */
  @Transactional(readOnly = false, propagation = Propagation.REQUIRES_NEW)
  public Serializable saveOrUpdate(final O obj) throws AccessException {
    Serializable id = null;
    if (obj.getId() != null && obj.getCreated() != null) { // obj.created is needed for KundeDO (id isn't null for inserting new customers).
      update(obj);
    } else {
      id = save(obj);
    }
    return id;
  }

  /**
   * @param obj
   * @return the generated identifier, if save method is used, otherwise null.
   */
  @Transactional(readOnly = false, propagation = Propagation.REQUIRES_NEW)
  public Serializable internalSaveOrUpdate(final O obj) {
    Serializable id = null;
    if (obj.getId() != null) {
      internalUpdate(obj);
    } else {
      id = internalSave(obj);
    }
    return id;
  }

  /**
   * Call save(O) for every object in the given list.
   *
   * @param objects
   * @return the generated identifier.
   * @throws AccessException
   */
  @Transactional(readOnly = false, propagation = Propagation.REQUIRES_NEW)
  public void save(final List<O> objects) throws AccessException {
    Validate.notNull(objects);
    for (final O obj : objects) {
      save(obj);
    }
  }

  /**
   * @param obj
   * @return the generated identifier.
   * @throws AccessException
   */
  @Override
  @Transactional(readOnly = false, propagation = Propagation.REQUIRES_NEW, isolation = Isolation.REPEATABLE_READ)
  public Integer save(final O obj) throws AccessException {
    long begin = System.currentTimeMillis();
    Validate.notNull(obj);
    if (avoidNullIdCheckBeforeSave == false) {
      Validate.isTrue(obj.getId() == null);
    }
    beforeSaveOrModify(obj);
    checkPartOfCurrentTenant(obj, OperationType.INSERT);
    checkLoggedInUserInsertAccess(obj);
    accessChecker.checkRestrictedOrDemoUser();
    Integer result = internalSave(obj);
    long end = System.currentTimeMillis();
    log.info("BaseDao.save took: " + (end - begin) + " ms.");
    return result;
  }

  @Override
  public Integer insert(O obj) throws AccessException {
    return save(obj);
  }

  /**
   * This method will be called after loading an object from the data base. Does nothing at default. This method is not
   * called by internalLoadAll.
   */
  public void afterLoad(final O obj) {

  }

  /**
   * This method will be called after inserting, updating, deleting or marking the data object as deleted. This method
   * is for example needed for expiring the UserGroupCache after inserting or updating a user or group data object. Does
   * nothing at default.
   */
  protected void afterSaveOrModify(final O obj) {
  }

  /**
   * This method will be called after inserting. Does nothing at default.
   *
   * @param obj The inserted object
   */
  protected void afterSave(final O obj) {
  }

  /**
   * This method will be called before inserting. Does nothing at default.
   */
  protected void onSave(final O obj) {
  }

  /**
   * This method will be called before inserting, updating, deleting or marking the data object as deleted. Does nothing
   * at default.
   */
  protected void onSaveOrModify(final O obj) {
  }

  /**
   * This method will be called before access check of inserting and updating the object. Does nothing
   * at default.
   */
  protected void beforeSaveOrModify(final O obj) {
  }

  /**
   * This method will be called after updating. Does nothing at default. PLEASE NOTE: If you overload this method don't
   * forget to set {@link #supportAfterUpdate} to true, otherwise you won't get the origin data base object!
   *
   * @param obj   The modified object
   * @param dbObj The object from data base before modification.
   */
  protected void afterUpdate(final O obj, final O dbObj) {
  }

  /**
   * This method will be called after updating. Does nothing at default. PLEASE NOTE: If you overload this method don't
   * forget to set {@link #supportAfterUpdate} to true, otherwise you won't get the origin data base object!
   *
   * @param obj        The modified object
   * @param dbObj      The object from data base before modification.
   * @param isModified is true if the object was changed, false if the object wasn't modified.
   */
  protected void afterUpdate(final O obj, final O dbObj, final boolean isModified) {
  }

  /**
   * This method will be called before updating the data object. Will also called if in internalUpdate no modification
   * was detected. Please note: Do not modify the object oldVersion! Does nothing at default.
   *
   * @param obj   The changed object.
   * @param dbObj The current data base version of this object.
   */
  protected void onChange(final O obj, final O dbObj) {
  }

  /**
   * This method will be called before deleting. Does nothing at default.
   *
   * @param obj The deleted object.
   */
  protected void onDelete(final O obj) {
  }

  /**
   * This method will be called after deleting as well as after object is marked as deleted. Does nothing at default.
   *
   * @param obj The deleted object.
   */
  protected void afterDelete(final O obj) {
  }

  /**
   * This method will be called after undeleting. Does nothing at default.
   *
   * @param obj The deleted object.
   */
  protected void afterUndelete(final O obj) {
  }

  /**
   * This method is for internal use e. g. for updating objects without check access.
   *
   * @param obj
   * @return the generated identifier.
   */
  @Transactional(readOnly = false, propagation = Propagation.REQUIRES_NEW, isolation = Isolation.REPEATABLE_READ)
  public Integer internalSave(final O obj) {
    Validate.notNull(obj);
    //TODO: Muss der richtige Tenant gesetzt werden. Ist nur Workaround.
    if (obj.getTenant() == null) {
      obj.setTenant(getDefaultTenant());
    }
    obj.setCreated();
    obj.setLastUpdate();
    onSave(obj);
    onSaveOrModify(obj);
    BaseDaoJpaAdapter.prepareInsert(obj);
    Session session = hibernateTemplate.getSessionFactory().getCurrentSession();
    Integer id = (Integer) session.save(obj);
    if (logDatabaseActions) {
      log.info("New " + this.clazz.getSimpleName() + " added (" + id + "): " + obj.toString());
    }
    prepareHibernateSearch(obj, OperationType.INSERT);
    if (NO_UPDATE_MAGIC == true) {
      // safe will assocated not working
      hibernateTemplate.merge(obj);
    }
    flushSession();
    flushSearchSession();
    HistoryBaseDaoAdapter.inserted(obj);
    afterSaveOrModify(obj);
    afterSave(obj);

    return id;
  }

  private TenantDO getDefaultTenant() {
    return hibernateTemplate.get(TenantDO.class, 1);
  }

  @Transactional(readOnly = false, propagation = Propagation.REQUIRED, isolation = Isolation.REPEATABLE_READ)
  public void saveOrUpdate(final Collection<O> col) {
    for (final O obj : col) {
      saveOrUpdate(obj);
    }
  }

  @Transactional(readOnly = true, propagation = Propagation.REQUIRED, isolation = Isolation.REPEATABLE_READ)
  public void saveOrUpdate(final BaseDao<O> currentProxy, final Collection<O> col, final int blockSize) {
    final List<O> list = new ArrayList<O>();
    int counter = 0;
    // final BaseDao<O> currentProxy = (BaseDao<O>) AopContext.currentProxy();
    for (final O obj : col) {
      list.add(obj);
      if (++counter >= blockSize) {
        counter = 0;
        currentProxy.saveOrUpdate(list);
        list.clear();
      }
    }
    currentProxy.saveOrUpdate(list);
  }

  @Transactional(readOnly = false, propagation = Propagation.REQUIRED, isolation = Isolation.REPEATABLE_READ)
  public void internalSaveOrUpdate(final Collection<O> col) {
    for (final O obj : col) {
      internalSaveOrUpdate(obj);
    }
  }

  @Transactional(readOnly = false, propagation = Propagation.REQUIRED)
  public void internalSaveOrUpdate(final BaseDao<O> currentProxy, final Collection<O> col, final int blockSize) {
    final List<O> list = new ArrayList<O>();
    int counter = 0;
    // final BaseDao<O> currentProxy = (BaseDao<O>) AopContext.currentProxy();
    for (final O obj : col) {
      list.add(obj);
      if (++counter >= blockSize) {
        counter = 0;
        currentProxy.internalSaveOrUpdate(list);
        list.clear();
      }
    }
    currentProxy.internalSaveOrUpdate(list);
  }

  /**
   * @param obj
   * @return true, if modifications were done, false if no modification detected.
   * @throws AccessException
   * @see #internalUpdate(ExtendedBaseDO, boolean)
   */
  @Override
  @Transactional(readOnly = false, propagation = Propagation.REQUIRES_NEW, isolation = Isolation.REPEATABLE_READ)
  public ModificationStatus update(final O obj) throws AccessException {
    Validate.notNull(obj);
    if (obj.getId() == null) {
      final String msg = "Could not update object unless id is not given:" + obj.toString();
      log.error(msg);
      throw new RuntimeException(msg);
    }
    return internalUpdate(obj, true);
  }

  /**
   * This method is for internal use e. g. for updating objects without check access.
   *
   * @param obj
   * @return true, if modifications were done, false if no modification detected.
   * @see #internalUpdate(ExtendedBaseDO, boolean)
   */
  @Transactional(readOnly = false, propagation = Propagation.REQUIRED, isolation = Isolation.REPEATABLE_READ)
  public ModificationStatus internalUpdate(final O obj) {
    return internalUpdate(obj, false);
  }

  /**
   * This method is for internal use e. g. for updating objects without check access.<br/>
   * Please note: update ignores the field deleted. Use markAsDeleted, delete and undelete methods instead.
   *
   * @param obj
   * @param checkAccess If false, any access check will be ignored.
   * @return true, if modifications were done, false if no modification detected.
   */
  @Transactional(readOnly = false, propagation = Propagation.REQUIRED, isolation = Isolation.REPEATABLE_READ)
  public ModificationStatus internalUpdate(final O obj, final boolean checkAccess) {
    beforeSaveOrModify(obj);
    tenantChecker.isTenantSet(obj, true);
    onSaveOrModify(obj);
    if (checkAccess == true) {
      accessChecker.checkRestrictedOrDemoUser();
    }
    final O dbObj = hibernateTemplate.load(clazz, obj.getId(), LockMode.PESSIMISTIC_WRITE);
    if (checkAccess == true) {
      checkPartOfCurrentTenant(obj, OperationType.UPDATE);
      checkLoggedInUserUpdateAccess(obj, dbObj);
    }
    onChange(obj, dbObj);
    final O dbObjBackup;
    if (supportAfterUpdate == true) {
      dbObjBackup = getBackupObject(dbObj);
    } else {
      dbObjBackup = null;
    }
    final boolean wantsReindexAllDependentObjects = wantsReindexAllDependentObjects(obj, dbObj);
    ModificationStatus result = HistoryBaseDaoAdapter.wrappHistoryUpdate(dbObj, () -> {
      // Copy all values of modified user to database object, ignore field 'deleted'.
      final ModificationStatus tresult = copyValues(obj, dbObj, "deleted");

      if (tresult != ModificationStatus.NONE) {
        BaseDaoJpaAdapter.prepareUpdate(dbObj);
        dbObj.setLastUpdate();
        if (logDatabaseActions) {
          log.info(this.clazz.getSimpleName() + " updated: " + dbObj.toString());
        }
      } else {
        log.info("No modifications detected (no update needed): " + dbObj.getClass().getSimpleName() + ":" + dbObj.getId());
      }
      prepareHibernateSearch(obj, OperationType.UPDATE);
      // TODO HIBERNATE5 Magie nicht notwendig?!?!?!
      if (NO_UPDATE_MAGIC == true) {
        // update doesn't work, because of referenced objects
        hibernateTemplate.merge(dbObj);
      }
      flushSession();
      flushSearchSession();
      return tresult;
    });

    afterSaveOrModify(obj);
    if (supportAfterUpdate == true) {
      afterUpdate(obj, dbObjBackup, result != ModificationStatus.NONE);
      afterUpdate(obj, dbObjBackup);
    } else {
      afterUpdate(obj, null, result != ModificationStatus.NONE);
      afterUpdate(obj, null);
    }
    if (wantsReindexAllDependentObjects == true) {
      reindexDependentObjects(obj);
    }
    return result;
  }

  /**
   * @return If true (default if not minor Change) all dependent data-base objects will be re-indexed. For e. g.
   * PFUserDO all time-sheets etc. of this user will be re-indexed. It's called after internalUpdate. Refer
   * UserDao to see more.
   * @see BaseDO#isMinorChange()
   */
  protected boolean wantsReindexAllDependentObjects(final O obj, final O dbObj) {
    return obj.isMinorChange() == false;
  }

  /**
   * Used by internal update if supportAfterUpdate is true for storing db object version for afterUpdate. Override this
   * method to implement your own copy method.
   *
   * @param dbObj
   * @return
   */
  protected O getBackupObject(final O dbObj) {
    final O backupObj = newInstance();
    copyValues(dbObj, backupObj);
    return backupObj;
  }

  /**
   * Overwrite this method if you have lazy exceptions while Hibernate-Search re-indexes. See e. g. AuftragDao.
   *
   * @param obj
   */
  protected void prepareHibernateSearch(final O obj, final OperationType operationType) {
  }

  /**
   * Object will be marked as deleted (boolean flag), therefore undelete is always possible without any loss of data.
   *
   * @param obj
   */
  @Override
  @Transactional(readOnly = false, propagation = Propagation.REQUIRES_NEW, isolation = Isolation.REPEATABLE_READ)
  public void markAsDeleted(final O obj) throws AccessException {
    Validate.notNull(obj);
    if (obj.getId() == null) {
      final String msg = "Could not delete object unless id is not given:" + obj.toString();
      log.error(msg);
      throw new RuntimeException(msg);
    }
    final O dbObj = hibernateTemplate.load(clazz, obj.getId(), LockMode.PESSIMISTIC_WRITE);
    checkPartOfCurrentTenant(obj, OperationType.DELETE);
    checkLoggedInUserDeleteAccess(obj, dbObj);
    accessChecker.checkRestrictedOrDemoUser();
    internalMarkAsDeleted(obj);
  }

  @Transactional(readOnly = false, propagation = Propagation.REQUIRES_NEW, isolation = Isolation.REPEATABLE_READ)
  public void internalMarkAsDeleted(final O obj) {
    if (HistoryBaseDaoAdapter.isHistorizable(obj) == false) {
      log.error(
              "Object is not historizable. Therefore marking as deleted is not supported. Please use delete instead.");
      throw new InternalErrorException();
    }
    onDelete(obj);
    final O dbObj = hibernateTemplate.load(clazz, obj.getId(), LockMode.PESSIMISTIC_WRITE);
    onSaveOrModify(obj);

    HistoryBaseDaoAdapter.wrappHistoryUpdate(dbObj, () -> {
      BaseDaoJpaAdapter.beforeUpdateCopyMarkDelete(dbObj, obj);
      copyValues(obj, dbObj, "deleted"); // If user has made additional changes.
      dbObj.setDeleted(true);
      dbObj.setLastUpdate();
      flushSession();
      flushSearchSession();
      return null;
    });

    afterSaveOrModify(obj);
    afterDelete(obj);
    flushSession();
    if (logDatabaseActions) {
      log.info(clazz.getSimpleName() + " marked as deleted: " + dbObj.toString());
    }
  }

  protected void flushSession() {

    Session session = getSession();
    session.flush();
    //    Search.getFullTextSession(session).flushToIndexes();
  }

  protected void flushSearchSession() {
    long begin = System.currentTimeMillis();
    if (LUCENE_FLUSH_ALWAYS == true) {
      Search.getFullTextSession(getSession()).flushToIndexes();
    }
    long end = System.currentTimeMillis();
    if (end - begin > 1000) {
      log.info("BaseDao.flushSearchSession took: " + (end - begin) + " ms (> 1s).");
    }
  }

  /**
   * Object will be deleted finally out of the data base.
   *
   * @param obj
   */
  @Override
  @Transactional(readOnly = false, propagation = Propagation.REQUIRES_NEW, isolation = Isolation.REPEATABLE_READ)
  public void delete(final O obj) throws AccessException {
    Validate.notNull(obj);
    if (HistoryBaseDaoAdapter.isHistorizable(obj) == true) {
      final String msg = EXCEPTION_HISTORIZABLE_NOTDELETABLE + obj.toString();
      log.error(msg);
      throw new RuntimeException(msg);
    }
    if (obj.getId() == null) {
      final String msg = "Could not destroy object unless id is not given: " + obj.toString();
      log.error(msg);
      throw new RuntimeException(msg);
    }
    accessChecker.checkRestrictedOrDemoUser();
    onDelete(obj);
    final O dbObj = hibernateTemplate.load(clazz, obj.getId(), LockMode.PESSIMISTIC_WRITE);
    checkPartOfCurrentTenant(obj, OperationType.DELETE);
    checkLoggedInUserDeleteAccess(obj, dbObj);
    hibernateTemplate.delete(dbObj);
    if (logDatabaseActions) {
      log.info(clazz.getSimpleName() + " deleted: " + obj.toString());
    }
    afterSaveOrModify(obj);
    afterDelete(obj);
  }

  /**
   * Object will be marked as deleted (booelan flag), therefore undelete is always possible without any loss of data.
   *
   * @param obj
   */
  @Override
  @Transactional(readOnly = false, propagation = Propagation.REQUIRES_NEW, isolation = Isolation.REPEATABLE_READ)
  public void undelete(final O obj) throws AccessException {
    Validate.notNull(obj);
    if (obj.getId() == null) {
      final String msg = "Could not undelete object unless id is not given:" + obj.toString();
      log.error(msg);
      throw new RuntimeException(msg);
    }
    checkPartOfCurrentTenant(obj, OperationType.INSERT);
    checkLoggedInUserInsertAccess(obj);
    accessChecker.checkRestrictedOrDemoUser();
    internalUndelete(obj);
  }

  @Transactional(readOnly = false, propagation = Propagation.REQUIRES_NEW, isolation = Isolation.REPEATABLE_READ)
  public void internalUndelete(final O obj) {
    final O dbObj = hibernateTemplate.load(clazz, obj.getId(), LockMode.PESSIMISTIC_WRITE);
    onSaveOrModify(obj);

    HistoryBaseDaoAdapter.wrappHistoryUpdate(dbObj, () -> {
      BaseDaoJpaAdapter.beforeUpdateCopyMarkUnDelete(dbObj, obj);
      copyValues(obj, dbObj, "deleted"); // If user has made additional changes.
      dbObj.setDeleted(false);
      obj.setDeleted(false);
      dbObj.setLastUpdate();
      obj.setLastUpdate(dbObj.getLastUpdate());
      flushSession();
      flushSearchSession();
      return null;
    });

    afterSaveOrModify(obj);
    afterUndelete(obj);
    if (logDatabaseActions) {
      log.info(clazz.getSimpleName() + " undeleted: " + dbObj.toString());
    }
  }

  protected void checkPartOfCurrentTenant(final O obj, final OperationType operationType) {
    tenantChecker.checkPartOfCurrentTenant(obj);
  }

  /**
   * Checks the basic select access right. Overload this method if your class supports this right.
   *
   * @return
   */
  public void checkLoggedInUserSelectAccess() throws AccessException {
    if (hasSelectAccess(ThreadLocalUserContext.getUser(), true) == false) {
      // Should not occur!
      log.error("Development error: Subclass should throw an exception instead of returning false.");
      throw new UserException(UserException.I18N_KEY_PLEASE_CONTACT_DEVELOPER_TEAM);
    }
  }

  protected void checkLoggedInUserSelectAccess(final O obj) throws AccessException {
    if (hasSelectAccess(ThreadLocalUserContext.getUser(), obj, true) == false) {
      // Should not occur!
      log.error("Development error: Subclass should throw an exception instead of returning false.");
      throw new UserException(UserException.I18N_KEY_PLEASE_CONTACT_DEVELOPER_TEAM);
    }
  }

  protected void checkLoggedInUserHistoryAccess(final O obj) throws AccessException {
    if (hasHistoryAccess(ThreadLocalUserContext.getUser(), true) == false
            || hasLoggedInUserHistoryAccess(obj, true) == false) {
      // Should not occur!
      log.error("Development error: Subclass should throw an exception instead of returning false.");
      throw new UserException(UserException.I18N_KEY_PLEASE_CONTACT_DEVELOPER_TEAM);
    }
  }

  protected void checkLoggedInUserInsertAccess(final O obj) throws AccessException {
    checkInsertAccess(ThreadLocalUserContext.getUser(), obj);
  }

  protected void checkInsertAccess(final PFUserDO user, final O obj) throws AccessException {
    if (hasInsertAccess(user, obj, true) == false) {
      // Should not occur!
      log.error("Development error: Subclass should throw an exception instead of returning false.");
      throw new UserException(UserException.I18N_KEY_PLEASE_CONTACT_DEVELOPER_TEAM);
    }
  }

  /**
   * @param dbObj The original object (stored in the database)
   * @param obj
   * @throws AccessException
   */
  protected void checkLoggedInUserUpdateAccess(final O obj, final O dbObj) throws AccessException {
    checkUpdateAccess(ThreadLocalUserContext.getUser(), obj, dbObj);
  }

  /**
   * @param dbObj The original object (stored in the database)
   * @param obj
   * @throws AccessException
   */
  protected void checkUpdateAccess(final PFUserDO user, final O obj, final O dbObj) throws AccessException {
    if (hasUpdateAccess(user, obj, dbObj, true) == false) {
      // Should not occur!
      log.error("Development error: Subclass should throw an exception instead of returning false.");
      throw new UserException(UserException.I18N_KEY_PLEASE_CONTACT_DEVELOPER_TEAM);
    }
  }

  protected void checkLoggedInUserDeleteAccess(final O obj, final O dbObj) throws AccessException {
    if (hasLoggedInUserDeleteAccess(obj, dbObj, true) == false) {
      // Should not occur!
      log.error("Development error: Subclass should throw an exception instead of returning false.");
      throw new UserException(UserException.I18N_KEY_PLEASE_CONTACT_DEVELOPER_TEAM);
    }
  }

  /**
   * Checks the basic select access right. Overwrite this method if the basic select access should be checked.
   *
   * @return true at default or if readWriteUserRightId is given hasReadAccess(boolean).
   * @see #hasReadAccess(boolean)
   */
  public boolean hasLoggedInUserSelectAccess(final boolean throwException) {
    return hasSelectAccess(ThreadLocalUserContext.getUser(), throwException);
  }

  /**
   * Checks the basic select access right. Overwrite this method if the basic select access should be checked.
   *
   * @return true at default or if readWriteUserRightId is given hasReadAccess(boolean).
   * @see #hasReadAccess(boolean)
   */
  public boolean hasSelectAccess(final PFUserDO user, final boolean throwException) {
    return hasAccess(user, null, null, OperationType.SELECT, throwException);
  }

  /**
   * If userRightId is given then {@link AccessChecker#hasAccess(UserRightId, Object, Object, OperationType, boolean)}
   * is called and returned. If not given a UnsupportedOperationException is thrown. Checks the user's access to the
   * given object.
   *
   * @param obj           The object.
   * @param obj           The old version of the object (is only given for operationType {@link OperationType#UPDATE}).
   * @param operationType The operation type (select, insert, update or delete)
   * @return true, if the user has the access right for the given operation type and object.
   */
  public boolean hasLoggedInUserAccess(final O obj, final O oldObj, final OperationType operationType,
                                       final boolean throwException) {
    return hasAccess(ThreadLocalUserContext.getUser(), obj, oldObj, operationType, throwException);
  }

  /**
   * If userRightId is given then {@link AccessChecker#hasAccess(UserRightId, Object, Object, OperationType, boolean)}
   * is called and returned. If not given a UnsupportedOperationException is thrown. Checks the user's access to the
   * given object.
   *
   * @param user          Check the access for the given user instead of the logged-in user.
   * @param obj           The object.
   * @param obj           The old version of the object (is only given for operationType {@link OperationType#UPDATE}).
   * @param operationType The operation type (select, insert, update or delete)
   * @return true, if the user has the access right for the given operation type and object.
   */
  public boolean hasAccess(final PFUserDO user, final O obj, final O oldObj, final OperationType operationType,
                           final boolean throwException) {
    if (userRightId != null) {
      return accessChecker.hasAccess(user, userRightId, obj, oldObj, operationType, throwException);
    }
    throw new UnsupportedOperationException(
            "readWriteUserRightId not given. Override this method or set readWriteUserRightId in constructor.");
  }

  /**
   * @param obj Check access to this object.
   * @return
   * @see #hasLoggedInUserAccess(Object, Object, OperationType, boolean)
   */
  public boolean hasLoggedInUserSelectAccess(final O obj, final boolean throwException) {
    return hasSelectAccess(ThreadLocalUserContext.getUser(), obj, throwException);
  }

  /**
   * @param user Check the access for the given user instead of the logged-in user. Checks select access right by
   *             calling hasAccess(obj, OperationType.SELECT).
   * @param obj  Check access to this object.
   * @return
   * @see #hasAccess(user, Object, Object, OperationType, boolean)
   */
  public boolean hasSelectAccess(final PFUserDO user, final O obj, final boolean throwException) {
    return hasAccess(user, obj, null, OperationType.SELECT, throwException);
  }

  /**
   * Has the user access to the history of the given object. At default this method calls hasHistoryAccess(boolean)
   * first and then hasSelectAccess.
   *
   * @param throwException
   */
  public boolean hasLoggedInUserHistoryAccess(final O obj, final boolean throwException) {
    return hasHistoryAccess(ThreadLocalUserContext.getUser(), obj, throwException);
  }

  /**
   * Has the user access to the history of the given object. At default this method calls hasHistoryAccess(boolean)
   * first and then hasSelectAccess.
   *
   * @param throwException
   */
  public boolean hasHistoryAccess(final PFUserDO user, final O obj, final boolean throwException) {
    if (hasHistoryAccess(user, throwException) == false) {
      return false;
    }
    if (userRightId != null) {
      return accessChecker.hasHistoryAccess(user, userRightId, obj, throwException);
    }
    return hasSelectAccess(user, obj, throwException);
  }

  /**
   * Has the user access to the history in general of the objects. At default this method calls hasSelectAccess.
   *
   * @param throwException
   */
  public boolean hasLoggedInUserHistoryAccess(final boolean throwException) {
    return hasHistoryAccess(ThreadLocalUserContext.getUser(), throwException);
  }

  /**
   * Has the user access to the history in general of the objects. At default this method calls hasSelectAccess.
   *
   * @param throwException
   */
  public boolean hasHistoryAccess(final PFUserDO user, final boolean throwException) {
    if (userRightId != null) {
      return accessChecker.hasHistoryAccess(user, userRightId, null, throwException);
    }
    return hasSelectAccess(user, throwException);
  }

  /**
   * Checks insert access right by calling hasAccess(obj, OperationType.INSERT).
   *
   * @param obj Check access to this object.
   * @return
   * @see #hasAccess(Object, OperationType)
   */
  @Override
  public boolean hasLoggedInUserInsertAccess(final O obj, final boolean throwException) {
    return hasInsertAccess(ThreadLocalUserContext.getUser(), obj, throwException);
  }

  /**
   * Checks insert access right by calling hasAccess(obj, OperationType.INSERT).
   *
   * @param obj Check access to this object.
   * @return
   * @see #hasAccess(Object, OperationType)
   */
  public boolean hasInsertAccess(final PFUserDO user, final O obj, final boolean throwException) {
    return hasAccess(user, obj, null, OperationType.INSERT, throwException);
  }

  /**
   * Checks write access of the readWriteUserRight. If not given, true is returned at default. This method should only
   * be used for checking the insert access to show an insert button or not. Before inserting any object the write
   * access is checked by has*Access(...) independent of the result of this method.
   *
   * @see org.projectforge.framework.persistence.api.IDao#hasLoggedInUserInsertAccess()
   */
  @Override
  public boolean hasLoggedInUserInsertAccess() {
    return hasInsertAccess(ThreadLocalUserContext.getUser());
  }

  /**
   * Checks write access of the readWriteUserRight. If not given, true is returned at default. This method should only
   * be used for checking the insert access to show an insert button or not. Before inserting any object the write
   * access is checked by has*Access(...) independent of the result of this method.
   *
   * @see org.projectforge.framework.persistence.api.IDao#hasInsertAccess()
   */
  @Override
  public boolean hasInsertAccess(final PFUserDO user) {
    if (userRightId != null) {
      return accessChecker.hasInsertAccess(user, userRightId, false);
    }
    return true;
  }

  /**
   * Checks update access right by calling hasAccess(obj, OperationType.UPDATE).
   *
   * @param dbObj The original object (stored in the database)
   * @param obj   Check access to this object.
   * @return
   * @see #hasAccess(Object, OperationType)
   */
  @Override
  public boolean hasLoggedInUserUpdateAccess(final O obj, final O dbObj, final boolean throwException) {
    return hasUpdateAccess(ThreadLocalUserContext.getUser(), obj, dbObj, throwException);
  }

  /**
   * Checks update access right by calling hasAccess(obj, OperationType.UPDATE).
   *
   * @param dbObj The original object (stored in the database)
   * @param obj   Check access to this object.
   * @return
   * @see #hasAccess(Object, OperationType)
   */
  public boolean hasUpdateAccess(final PFUserDO user, final O obj, final O dbObj, final boolean throwException) {
    return hasAccess(user, obj, dbObj, OperationType.UPDATE, throwException);
  }

  /**
   * Checks delete access right by calling hasAccess(obj, OperationType.DELETE).
   *
   * @param obj   Check access to this object.
   * @param dbObj current version of this object in the data base.
   * @return
   * @see #hasAccess(Object, OperationType)
   */
  @Override
  public boolean hasLoggedInUserDeleteAccess(final O obj, final O dbObj, final boolean throwException) {
    return hasDeleteAccess(ThreadLocalUserContext.getUser(), obj, dbObj, throwException);
  }

  /**
   * Checks delete access right by calling hasAccess(obj, OperationType.DELETE).
   *
   * @param obj   Check access to this object.
   * @param dbObj current version of this object in the data base.
   * @return
   * @see #hasAccess(Object, OperationType)
   */
  @Override
  public boolean hasDeleteAccess(final PFUserDO user, final O obj, final O dbObj, final boolean throwException) {
    return hasAccess(user, obj, dbObj, OperationType.DELETE, throwException);
  }

  public UserRight getUserRight() {
    if (userRightId != null) {
      return userRights.getRight(userRightId);
    } else {
      return null;
    }
  }

  /**
   * Overload this method for copying field manually. Used for modifiing fields inside methods: update, markAsDeleted
   * and undelete.
   *
   * @param src
   * @param dest
   * @return true, if any field was modified, otherwise false.
   * @see BaseDO#copyValuesFrom(BaseDO, String...)
   */
  protected ModificationStatus copyValues(final O src, final O dest, final String... ignoreFields) {
    return dest.copyValuesFrom(src, ignoreFields);
  }

  protected void createHistoryEntry(final Object entity, final Number id, final String property,
                                    final Class<?> valueClass,
                                    final Object oldValue, final Object newValue) {
    accessChecker.checkRestrictedOrDemoUser();
    final PFUserDO contextUser = ThreadLocalUserContext.getUser();
    final String userPk = contextUser != null ? contextUser.getId().toString() : null;
    if (userPk == null) {
      log.warn("No user found for creating history entry.");
    }
    HistoryBaseDaoAdapter.createHistoryEntry(entity, id, userPk, property, valueClass, oldValue, newValue);
  }

  /**
   * SECURITY ADVICE:
   * For security reasons every property must be enabled for autocompletion. Otherwise the user may select
   * to much information, because only generic select access of an entity is checked. Example: The user has
   * select access to users, therefore he may select all password fields!!!
   * <br/>
   * Refer implementation of ContractDao as example.
   *
   * @param property
   * @return
   */
  public boolean isAutocompletionPropertyEnabled(String property) {
    return false;
  }

  /**
   * SECURITY ADVICE:
   * Only generic check access will be done. The matching entries will not be checked!
   *
   * @param property     Property of the data base entity.
   * @param searchString String the user has typed in.
   * @return All matching entries (like search) for the given property modified or updated in the last 2 years.
   */
  @Override
  @SuppressWarnings("unchecked")
  public List<String> getAutocompletion(final String property, final String searchString) {
    checkLoggedInUserSelectAccess();
    if (!isAutocompletionPropertyEnabled(property)) {
      log.warn("Security alert: The user tried to select property '" + property + "' of entity '" + this.clazz.getName() + "'.");
      return new ArrayList<>();
    }
    if (StringUtils.isBlank(searchString) == true) {
      return new ArrayList<>();
    }
    final String hql = "select distinct "
            + property
            + " from "
            + clazz.getSimpleName()
            + " t where deleted=false and lastUpdate > ? and lower(t."
            + property
            + ") like ?) order by t."
            + property;
    final Query query = getSession().createQuery(hql);
    final DateHolder dh = new DateHolder();
    dh.add(Calendar.YEAR, -2); // Search only for entries of the last 2 years.
    query.setDate(0, dh.getDate());
    query.setString(1, "%" + StringUtils.lowerCase(searchString) + "%");
    final List<String> list = query.list();
    return list;
  }

  /**
   * Re-indexes the entries of the last day, 1,000 at max.
   *
   * @see DatabaseDao#createReindexSettings(boolean)
   */
  @Override
  public void rebuildDatabaseIndex4NewestEntries() {
    final ReindexSettings settings = DatabaseDao.createReindexSettings(true);
    databaseDao.rebuildDatabaseSearchIndices(clazz, settings);
    databaseDao.rebuildDatabaseSearchIndices(PfHistoryMasterDO.class, settings);
  }

  /**
   * Re-indexes all entries (full re-index).
   */
  @Override
  public void rebuildDatabaseIndex() {
    final ReindexSettings settings = DatabaseDao.createReindexSettings(false);
    databaseDao.rebuildDatabaseSearchIndices(clazz, settings);
  }

  /**
   * Re-index all dependent objects manually (hibernate search). Hibernate doesn't re-index these objects, does it?
   *
   * @param obj
   */
  @Transactional(readOnly = false, propagation = Propagation.REQUIRES_NEW, isolation = Isolation.REPEATABLE_READ)
  public void reindexDependentObjects(final O obj) {
    hibernateSearchDependentObjectsReindexer.reindexDependents(obj);
  }

  @Transactional(readOnly = false, propagation = Propagation.REQUIRES_NEW)
  public void massUpdate(final List<O> list, final O master) {
    if (list == null || list.size() == 0) {
      // No entries to update.
      return;
    }
    if (list.size() > MAX_MASS_UPDATE) {
      throw new UserException(MAX_MASS_UPDATE_EXCEEDED_EXCEPTION_I18N, new Object[]{MAX_MASS_UPDATE});
    }
    final Object store = prepareMassUpdateStore(list, master);
    for (final O entry : list) {
      if (massUpdateEntry(entry, master, store) == true) {
        try {
          update(entry);
        } catch (final IllegalArgumentException ex) {
          log.error("Exception occured while updating entry inside mass update: " + entry + ex.getMessage());
          throw new UserException("error", ex.getMessage());
        }
      }
    }
  }

  /**
   * Object pass thru every massUpdateEntry call.
   *
   * @param list
   * @param master
   * @return null if not overloaded.
   */
  protected Object prepareMassUpdateStore(final List<O> list, final O master) {
    return null;
  }

  /**
   * Overload this method for mass update support.
   *
   * @param entry
   * @param master
   * @param store  Object created with prepareMassUpdateStore if needed. Null at default.
   * @return true, if entry is ready for update otherwise false (no update will be done for this entry).
   */
  protected boolean massUpdateEntry(final O entry, final O master, final Object store) {
    throw new UnsupportedOperationException("Mass update is not supported by this dao for: " + clazz.getName());
  }

  Set<Integer> getHistoryEntries(final Session session, final BaseSearchFilter filter) {
    if (hasLoggedInUserSelectAccess(false) == false || hasLoggedInUserHistoryAccess(false) == false) {
      // User has in general no access to history entries of the given object type (clazz).
      return null;
    }
    final Set<Integer> idSet = new HashSet<Integer>();
    HibernateSearchFilterUtils.getHistoryEntriesDirect(session, filter, idSet, clazz);
    if (getAdditionalHistorySearchDOs() != null) {
      for (final Class<?> aclazz : getAdditionalHistorySearchDOs()) {
        HibernateSearchFilterUtils.getHistoryEntriesDirect(session, filter, idSet, aclazz);
      }
    }
    return idSet;
  }

  protected Set<Integer> searchHistoryEntries(final Session session, final BaseSearchFilter filter) {
    if (hasLoggedInUserSelectAccess(false) == false || hasLoggedInUserHistoryAccess(false) == false) {
      // User has in general no access to history entries of the given object type (clazz).
      return null;
    }
    final Set<Integer> idSet = new HashSet<Integer>();
    HibernateSearchFilterUtils.getHistoryEntriesFromSearch(session, filter, idSet, clazz);

    return idSet;
  }

  // TODO RK entweder so oder ueber annots.
  // siehe org.projectforge.framework.persistence.jpa.impl.HibernateSearchFilterUtils.getNestedHistoryEntities(Class<?>)
  protected Class<?>[] getAdditionalHistorySearchDOs() {
    return null;
  }

  /**
   * @return The type of the data object (BaseDO) this dao is responsible for.
   */
  public Class<?> getDataObjectType() {
    return clazz;
  }

  public TenantRegistry getTenantRegistry() {
    return TenantRegistryMap.getInstance().getTenantRegistry();
  }

  /**
   * @return the UserGroupCache with groups and rights (tenant specific).
   */
  public UserGroupCache getUserGroupCache() {
    return getTenantRegistry().getUserGroupCache();
  }

  /**
   * @return Wether the data object (BaseDO) this dao is responsible for is from type Historizable or not.
   */
  @Override
  public boolean isHistorizable() {
    return HistoryBaseDaoAdapter.isHistorizable(clazz);
  }

  /**
   * If true then a eh cache region is used for this dao for every criteria search of this class. <br/>
   * Please note: If you write your own criteria searches in extended classes, don't forget to call
   * {@link BaseDaoLegacyQueryBuilder#setCacheRegion(BaseDao, Criteria)}. <br/>
   * Don't forget to add your base dao class name in ehcache.xml.
   *
   * @return false at default.
   */
  protected boolean useOwnCriteriaCacheRegion() {
    return false;
  }

  public Session getSession() {
    return sessionFactory.getCurrentSession();
  }

  public HibernateTemplate getHibernateTemplate() {
    return hibernateTemplate;
  }

  @SuppressWarnings("unchecked")
  @Override
  public Class<O> getEntityClass() {
    Class<O> ret = (Class<O>) ClassUtils.getGenericTypeArgument(getClass(), 0);
    return ret;
  }

  @Override
  public O selectByPkDetached(Integer pk) throws AccessException {
    // TODO RK not detached here
    return getById(pk);
  }
}<|MERGE_RESOLUTION|>--- conflicted
+++ resolved
@@ -249,17 +249,6 @@
   @Transactional(readOnly = true, propagation = Propagation.SUPPORTS)
   public List<O> internalLoadAll(final TenantDO tenant) {
     if (tenant == null) {
-<<<<<<< HEAD
-      @SuppressWarnings("unchecked") final List<O> list = (List<O>) hibernateTemplate
-              .find("from " + clazz.getSimpleName() + " t where tenant_id is null");
-      return list;
-    }
-    if (tenant.isDefault() == true) {
-      @SuppressWarnings("unchecked") final List<O> list = (List<O>) hibernateTemplate.find(
-              "from " + clazz.getSimpleName() + " t where tenant_id = ? or tenant_id is null",
-              tenant.getId());
-      return list;
-=======
       return getSession().createQuery("FROM " + clazz.getSimpleName() + " t WHERE t.tenant.id is null",
               clazz)
               .list();
@@ -269,7 +258,6 @@
               clazz)
               .setParameter("tid", tenant.getId())
               .list();
->>>>>>> fe5a7c98
     } else {
       return getSession().createQuery("FROM " + clazz.getSimpleName() + " t WHERE t.tenant.id=:tid",
               clazz)
