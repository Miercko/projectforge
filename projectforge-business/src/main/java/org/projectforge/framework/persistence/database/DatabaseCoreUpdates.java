/////////////////////////////////////////////////////////////////////////////
//
// Project ProjectForge Community Edition
//         www.projectforge.org
//
// Copyright (C) 2001-2014 Kai Reinhard (k.reinhard@micromata.de)
//
// ProjectForge is dual-licensed.
//
// This community edition is free software; you can redistribute it and/or
// modify it under the terms of the GNU General Public License as published
// by the Free Software Foundation; version 3 of the License.
//
// This community edition is distributed in the hope that it will be useful,
// but WITHOUT ANY WARRANTY; without even the implied warranty of
// MERCHANTABILITY or FITNESS FOR A PARTICULAR PURPOSE. See the GNU General
// Public License for more details.
//
// You should have received a copy of the GNU General Public License along
// with this program; if not, see http://www.gnu.org/licenses/.
//
/////////////////////////////////////////////////////////////////////////////

package org.projectforge.framework.persistence.database;

import java.math.BigDecimal;
import java.time.temporal.ChronoField;
import java.util.ArrayList;
import java.util.Collections;
import java.util.Date;
import java.util.HashSet;
import java.util.List;
import java.util.Optional;
import java.util.Set;
import java.util.TimeZone;
import java.util.function.Predicate;

import org.projectforge.business.address.AddressDO;
import org.projectforge.business.fibu.AuftragDO;
import org.projectforge.business.fibu.AuftragsPositionDO;
import org.projectforge.business.fibu.EingangsrechnungDO;
import org.projectforge.business.fibu.EmployeeDO;
import org.projectforge.business.fibu.EmployeeDao;
import org.projectforge.business.fibu.EmployeeStatus;
import org.projectforge.business.fibu.EmployeeTimedDO;
import org.projectforge.business.fibu.KontoDO;
import org.projectforge.business.fibu.KundeDO;
import org.projectforge.business.fibu.PaymentScheduleDO;
import org.projectforge.business.fibu.ProjektDO;
import org.projectforge.business.fibu.RechnungDO;
import org.projectforge.business.fibu.api.EmployeeService;
import org.projectforge.business.multitenancy.TenantRegistryMap;
import org.projectforge.business.multitenancy.TenantService;
import org.projectforge.business.orga.VisitorbookDO;
import org.projectforge.business.orga.VisitorbookTimedAttrDO;
import org.projectforge.business.orga.VisitorbookTimedAttrDataDO;
import org.projectforge.business.orga.VisitorbookTimedAttrWithDataDO;
import org.projectforge.business.orga.VisitorbookTimedDO;
import org.projectforge.business.scripting.ScriptDO;
import org.projectforge.business.task.TaskDO;
import org.projectforge.business.user.GroupDao;
import org.projectforge.business.user.ProjectForgeGroup;
import org.projectforge.business.user.UserXmlPreferencesDO;
import org.projectforge.continuousdb.DatabaseResultRow;
import org.projectforge.continuousdb.SchemaGenerator;
import org.projectforge.continuousdb.Table;
import org.projectforge.continuousdb.TableAttribute;
import org.projectforge.continuousdb.UpdateEntry;
import org.projectforge.continuousdb.UpdateEntryImpl;
import org.projectforge.continuousdb.UpdatePreCheckStatus;
import org.projectforge.continuousdb.UpdateRunningStatus;
import org.projectforge.framework.configuration.Configuration;
import org.projectforge.framework.configuration.ConfigurationType;
import org.projectforge.framework.configuration.entities.ConfigurationDO;
import org.projectforge.framework.persistence.attr.impl.InternalAttrSchemaConstants;
import org.projectforge.framework.persistence.entities.AbstractBaseDO;
import org.projectforge.framework.persistence.history.HistoryBaseDaoAdapter;
import org.projectforge.framework.persistence.jpa.PfEmgrFactory;
import org.projectforge.framework.persistence.user.entities.GroupDO;
import org.projectforge.framework.persistence.user.entities.PFUserDO;
import org.projectforge.framework.persistence.user.entities.TenantDO;
import org.projectforge.framework.persistence.user.entities.UserRightDO;
import org.projectforge.framework.time.DateHelper;
import org.springframework.context.ApplicationContext;

import de.micromata.genome.db.jpa.history.api.HistoryEntry;
import de.micromata.genome.db.jpa.tabattr.api.TimeableRow;
import de.micromata.genome.jpa.CriteriaUpdate;
import de.micromata.genome.jpa.metainf.EntityMetadata;

/**
 * @author Kai Reinhard (k.reinhard@micromata.de)
 */
public class DatabaseCoreUpdates
{
  private static final org.apache.log4j.Logger log = org.apache.log4j.Logger.getLogger(DatabaseCoreUpdates.class);

  public static final String CORE_REGION_ID = DatabaseCoreInitial.CORE_REGION_ID;

  private static final String VERSION_5_0 = "5.0";

  protected static ApplicationContext applicationContext;

  @SuppressWarnings("serial")
  public static List<UpdateEntry> getUpdateEntries()
  {
    final DatabaseUpdateService databaseUpdateService = applicationContext.getBean(DatabaseUpdateService.class);
    final PfEmgrFactory emf = applicationContext.getBean(PfEmgrFactory.class);
    final InitDatabaseDao initDatabaseDao = applicationContext.getBean(InitDatabaseDao.class);

    final List<UpdateEntry> list = new ArrayList<>();

    ////////////////////////////////////////////////////////////////////
    // 6.7.0
    // /////////////////////////////////////////////////////////////////
<<<<<<< HEAD
    list.add(new UpdateEntryImpl(CORE_REGION_ID, "6.7.0", "2017-01-13", "Add payment type for order book position.")
=======
    list.add(new UpdateEntryImpl(CORE_REGION_ID, "6.7.0", "2017-01-13", "Add users to project and order.")
>>>>>>> e36f11c9
    {
      @Override
      public UpdatePreCheckStatus runPreCheck()
      {
        log.info("Running pre-check for ProjectForge version 6.7.0");
<<<<<<< HEAD
        if (databaseUpdateService.doesTableAttributeExist("t_fibu_auftrag_position", "paymentType") == false) {
=======
        if (databaseUpdateService.doesTableAttributeExist("T_FIBU_PROJEKT", "projectmanager_fk") == false
            || databaseUpdateService.doesTableAttributeExist("T_FIBU_PROJEKT", "headofbusinessmanager_fk") == false
            || databaseUpdateService.doesTableAttributeExist("T_FIBU_PROJEKT", "salesmanager_fk") == false
            || databaseUpdateService.doesTableAttributeExist("t_fibu_auftrag", "projectmanager_fk") == false
            || databaseUpdateService.doesTableAttributeExist("t_fibu_auftrag", "headofbusinessmanager_fk") == false
            || databaseUpdateService.doesTableAttributeExist("t_fibu_auftrag", "salesmanager_fk") == false) {
>>>>>>> e36f11c9
          return UpdatePreCheckStatus.READY_FOR_UPDATE;
        }
        return UpdatePreCheckStatus.ALREADY_UPDATED;
      }

      @Override
      public UpdateRunningStatus runUpdate()
      {
<<<<<<< HEAD
        if (databaseUpdateService.doesTableAttributeExist("t_fibu_auftrag_position", "paymentType") == false) {
          //Updating the schema
          initDatabaseDao.updateSchema();
          databaseUpdateService.execute("UPDATE t_fibu_auftrag_position SET paymentType = 'FESTPREISPAKET', art = NULL WHERE art = 'FESTPREISPAKET'");
          databaseUpdateService.execute("UPDATE t_fibu_auftrag_position SET paymentType = 'TIME_AND_MATERIALS', art = NULL WHERE art = 'TIME_AND_MATERIALS'");
          databaseUpdateService.execute("UPDATE t_fibu_auftrag_position SET art = 'WARTUNG' WHERE art = 'HOT_FIX'");
=======
        if (databaseUpdateService.doesTableAttributeExist("T_FIBU_PROJEKT", "projectmanager_fk") == false
            || databaseUpdateService.doesTableAttributeExist("T_FIBU_PROJEKT", "headofbusinessmanager_fk") == false
            || databaseUpdateService.doesTableAttributeExist("T_FIBU_PROJEKT", "salesmanager_fk") == false
            || databaseUpdateService.doesTableAttributeExist("t_fibu_auftrag", "projectmanager_fk") == false
            || databaseUpdateService.doesTableAttributeExist("t_fibu_auftrag", "headofbusinessmanager_fk") == false
            || databaseUpdateService.doesTableAttributeExist("t_fibu_auftrag", "salesmanager_fk") == false) {
          //Updating the schema
          initDatabaseDao.updateSchema();
>>>>>>> e36f11c9
        }
        return UpdateRunningStatus.DONE;
      }

    });

    ////////////////////////////////////////////////////////////////////
    // 6.6.1
    // /////////////////////////////////////////////////////////////////
    list.add(new UpdateEntryImpl(CORE_REGION_ID, "6.6.1", "2016-12-23", "Add probability of occurrence to order book.")
    {
      @Override
      public UpdatePreCheckStatus runPreCheck()
      {
        log.info("Running pre-check for ProjectForge version 6.6.1");
        if (databaseUpdateService.doesTableAttributeExist("t_fibu_auftrag", "probability_of_occurrence") == false) {
          return UpdatePreCheckStatus.READY_FOR_UPDATE;
        }
        return UpdatePreCheckStatus.ALREADY_UPDATED;
      }

      @Override
      public UpdateRunningStatus runUpdate()
      {
        if (databaseUpdateService.doesTableAttributeExist("t_fibu_auftrag", "probability_of_occurrence") == false) {
          //Updating the schema
          initDatabaseDao.updateSchema();
        }
        return UpdateRunningStatus.DONE;
      }

    });

    ////////////////////////////////////////////////////////////////////
    // 6.6.0
    // /////////////////////////////////////////////////////////////////
    list.add(new UpdateEntryImpl(CORE_REGION_ID, "6.6.0", "2016-12-14",
        "Add new visitorbook tables. Add table for vacation." +
            "Add new column in user table [lastWlanPasswordChange]. " +
            "Add new columns in order table [erfassungsDatum, entscheidungsDatum].")
    {
      @Override
      public UpdatePreCheckStatus runPreCheck()
      {
        log.info("Running pre-check for ProjectForge version 6.6.0");
        if (databaseUpdateService.doesTableExist("T_EMPLOYEE_VACATION") == false
            || databaseUpdateService.doesTableRowExists("T_CONFIGURATION", "PARAMETER", "hr.emailaddress",
            true) == false) {
          return UpdatePreCheckStatus.READY_FOR_UPDATE;
        } else if (
            databaseUpdateService.doTablesExist(VisitorbookDO.class, VisitorbookTimedDO.class, VisitorbookTimedAttrDO.class, VisitorbookTimedAttrDataDO.class,
                VisitorbookTimedAttrWithDataDO.class) == false || databaseUpdateService.doesGroupExists(ProjectForgeGroup.ORGA_TEAM) == false) {
          return UpdatePreCheckStatus.READY_FOR_UPDATE;
        } else if (databaseUpdateService.doTableAttributesExist(PFUserDO.class, "lastWlanPasswordChange") == false
            || databaseUpdateService.doTableAttributesExist(AuftragDO.class, "erfassungsDatum", "entscheidungsDatum") == false) {
          return UpdatePreCheckStatus.READY_FOR_UPDATE;
        }
        return UpdatePreCheckStatus.ALREADY_UPDATED;
      }

      @Override
      public UpdateRunningStatus runUpdate()
      {
        if ((databaseUpdateService.doesTableExist("T_EMPLOYEE_VACATION") == false) || (databaseUpdateService
            .doTablesExist(VisitorbookDO.class, VisitorbookTimedDO.class, VisitorbookTimedAttrDO.class, VisitorbookTimedAttrDataDO.class,
                VisitorbookTimedAttrWithDataDO.class) == false)
            || databaseUpdateService.doTableAttributesExist(PFUserDO.class, "lastWlanPasswordChange") == false
            || databaseUpdateService.doTableAttributesExist(AuftragDO.class, "erfassungsDatum", "entscheidungsDatum") == false) {
          //Updating the schema
          initDatabaseDao.updateSchema();
        }
        if (databaseUpdateService.doesTableRowExists("T_CONFIGURATION", "PARAMETER", "hr.emailaddress",
            true) == false) {
          final PfEmgrFactory emf = applicationContext.getBean(PfEmgrFactory.class);
          emf.runInTrans(emgr -> {
            ConfigurationDO confEntry = new ConfigurationDO();
            confEntry.setConfigurationType(ConfigurationType.STRING);
            confEntry.setGlobal(false);
            confEntry.setParameter("hr.emailaddress");
            confEntry.setStringValue("hr@management.de");
            emgr.insert(confEntry);
            return UpdateRunningStatus.DONE;
          });
        }
        if (databaseUpdateService.doesGroupExists(ProjectForgeGroup.ORGA_TEAM) == false) {
          GroupDao groupDao = applicationContext.getBean(GroupDao.class);
          GroupDO orgaGroup = new GroupDO();
          orgaGroup.setName(ProjectForgeGroup.ORGA_TEAM.getName());
          groupDao.internalSave(orgaGroup);
        }

        return UpdateRunningStatus.DONE;
      }

    });

    ////////////////////////////////////////////////////////////////////
    // 6.5.2
    // /////////////////////////////////////////////////////////////////
    list.add(new UpdateEntryImpl(CORE_REGION_ID, "6.5.2", "2016-11-24",
        "Add creator to team event.")
    {
      @Override
      public UpdatePreCheckStatus runPreCheck()
      {
        log.info("Running pre-check for ProjectForge version 6.5.2");
        if (databaseUpdateService.doesTableAttributeExist("T_PLUGIN_CALENDAR_EVENT", "team_event_fk_creator") == false) {
          return UpdatePreCheckStatus.READY_FOR_UPDATE;
        }
        return UpdatePreCheckStatus.ALREADY_UPDATED;
      }

      @Override
      public UpdateRunningStatus runUpdate()
      {
        if (databaseUpdateService.doesTableAttributeExist("T_PLUGIN_CALENDAR_EVENT", "team_event_fk_creator") == false) {
          //Updating the schema
          initDatabaseDao.updateSchema();
        }
        return UpdateRunningStatus.DONE;
      }

    });

    ////////////////////////////////////////////////////////////////////
    // 6.4.0
    // /////////////////////////////////////////////////////////////////
    list.add(new UpdateEntryImpl(CORE_REGION_ID, "6.4.0", "2016-10-12",
        "Move employee status to new timeable attribute.")
    {
      @Override
      public UpdatePreCheckStatus runPreCheck()
      {
        log.info("Running pre-check for ProjectForge version 6.4.0");
        // ensure that the tenant exists, otherwise the following statements will fail with an SQL exception
        if (!databaseUpdateService.doTablesExist(TenantDO.class)) {
          return UpdatePreCheckStatus.READY_FOR_UPDATE;
        }

        final EmployeeDao employeeDao = applicationContext.getBean(EmployeeDao.class);
        final boolean anyEmployeeWithAnOldStatusExists = databaseUpdateService.doTablesExist(EmployeeDO.class) &&
            employeeDao
                .internalLoadAll()
                .stream()
                .filter(e -> !e.isDeleted())
                .anyMatch(e -> e.getStatus() != null);

        final int employeeStatusGroupEntriesCount = databaseUpdateService
            .countTimeableAttrGroupEntries(EmployeeTimedDO.class, InternalAttrSchemaConstants.EMPLOYEE_STATUS_GROUP_NAME);

        if (anyEmployeeWithAnOldStatusExists && employeeStatusGroupEntriesCount <= 0) {
          return UpdatePreCheckStatus.READY_FOR_UPDATE;
        } else {
          return UpdatePreCheckStatus.ALREADY_UPDATED;
        }
      }

      @Override
      public UpdateRunningStatus runUpdate()
      {
        migrateEmployeeStatusToAttr();

        return UpdateRunningStatus.DONE;
      }

    });

    ////////////////////////////////////////////////////////////////////
    // 6.3.0
    // /////////////////////////////////////////////////////////////////
    list.add(new UpdateEntryImpl(CORE_REGION_ID, "6.3.0", "2016-08-31",
        "Add column to attendee data table. Alter table column for ssh-key. Add HR group.")
    {
      @Override
      public UpdatePreCheckStatus runPreCheck()
      {
        log.info("Running pre-check for ProjectForge version 6.3.0");
        if (databaseUpdateService.doesTableAttributeExist("T_PLUGIN_CALENDAR_EVENT_ATTENDEE", "address_id") == false) {
          return UpdatePreCheckStatus.READY_FOR_UPDATE;
        } else if (databaseUpdateService.getDatabaseTableColumnLenght(PFUserDO.class, "ssh_public_key") < 4096) {
          return UpdatePreCheckStatus.READY_FOR_UPDATE;
        } else if (databaseUpdateService.doesGroupExists(ProjectForgeGroup.HR_GROUP) == false) {
          return UpdatePreCheckStatus.READY_FOR_UPDATE;
        } else if (databaseUpdateService.doesTableAttributeExist("T_PLUGIN_CALENDAR_EVENT", "uid") == false) {
          return UpdatePreCheckStatus.READY_FOR_UPDATE;
        } else {
          return UpdatePreCheckStatus.ALREADY_UPDATED;
        }
      }

      @Override
      public UpdateRunningStatus runUpdate()
      {
        if (databaseUpdateService.doesTableAttributeExist("T_PLUGIN_CALENDAR_EVENT_ATTENDEE", "address_id") == false
            || databaseUpdateService.doesTableAttributeExist("T_PLUGIN_CALENDAR_EVENT", "uid") == false) {
          //Updating the schema
          initDatabaseDao.updateSchema();
        }

        if (databaseUpdateService.getDatabaseTableColumnLenght(PFUserDO.class, "ssh_public_key") < 4096) {
          final Table userTable = new Table(PFUserDO.class);
          databaseUpdateService.alterTableColumnVarCharLength(userTable.getName(), "ssh_public_key", 4096);
        }

        if (databaseUpdateService.doesGroupExists(ProjectForgeGroup.HR_GROUP) == false) {
          emf.runInTrans(emgr -> {
            GroupDO hrGroup = new GroupDO();
            hrGroup.setName("PF_HR");
            hrGroup.setDescription("Users for having full access to the companies hr.");
            hrGroup.setCreated();
            hrGroup.setTenant(applicationContext.getBean(TenantService.class).getDefaultTenant());

            final Set<PFUserDO> usersToAddToHrGroup = new HashSet<>();

            final List<UserRightDO> employeeRights = emgr.selectAttached(UserRightDO.class,
                "SELECT r FROM UserRightDO r WHERE r.rightIdString = :rightId",
                "rightId",
                "FIBU_EMPLOYEE");
            employeeRights.forEach(sr -> {
              sr.setRightIdString("HR_EMPLOYEE");
              usersToAddToHrGroup.add(sr.getUser());
              emgr.update(sr);
            });

            final List<UserRightDO> salaryRights = emgr.selectAttached(UserRightDO.class,
                "SELECT r FROM UserRightDO r WHERE r.rightIdString = :rightId",
                "rightId",
                "FIBU_EMPLOYEE_SALARY");
            salaryRights.forEach(sr -> {
              sr.setRightIdString("HR_EMPLOYEE_SALARY");
              usersToAddToHrGroup.add(sr.getUser());
              emgr.update(sr);
            });

            usersToAddToHrGroup.forEach(hrGroup::addUser);

            emgr.insert(hrGroup);
            return hrGroup;
          });
        }

        return UpdateRunningStatus.DONE;
      }

    });

    ////////////////////////////////////////////////////////////////////
    // 6.1.1
    // /////////////////////////////////////////////////////////////////
    list.add(new UpdateEntryImpl(CORE_REGION_ID, "6.1.1", "2016-07-27",
        "Changed timezone of starttime of the configurable attributes. Add uid to attendee.")
    {
      @Override
      public UpdatePreCheckStatus runPreCheck()
      {
        log.info("Running pre-check for ProjectForge version 6.1.1");
        if (databaseUpdateService.doTablesExist(EmployeeTimedDO.class) == false) {
          return UpdatePreCheckStatus.READY_FOR_UPDATE;
        }

        if (databaseUpdateService.isTableEmpty(EmployeeTimedDO.class)) {
          return UpdatePreCheckStatus.ALREADY_UPDATED;
        }

        final boolean timeFieldsOfAllEmployeeTimedDOsStartTimeAreZero = emf
            .runWoTrans(emgr -> emgr.selectAllAttached(EmployeeTimedDO.class)
                .stream()
                .map(EmployeeTimedDO::getStartTime)
                .map(DateHelper::convertDateToLocalDateTimeInUTC)
                .map(localDateTime -> localDateTime.get(ChronoField.SECOND_OF_DAY))
                .allMatch(seconds -> seconds == 0));

        return timeFieldsOfAllEmployeeTimedDOsStartTimeAreZero ? UpdatePreCheckStatus.ALREADY_UPDATED
            : UpdatePreCheckStatus.READY_FOR_UPDATE;
      }

      @Override
      public UpdateRunningStatus runUpdate()
      {
        return emf.runInTrans(emgr -> {
          emgr.selectAllAttached(EmployeeTimedDO.class)
              .forEach(this::normalizeStartTime);

          return UpdateRunningStatus.DONE;
        });
      }

      private void normalizeStartTime(final TimeableRow entity)
      {
        final Date oldStartTime = entity.getStartTime();
        final Date newStartTime = DateHelper.convertMidnightDateToUTC(oldStartTime);
        entity.setStartTime(newStartTime);
      }

    });

    ////////////////////////////////////////////////////////////////////
    // 6.1.0
    // /////////////////////////////////////////////////////////////////
    list.add(new UpdateEntryImpl(CORE_REGION_ID, "6.1.0", "2016-07-14",
        "Adds several columns to employee table.")
    {
      @Override
      public UpdatePreCheckStatus runPreCheck()
      {
        log.info("Running pre-check for ProjectForge version 6.1.0");
        if (databaseUpdateService.doTableAttributesExist(EmployeeDO.class, "staffNumber") == false) {
          return UpdatePreCheckStatus.READY_FOR_UPDATE;
        }
        return UpdatePreCheckStatus.ALREADY_UPDATED;
      }

      @Override
      public UpdateRunningStatus runUpdate()
      {
        //Updating the schema
        initDatabaseDao.updateSchema();
        return UpdateRunningStatus.DONE;
      }
    });

    // /////////////////////////////////////////////////////////////////
    // 6.0.0
    // /////////////////////////////////////////////////////////////////
    list.add(new UpdateEntryImpl(CORE_REGION_ID, "6.0.0", "2016-04-01",
        "Adds tenant table, tenant_id to all entities for multi-tenancy. Adds new history tables. Adds attr table for address. Adds t_configuration.is_global, t_pf_user.super_admin.")
    {
      @Override
      public UpdatePreCheckStatus runPreCheck()
      {
        log.info("Running pre-check for ProjectForge version 6.0.0");
        if (databaseUpdateService.doTablesExist(TenantDO.class) == false
            || databaseUpdateService.internalIsTableEmpty("t_tenant") == true ||
            databaseUpdateService.doTableAttributesExist(ConfigurationDO.class, "global") == false ||
            databaseUpdateService.doTableAttributesExist(PFUserDO.class, "superAdmin") == false) {
          return UpdatePreCheckStatus.READY_FOR_UPDATE;
        }

        return UpdatePreCheckStatus.ALREADY_UPDATED;
      }

      @SuppressWarnings({ "unchecked", "rawtypes" })
      @Override
      public UpdateRunningStatus runUpdate()
      {

        //Generating the schema
        initDatabaseDao.updateSchema();

        //Init default tenant
        TenantDO defaultTenant = initDatabaseDao.insertDefaultTenant();

        //Insert default tenant on every entity
        log.info("Start adding default tenant to entities.");
        List<EntityMetadata> entities = emf.getMetadataRepository().getTableEntities();
        Collections.reverse(entities);
        for (EntityMetadata entityClass : entities) {
          if (AbstractBaseDO.class.isAssignableFrom(entityClass.getJavaType())) {
            try {
              log.info("Set tenant id for entities of type: " + entityClass.getJavaType());
              emf.tx().go(emgr -> {
                Class<? extends AbstractBaseDO> entity = (Class<? extends AbstractBaseDO>) entityClass.getJavaType();
                CriteriaUpdate<? extends AbstractBaseDO> cu = CriteriaUpdate.createUpdate(entity);
                cu.set("tenant", defaultTenant);
                emgr.update(cu);
                return null;
              });
            } catch (Exception e) {
              log.error("Failed to update default tenant for entities of type: " + entityClass.getJavaType());
            }
          }
          if (UserXmlPreferencesDO.class.isAssignableFrom(entityClass.getJavaType())) {
            try {
              emf.runInTrans(emgr -> {
                log.info("Set tenant id for entities of type: " + UserXmlPreferencesDO.class.getClass());
                CriteriaUpdate<UserXmlPreferencesDO> cu = CriteriaUpdate.createUpdate(UserXmlPreferencesDO.class);
                cu.set("tenant", defaultTenant);
                emgr.update(cu);
                return null;
              });
            } catch (Exception e) {
              log.error("Failed to update default tenant for user xml prefs.");
            }
          }
        }
        log.info("Finished adding default tenant to entities.");

        //User default tenant zuweisen
        log.info("Start assigning users to default tenant.");
        try {
          emf.tx().go(emgr -> {
            TenantDO attachedDefaultTenant = emgr.selectByPkAttached(TenantDO.class, defaultTenant.getId());
            List<PFUserDO> users = emgr.selectAttached(PFUserDO.class, "select u from PFUserDO u");
            for (PFUserDO user : users) {
              log.info("Assign user with id: " + user.getId() + " to default tenant.");
              attachedDefaultTenant.getAssignedUsers().add(user);
              emgr.update(attachedDefaultTenant);
            }
            return null;
          });
        } catch (Exception e) {
          log.error("Failed to assign users to default tenant.");
        }
        log.info("Finished assigning users to default tenant.");

        //History migration
        log.info("Start migrating history data.");
        HistoryMigrateService ms = applicationContext.getBean(HistoryMigrateService.class);
        long start = System.currentTimeMillis();
        try {
          ms.migrate();
        } catch (Exception ex) {
          log.error("Error while migrating history data", ex);
        }
        log.info("History Migration took: " + (System.currentTimeMillis() - start) / 1000 + " sec");
        log.info("Finished migrating history data.");

        return UpdateRunningStatus.DONE;
      }
    });

    // /////////////////////////////////////////////////////////////////
    // /////////////////////////////////////////////////////////////////
    // 5.5
    // /////////////////////////////////////////////////////////////////
    list.add(new UpdateEntryImpl(
        CORE_REGION_ID,
        "5.5",
        "2014-08-11",
        "Adds t_group.ldap_values, t_fibu_auftrag_position.period_of_performance_type, t_fibu_auftrag_position.mode_of_payment_type, t_fibu_payment_schedule, t_fibu_auftrag.period_of_performance_{begin|end}, length of t_address.public_key increased.")
    {

      @Override
      public UpdatePreCheckStatus runPreCheck()
      {
        if (databaseUpdateService.doTableAttributesExist(EmployeeDO.class, "weeklyWorkingHours") == false) {
          return UpdatePreCheckStatus.READY_FOR_UPDATE;
        }
        if (databaseUpdateService.doTableAttributesExist(GroupDO.class, "ldapValues") == false) {
          return UpdatePreCheckStatus.READY_FOR_UPDATE;
        }
        if (databaseUpdateService.doTableAttributesExist(AuftragsPositionDO.class, "periodOfPerformanceType",
            "modeOfPaymentType") == false) {
          return UpdatePreCheckStatus.READY_FOR_UPDATE;
        }
        if (databaseUpdateService.doTableAttributesExist(AuftragDO.class, "periodOfPerformanceBegin",
            "periodOfPerformanceEnd") == false) {
          return UpdatePreCheckStatus.READY_FOR_UPDATE;
        }
        if (databaseUpdateService.doTablesExist(PaymentScheduleDO.class) == false) {
          return UpdatePreCheckStatus.READY_FOR_UPDATE;
        }
        return UpdatePreCheckStatus.ALREADY_UPDATED;
      }

      @Override
      public UpdateRunningStatus runUpdate()
      {
        if (databaseUpdateService.doTableAttributesExist(EmployeeDO.class, "weeklyWorkingHours") == false) {
          // No length check available so assume enlargement if ldapValues doesn't yet exist:
          final Table addressTable = new Table(AddressDO.class);
          databaseUpdateService.alterTableColumnVarCharLength(addressTable.getName(), "public_key", 20000);

          // TODO HIBERNATE5 no longer supported
          //          final Table propertyDeltaTable = new Table(PropertyDelta.class);
          //          dao.alterTableColumnVarCharLength(propertyDeltaTable.getName(), "old_value", 20000);
          //          dao.alterTableColumnVarCharLength(propertyDeltaTable.getName(), "new_value", 20000);

          final Table employeeTable = new Table(EmployeeDO.class);
          databaseUpdateService.renameTableAttribute(employeeTable.getName(), "wochenstunden", "old_weekly_working_hours");
          databaseUpdateService.addTableAttributes(EmployeeDO.class, "weeklyWorkingHours");
          final List<DatabaseResultRow> rows = databaseUpdateService
              .query("select pk, old_weekly_working_hours from t_fibu_employee");
          if (rows != null) {
            for (final DatabaseResultRow row : rows) {
              final Integer pk = (Integer) row.getEntry("pk").getValue();
              final Integer oldWeeklyWorkingHours = (Integer) row.getEntry("old_weekly_working_hours").getValue();
              if (oldWeeklyWorkingHours == null) {
                continue;
              }
              databaseUpdateService.update("update t_fibu_employee set weekly_working_hours=? where pk=?",
                  new BigDecimal(oldWeeklyWorkingHours), pk);
            }
          }
        }
        if (databaseUpdateService.doTableAttributesExist(GroupDO.class, "ldapValues") == false) {
          databaseUpdateService.addTableAttributes(GroupDO.class, "ldapValues");
        }
        if (databaseUpdateService.doTableAttributesExist(AuftragsPositionDO.class, "periodOfPerformanceType",
            "modeOfPaymentType") == false) {
          databaseUpdateService.addTableAttributes(AuftragsPositionDO.class, "periodOfPerformanceType",
              "modeOfPaymentType");
        }
        if (databaseUpdateService.doTableAttributesExist(AuftragDO.class, "periodOfPerformanceBegin",
            "periodOfPerformanceEnd") == false) {
          databaseUpdateService.addTableAttributes(AuftragDO.class, "periodOfPerformanceBegin", "periodOfPerformanceEnd");
        }
        if (databaseUpdateService.doTablesExist(PaymentScheduleDO.class) == false) {
          new SchemaGenerator(databaseUpdateService).add(PaymentScheduleDO.class).createSchema();
          databaseUpdateService.createMissingIndices();
        }
        return UpdateRunningStatus.DONE;
      }
    });

    // /////////////////////////////////////////////////////////////////
    // 5.3
    // /////////////////////////////////////////////////////////////////
    list.add(new UpdateEntryImpl(CORE_REGION_ID, "5.3", "2013-11-24",
        "Adds t_pf_user.last_password_change, t_pf_user.password_salt.")
    {

      @Override
      public UpdatePreCheckStatus runPreCheck()
      {
        if (databaseUpdateService.doTableAttributesExist(PFUserDO.class, "lastPasswordChange", "passwordSalt") == false) {
          return UpdatePreCheckStatus.READY_FOR_UPDATE;
        }
        return UpdatePreCheckStatus.ALREADY_UPDATED;
      }

      @Override
      public UpdateRunningStatus runUpdate()
      {
        if (databaseUpdateService.doTableAttributesExist(PFUserDO.class, "lastPasswordChange", "passwordSalt") == false) {
          databaseUpdateService.addTableAttributes(PFUserDO.class, "lastPasswordChange", "passwordSalt");
        }
        return UpdateRunningStatus.DONE;
      }
    });

    // /////////////////////////////////////////////////////////////////
    // 5.2
    // /////////////////////////////////////////////////////////////////
    list.add(new UpdateEntryImpl(
        CORE_REGION_ID,
        "5.2",
        "2013-05-13",
        "Adds t_fibu_auftrag_position.time_of_performance_{start|end}, t_script.file{_name} and changes type of t_script.script{_backup} to byte[].")
    {
      @Override
      public UpdatePreCheckStatus runPreCheck()
      {
        if (databaseUpdateService.doTableAttributesExist(ScriptDO.class, "file", "filename") == true
            && databaseUpdateService.doTableAttributesExist(AuftragsPositionDO.class, "periodOfPerformanceBegin", "periodOfPerformanceEnd") == true) {
          return UpdatePreCheckStatus.ALREADY_UPDATED;
        }
        return UpdatePreCheckStatus.READY_FOR_UPDATE;
      }

      @Override
      public UpdateRunningStatus runUpdate()
      {
        if (databaseUpdateService.doTableAttributesExist(ScriptDO.class, "file", "filename") == false) {
          databaseUpdateService.addTableAttributes(ScriptDO.class, "file", "filename");
          final Table scriptTable = new Table(ScriptDO.class);
          databaseUpdateService.renameTableAttribute(scriptTable.getName(), "script", "old_script");
          databaseUpdateService.renameTableAttribute(scriptTable.getName(), "scriptbackup", "old_script_backup");
          databaseUpdateService.addTableAttributes(ScriptDO.class, "script", "scriptBackup");
          final List<DatabaseResultRow> rows = databaseUpdateService
              .query("select pk, old_script, old_script_backup from t_script");
          if (rows != null) {
            for (final DatabaseResultRow row : rows) {
              final Integer pk = (Integer) row.getEntry("pk").getValue();
              final String oldScript = (String) row.getEntry("old_script").getValue();
              final String oldScriptBackup = (String) row.getEntry("old_script_backup").getValue();
              final ScriptDO script = new ScriptDO();
              script.setScriptAsString(oldScript);
              script.setScriptBackupAsString(oldScriptBackup);
              databaseUpdateService.update("update t_script set script=?, script_backup=? where pk=?", script.getScript(),
                  script.getScriptBackup(), pk);
            }
          }
        }
        if (databaseUpdateService.doTableAttributesExist(AuftragsPositionDO.class, "periodOfPerformanceBegin",
            "periodOfPerformanceEnd") == false) {
          databaseUpdateService.addTableAttributes(AuftragsPositionDO.class, "periodOfPerformanceBegin",
              "periodOfPerformanceEnd");
        }
        return UpdateRunningStatus.DONE;
      }
    });

    // /////////////////////////////////////////////////////////////////
    // 5.0
    // /////////////////////////////////////////////////////////////////
    list.add(new UpdateEntryImpl(CORE_REGION_ID, VERSION_5_0, "2013-02-15",
        "Adds t_fibu_rechnung.konto, t_pf_user.ssh_public_key, fixes contract.IN_PROGRES -> contract.IN_PROGRESS")
    {
      final Table rechnungTable = new Table(RechnungDO.class);

      final Table userTable = new Table(PFUserDO.class);

      @Override
      public UpdatePreCheckStatus runPreCheck()
      {
        int entriesToMigrate = 0;
        if (databaseUpdateService.isVersionUpdated(CORE_REGION_ID, VERSION_5_0) == false) {
          entriesToMigrate = databaseUpdateService.queryForInt("select count(*) from t_contract where status='IN_PROGRES'");
        }
        return (databaseUpdateService.doTableAttributesExist(rechnungTable, "konto")
            && databaseUpdateService.doTableAttributesExist(userTable, "sshPublicKey")
            && entriesToMigrate == 0)
            ? UpdatePreCheckStatus.ALREADY_UPDATED : UpdatePreCheckStatus.READY_FOR_UPDATE;
      }

      @Override
      public UpdateRunningStatus runUpdate()
      {
        if (databaseUpdateService.doTableAttributesExist(rechnungTable, "konto") == false) {
          databaseUpdateService.addTableAttributes(rechnungTable, new TableAttribute(RechnungDO.class, "konto"));
        }
        if (databaseUpdateService.doTableAttributesExist(userTable, "sshPublicKey") == false) {
          databaseUpdateService.addTableAttributes(userTable, new TableAttribute(PFUserDO.class, "sshPublicKey"));
        }
        final int entriesToMigrate = databaseUpdateService
            .queryForInt("select count(*) from t_contract where status='IN_PROGRES'");
        if (entriesToMigrate > 0) {
          databaseUpdateService.execute("update t_contract set status='IN_PROGRESS' where status='IN_PROGRES'", true);
        }
        return UpdateRunningStatus.DONE;
      }
    });

    // /////////////////////////////////////////////////////////////////
    // 4.3.1
    // /////////////////////////////////////////////////////////////////
    list.add(new UpdateEntryImpl(CORE_REGION_ID, "4.3.1", "2013-01-29", "Adds t_fibu_projekt.konto")
    {
      final Table projektTable = new Table(ProjektDO.class);

      @Override
      public UpdatePreCheckStatus runPreCheck()
      {
        return databaseUpdateService.doTableAttributesExist(projektTable, "konto") == true //
            ? UpdatePreCheckStatus.ALREADY_UPDATED
            : UpdatePreCheckStatus.READY_FOR_UPDATE;
      }

      @Override
      public UpdateRunningStatus runUpdate()
      {
        if (databaseUpdateService.doTableAttributesExist(projektTable, "konto") == false) {
          databaseUpdateService.addTableAttributes(projektTable, new TableAttribute(ProjektDO.class, "konto"));
        }
        return UpdateRunningStatus.DONE;
      }
    });

    // /////////////////////////////////////////////////////////////////
    // 4.2
    // /////////////////////////////////////////////////////////////////
    list.add(new UpdateEntryImpl(
        CORE_REGION_ID,
        "4.2",
        "2012-08-09",
        "Adds t_pf_user.authenticationToken|local_user|restricted_user|deactivated|ldap_values, t_group.local_group, t_fibu_rechnung|eingangsrechnung|auftrag(=incoming and outgoing invoice|order).ui_status_as_xml")
    {
      final Table userTable = new Table(PFUserDO.class);

      final Table groupTable = new Table(GroupDO.class);

      final Table outgoingInvoiceTable = new Table(RechnungDO.class);

      final Table incomingInvoiceTable = new Table(EingangsrechnungDO.class);

      final Table orderTable = new Table(AuftragDO.class);

      @Override
      public UpdatePreCheckStatus runPreCheck()
      {
        return databaseUpdateService.doTableAttributesExist(userTable, "authenticationToken", "localUser", "restrictedUser",
            "deactivated", "ldapValues") == true //
            && databaseUpdateService.doTableAttributesExist(groupTable, "localGroup") == true
            // , "nestedGroupsAllowed", "nestedGroupIds") == true //
            && databaseUpdateService.doTableAttributesExist(outgoingInvoiceTable, "uiStatusAsXml") == true //
            && databaseUpdateService.doTableAttributesExist(incomingInvoiceTable, "uiStatusAsXml") == true //
            && databaseUpdateService.doTableAttributesExist(orderTable, "uiStatusAsXml") == true //
            ? UpdatePreCheckStatus.ALREADY_UPDATED : UpdatePreCheckStatus.READY_FOR_UPDATE;
      }

      @Override
      public UpdateRunningStatus runUpdate()
      {
        if (databaseUpdateService.doTableAttributesExist(userTable, "authenticationToken") == false) {
          databaseUpdateService.addTableAttributes(userTable, new TableAttribute(PFUserDO.class, "authenticationToken"));
        }
        if (databaseUpdateService.doTableAttributesExist(userTable, "localUser") == false) {
          databaseUpdateService.addTableAttributes(userTable,
              new TableAttribute(PFUserDO.class, "localUser").setDefaultValue("false"));
        }
        if (databaseUpdateService.doTableAttributesExist(userTable, "restrictedUser") == false) {
          databaseUpdateService.addTableAttributes(userTable,
              new TableAttribute(PFUserDO.class, "restrictedUser").setDefaultValue("false"));
        }
        if (databaseUpdateService.doTableAttributesExist(userTable, "deactivated") == false) {
          databaseUpdateService.addTableAttributes(userTable,
              new TableAttribute(PFUserDO.class, "deactivated").setDefaultValue("false"));
        }
        if (databaseUpdateService.doTableAttributesExist(userTable, "ldapValues") == false) {
          databaseUpdateService.addTableAttributes(userTable, new TableAttribute(PFUserDO.class, "ldapValues"));
        }
        if (databaseUpdateService.doTableAttributesExist(groupTable, "localGroup") == false) {
          databaseUpdateService.addTableAttributes(groupTable,
              new TableAttribute(GroupDO.class, "localGroup").setDefaultValue("false"));
        }
        // if (dao.doesTableAttributesExist(groupTable, "nestedGroupsAllowed") == false) {
        // dao.addTableAttributes(groupTable, new TableAttribute(GroupDO.class, "nestedGroupsAllowed").setDefaultValue("true"));
        // }
        // if (dao.doesTableAttributesExist(groupTable, "nestedGroupIds") == false) {
        // dao.addTableAttributes(groupTable, new TableAttribute(GroupDO.class, "nestedGroupIds"));
        // }
        if (databaseUpdateService.doTableAttributesExist(outgoingInvoiceTable, "uiStatusAsXml") == false) {
          databaseUpdateService.addTableAttributes(outgoingInvoiceTable,
              new TableAttribute(RechnungDO.class, "uiStatusAsXml"));
        }
        if (databaseUpdateService.doTableAttributesExist(incomingInvoiceTable, "uiStatusAsXml") == false) {
          databaseUpdateService.addTableAttributes(incomingInvoiceTable,
              new TableAttribute(EingangsrechnungDO.class, "uiStatusAsXml"));
        }
        if (databaseUpdateService.doTableAttributesExist(orderTable, "uiStatusAsXml") == false) {
          databaseUpdateService.addTableAttributes(orderTable, new TableAttribute(AuftragDO.class, "uiStatusAsXml"));
        }
        return UpdateRunningStatus.DONE;
      }
    });

    // /////////////////////////////////////////////////////////////////
    // 4.1
    // /////////////////////////////////////////////////////////////////
    list.add(new UpdateEntryImpl(CORE_REGION_ID, "4.1", "2012-04-21",
        "Adds t_pf_user.first_day_of_week and t_pf_user.hr_planning.")
    {
      final Table userTable = new Table(PFUserDO.class);

      @Override
      public UpdatePreCheckStatus runPreCheck()
      {
        return databaseUpdateService.doTableAttributesExist(userTable, "firstDayOfWeek", "hrPlanning") == true //
            ? UpdatePreCheckStatus.ALREADY_UPDATED
            : UpdatePreCheckStatus.READY_FOR_UPDATE;
      }

      @Override
      public UpdateRunningStatus runUpdate()
      {
        if (databaseUpdateService.doTableAttributesExist(userTable, "firstDayOfWeek") == false) {
          databaseUpdateService.addTableAttributes(userTable, new TableAttribute(PFUserDO.class, "firstDayOfWeek"));
        }
        if (databaseUpdateService.doTableAttributesExist(userTable, "hrPlanning") == false) {
          databaseUpdateService.addTableAttributes(userTable,
              new TableAttribute(PFUserDO.class, "hrPlanning").setDefaultValue("true"));
        }
        return UpdateRunningStatus.DONE;
      }
    });

    // /////////////////////////////////////////////////////////////////
    // 4.0
    // /////////////////////////////////////////////////////////////////
    list.add(new UpdateEntryImpl(CORE_REGION_ID, "4.0", "2012-04-18",
        "Adds 6th parameter to t_script and payment_type to t_fibu_eingangsrechnung.")
    {
      final Table scriptTable = new Table(ScriptDO.class);

      final Table eingangsrechnungTable = new Table(EingangsrechnungDO.class);

      @Override
      public UpdatePreCheckStatus runPreCheck()
      {
        return databaseUpdateService.doTableAttributesExist(scriptTable, "parameter6Name", "parameter6Type") == true //
            && databaseUpdateService.doTableAttributesExist(eingangsrechnungTable, "paymentType") == true //
            ? UpdatePreCheckStatus.ALREADY_UPDATED : UpdatePreCheckStatus.READY_FOR_UPDATE;
      }

      @Override
      public UpdateRunningStatus runUpdate()
      {
        if (databaseUpdateService.doTableAttributesExist(scriptTable, "parameter6Name") == false) {
          databaseUpdateService.addTableAttributes(scriptTable, new TableAttribute(ScriptDO.class, "parameter6Name"));
        }
        if (databaseUpdateService.doTableAttributesExist(scriptTable, "parameter6Type") == false) {
          databaseUpdateService.addTableAttributes(scriptTable, new TableAttribute(ScriptDO.class, "parameter6Type"));
        }
        if (databaseUpdateService.doTableAttributesExist(eingangsrechnungTable, "paymentType") == false) {
          databaseUpdateService.addTableAttributes(eingangsrechnungTable,
              new TableAttribute(EingangsrechnungDO.class, "paymentType"));
        }
        return UpdateRunningStatus.DONE;
      }
    });

    // /////////////////////////////////////////////////////////////////
    // 3.6.2
    // /////////////////////////////////////////////////////////////////
    list.add(new UpdateEntryImpl(
        CORE_REGION_ID,
        "3.6.1.3",
        "2011-12-05",
        "Adds columns t_kunde.konto_id, t_fibu_eingangsrechnung.konto_id, t_konto.status, t_task.protection_of_privacy and t_address.communication_language.")
    {
      @Override
      public UpdatePreCheckStatus runPreCheck()
      {
        final Table kundeTable = new Table(KundeDO.class);
        final Table eingangsrechnungTable = new Table(EingangsrechnungDO.class);
        final Table kontoTable = new Table(KontoDO.class);
        final Table taskTable = new Table(TaskDO.class);
        final Table addressTable = new Table(AddressDO.class);
        return databaseUpdateService.doTableAttributesExist(kundeTable, "konto") == true //
            && databaseUpdateService.doTableAttributesExist(eingangsrechnungTable, "konto") == true //
            && databaseUpdateService.doTableAttributesExist(kontoTable, "status") == true //
            && databaseUpdateService.doTableAttributesExist(addressTable, "communicationLanguage") == true //
            && databaseUpdateService.doTableAttributesExist(taskTable, "protectionOfPrivacy") //
            ? UpdatePreCheckStatus.ALREADY_UPDATED : UpdatePreCheckStatus.READY_FOR_UPDATE;
      }

      @Override
      public UpdateRunningStatus runUpdate()
      {
        final Table kundeTable = new Table(KundeDO.class);
        if (databaseUpdateService.doTableAttributesExist(kundeTable, "konto") == false) {
          databaseUpdateService.addTableAttributes(kundeTable, new TableAttribute(KundeDO.class, "konto"));
        }
        final Table eingangsrechnungTable = new Table(EingangsrechnungDO.class);
        if (databaseUpdateService.doTableAttributesExist(eingangsrechnungTable, "konto") == false) {
          databaseUpdateService.addTableAttributes(eingangsrechnungTable,
              new TableAttribute(EingangsrechnungDO.class, "konto"));
        }
        final Table kontoTable = new Table(KontoDO.class);
        if (databaseUpdateService.doTableAttributesExist(kontoTable, "status") == false) {
          databaseUpdateService.addTableAttributes(kontoTable, new TableAttribute(KontoDO.class, "status"));
        }
        final Table taskTable = new Table(TaskDO.class);
        if (databaseUpdateService.doTableAttributesExist(taskTable, "protectionOfPrivacy") == false) {
          databaseUpdateService.addTableAttributes(taskTable,
              new TableAttribute(TaskDO.class, "protectionOfPrivacy").setDefaultValue("false"));
        }
        final Table addressTable = new Table(AddressDO.class);
        if (databaseUpdateService.doTableAttributesExist(addressTable, "communicationLanguage") == false) {
          databaseUpdateService.addTableAttributes(addressTable,
              new TableAttribute(AddressDO.class, "communicationLanguage"));
        }
        databaseUpdateService.createMissingIndices();
        return UpdateRunningStatus.DONE;
      }
    });

    // /////////////////////////////////////////////////////////////////
    // 3.5.4
    // /////////////////////////////////////////////////////////////////
    list.add(new UpdateEntryImpl(CORE_REGION_ID, "3.5.4", "2011-02-24",
        "Adds table t_database_update. Adds attribute (excel_)date_format, hour_format_24 to table t_pf_user.")
    {
      @Override
      public UpdatePreCheckStatus runPreCheck()
      {
        final Table dbUpdateTable = new Table(DatabaseUpdateDO.class);
        final Table userTable = new Table(PFUserDO.class);
        return databaseUpdateService.doExist(dbUpdateTable) == true
            && databaseUpdateService.doTableAttributesExist(userTable, "dateFormat", "excelDateFormat",
            "timeNotation") == true //
            ? UpdatePreCheckStatus.ALREADY_UPDATED : UpdatePreCheckStatus.READY_FOR_UPDATE;
      }

      @Override
      public UpdateRunningStatus runUpdate()
      {
        final Table dbUpdateTable = new Table(DatabaseUpdateDO.class);
        final Table userTable = new Table(PFUserDO.class);
        dbUpdateTable.addAttributes("updateDate", "regionId", "versionString", "executionResult", "executedBy",
            "description");
        databaseUpdateService.createTable(dbUpdateTable);
        databaseUpdateService.addTableAttributes(userTable, new TableAttribute(PFUserDO.class, "dateFormat"));
        databaseUpdateService.addTableAttributes(userTable, new TableAttribute(PFUserDO.class, "excelDateFormat"));
        databaseUpdateService.addTableAttributes(userTable, new TableAttribute(PFUserDO.class, "timeNotation"));
        databaseUpdateService.createMissingIndices();
        TenantRegistryMap.getInstance().setAllUserGroupCachesAsExpired();
        //TODO: Lösung finden!!!
        //Registry.instance().getUserCache().setExpired();
        return UpdateRunningStatus.DONE;
      }
    });
    return list;
  }

  public static void migrateEmployeeStatusToAttr()
  {
    final EmployeeService employeeService = applicationContext.getBean(EmployeeService.class);
    final EmployeeDao employeeDao = applicationContext.getBean(EmployeeDao.class);

    final List<EmployeeDO> employees = employeeDao.internalLoadAll();
    employees.forEach(employee -> {
      final EmployeeStatus status = employee.getStatus();
      if (status != null) {
        final EmployeeTimedDO newAttrRow = employeeService.addNewTimeAttributeRow(employee, InternalAttrSchemaConstants.EMPLOYEE_STATUS_GROUP_NAME);
        newAttrRow.setStartTime(getDateForStatus(employee));
        newAttrRow.putAttribute(InternalAttrSchemaConstants.EMPLOYEE_STATUS_DESC_NAME, status.getI18nKey());
        employeeDao.internalUpdate(employee);
      }
    });
  }

  private static Date getDateForStatus(final EmployeeDO employee)
  {
    // At first try to find the last change of the employee status in the history ...
    final Optional<Date> lastChange = findLastChangeOfEmployeeStatusInHistory(employee);
    if (lastChange.isPresent()) {
      // convert date from UTC to current zone date
      final TimeZone utc = TimeZone.getTimeZone("UTC");
      final TimeZone currentTimeZone = Configuration.getInstance().getDefaultTimeZone();
      final Date dateInCurrentTimezone = DateHelper.convertDateIntoOtherTimezone(lastChange.get(), utc, currentTimeZone);
      return DateHelper.resetTimePartOfDate(dateInCurrentTimezone);
    }

    // ... if there is nothing in the history, then use the entrittsdatum ...
    final Date eintrittsDatum = employee.getEintrittsDatum();
    if (eintrittsDatum != null) {
      return DateHelper.convertMidnightDateToUTC(eintrittsDatum);
    }

    // ... if there is no eintrittsdatum, use the current date.
    return DateHelper.todayAtMidnight();
  }

  private static Optional<Date> findLastChangeOfEmployeeStatusInHistory(final EmployeeDO employee)
  {
    final Predicate<HistoryEntry> hasStatusChangeHistoryEntries = historyEntry ->
        ((HistoryEntry<?>) historyEntry)
            .getDiffEntries()
            .stream()
            .anyMatch(
                diffEntry -> diffEntry.getPropertyName().startsWith("status")
            );

    return HistoryBaseDaoAdapter
        .getHistoryEntries(employee)
        .stream()
        .filter(hasStatusChangeHistoryEntries)
        .map(HistoryEntry::getModifiedAt)
        .findFirst(); // the history entries are already sorted by date
  }
}<|MERGE_RESOLUTION|>--- conflicted
+++ resolved
@@ -113,26 +113,19 @@
     ////////////////////////////////////////////////////////////////////
     // 6.7.0
     // /////////////////////////////////////////////////////////////////
-<<<<<<< HEAD
-    list.add(new UpdateEntryImpl(CORE_REGION_ID, "6.7.0", "2017-01-13", "Add payment type for order book position.")
-=======
-    list.add(new UpdateEntryImpl(CORE_REGION_ID, "6.7.0", "2017-01-13", "Add users to project and order.")
->>>>>>> e36f11c9
+    list.add(new UpdateEntryImpl(CORE_REGION_ID, "6.7.0", "2017-01-13", "Add payment type for order book position. Add users to project and order.")
     {
       @Override
       public UpdatePreCheckStatus runPreCheck()
       {
         log.info("Running pre-check for ProjectForge version 6.7.0");
-<<<<<<< HEAD
-        if (databaseUpdateService.doesTableAttributeExist("t_fibu_auftrag_position", "paymentType") == false) {
-=======
-        if (databaseUpdateService.doesTableAttributeExist("T_FIBU_PROJEKT", "projectmanager_fk") == false
+        if (databaseUpdateService.doesTableAttributeExist("t_fibu_auftrag_position", "paymentType") == false
+            || databaseUpdateService.doesTableAttributeExist("T_FIBU_PROJEKT", "projectmanager_fk") == false
             || databaseUpdateService.doesTableAttributeExist("T_FIBU_PROJEKT", "headofbusinessmanager_fk") == false
             || databaseUpdateService.doesTableAttributeExist("T_FIBU_PROJEKT", "salesmanager_fk") == false
             || databaseUpdateService.doesTableAttributeExist("t_fibu_auftrag", "projectmanager_fk") == false
             || databaseUpdateService.doesTableAttributeExist("t_fibu_auftrag", "headofbusinessmanager_fk") == false
             || databaseUpdateService.doesTableAttributeExist("t_fibu_auftrag", "salesmanager_fk") == false) {
->>>>>>> e36f11c9
           return UpdatePreCheckStatus.READY_FOR_UPDATE;
         }
         return UpdatePreCheckStatus.ALREADY_UPDATED;
@@ -141,14 +134,13 @@
       @Override
       public UpdateRunningStatus runUpdate()
       {
-<<<<<<< HEAD
         if (databaseUpdateService.doesTableAttributeExist("t_fibu_auftrag_position", "paymentType") == false) {
           //Updating the schema
           initDatabaseDao.updateSchema();
           databaseUpdateService.execute("UPDATE t_fibu_auftrag_position SET paymentType = 'FESTPREISPAKET', art = NULL WHERE art = 'FESTPREISPAKET'");
           databaseUpdateService.execute("UPDATE t_fibu_auftrag_position SET paymentType = 'TIME_AND_MATERIALS', art = NULL WHERE art = 'TIME_AND_MATERIALS'");
           databaseUpdateService.execute("UPDATE t_fibu_auftrag_position SET art = 'WARTUNG' WHERE art = 'HOT_FIX'");
-=======
+        }
         if (databaseUpdateService.doesTableAttributeExist("T_FIBU_PROJEKT", "projectmanager_fk") == false
             || databaseUpdateService.doesTableAttributeExist("T_FIBU_PROJEKT", "headofbusinessmanager_fk") == false
             || databaseUpdateService.doesTableAttributeExist("T_FIBU_PROJEKT", "salesmanager_fk") == false
@@ -157,7 +149,6 @@
             || databaseUpdateService.doesTableAttributeExist("t_fibu_auftrag", "salesmanager_fk") == false) {
           //Updating the schema
           initDatabaseDao.updateSchema();
->>>>>>> e36f11c9
         }
         return UpdateRunningStatus.DONE;
       }
