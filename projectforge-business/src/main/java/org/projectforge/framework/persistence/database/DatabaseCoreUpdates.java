/////////////////////////////////////////////////////////////////////////////
//
// Project ProjectForge Community Edition
//         www.projectforge.org
//
// Copyright (C) 2001-2014 Kai Reinhard (k.reinhard@micromata.de)
//
// ProjectForge is dual-licensed.
//
// This community edition is free software; you can redistribute it and/or
// modify it under the terms of the GNU General Public License as published
// by the Free Software Foundation; version 3 of the License.
//
// This community edition is distributed in the hope that it will be useful,
// but WITHOUT ANY WARRANTY; without even the implied warranty of
// MERCHANTABILITY or FITNESS FOR A PARTICULAR PURPOSE. See the GNU General
// Public License for more details.
//
// You should have received a copy of the GNU General Public License along
// with this program; if not, see http://www.gnu.org/licenses/.
//
/////////////////////////////////////////////////////////////////////////////

package org.projectforge.framework.persistence.database;

import java.math.BigDecimal;
import java.sql.PreparedStatement;
import java.sql.SQLException;
import java.text.ParseException;
import java.text.SimpleDateFormat;
import java.time.temporal.ChronoField;
import java.util.ArrayList;
import java.util.Arrays;
import java.util.Calendar;
import java.util.Collections;
import java.util.Date;
import java.util.GregorianCalendar;
import java.util.HashSet;
import java.util.List;
import java.util.Optional;
import java.util.Set;
import java.util.TimeZone;
import java.util.function.Predicate;

import org.apache.commons.lang3.StringUtils;
import org.projectforge.business.address.AddressDO;
import org.projectforge.business.address.AddressDao;
import org.projectforge.business.address.AddressbookDao;
import org.projectforge.business.fibu.AuftragDO;
import org.projectforge.business.fibu.AuftragsPositionDO;
import org.projectforge.business.fibu.AuftragsPositionsStatus;
import org.projectforge.business.fibu.AuftragsStatus;
import org.projectforge.business.fibu.EingangsrechnungDO;
import org.projectforge.business.fibu.EmployeeDO;
import org.projectforge.business.fibu.EmployeeDao;
import org.projectforge.business.fibu.EmployeeStatus;
import org.projectforge.business.fibu.EmployeeTimedDO;
import org.projectforge.business.fibu.KontoDO;
import org.projectforge.business.fibu.KundeDO;
import org.projectforge.business.fibu.PaymentScheduleDO;
import org.projectforge.business.fibu.ProjektDO;
import org.projectforge.business.fibu.RechnungDO;
import org.projectforge.business.fibu.RechnungsPositionDO;
import org.projectforge.business.fibu.api.EmployeeService;
import org.projectforge.business.image.ImageService;
import org.projectforge.business.multitenancy.TenantDao;
import org.projectforge.business.multitenancy.TenantRegistryMap;
import org.projectforge.business.multitenancy.TenantService;
import org.projectforge.business.orga.VisitorbookDO;
import org.projectforge.business.orga.VisitorbookTimedAttrDO;
import org.projectforge.business.orga.VisitorbookTimedAttrDataDO;
import org.projectforge.business.orga.VisitorbookTimedAttrWithDataDO;
import org.projectforge.business.orga.VisitorbookTimedDO;
import org.projectforge.business.scripting.ScriptDO;
import org.projectforge.business.task.TaskDO;
import org.projectforge.business.teamcal.TeamCalConfig;
import org.projectforge.business.teamcal.event.model.TeamEventDO;
import org.projectforge.business.user.GroupDao;
import org.projectforge.business.user.ProjectForgeGroup;
import org.projectforge.business.user.UserXmlPreferencesDO;
import org.projectforge.business.vacation.model.VacationDO;
import org.projectforge.business.vacation.repository.VacationDao;
import org.projectforge.continuousdb.DatabaseResultRow;
import org.projectforge.continuousdb.SchemaGenerator;
import org.projectforge.continuousdb.Table;
import org.projectforge.continuousdb.TableAttribute;
import org.projectforge.continuousdb.UpdateEntry;
import org.projectforge.continuousdb.UpdateEntryImpl;
import org.projectforge.continuousdb.UpdatePreCheckStatus;
import org.projectforge.continuousdb.UpdateRunningStatus;
import org.projectforge.framework.calendar.ICal4JUtils;
import org.projectforge.framework.configuration.Configuration;
import org.projectforge.framework.configuration.ConfigurationType;
import org.projectforge.framework.configuration.entities.ConfigurationDO;
import org.projectforge.framework.persistence.attr.impl.InternalAttrSchemaConstants;
import org.projectforge.framework.persistence.entities.AbstractBaseDO;
import org.projectforge.framework.persistence.history.HistoryBaseDaoAdapter;
import org.projectforge.framework.persistence.jpa.PfEmgrFactory;
import org.projectforge.framework.persistence.user.entities.GroupDO;
import org.projectforge.framework.persistence.user.entities.PFUserDO;
import org.projectforge.framework.persistence.user.entities.TenantDO;
import org.projectforge.framework.persistence.user.entities.UserRightDO;
import org.projectforge.framework.time.DateFormats;
import org.projectforge.framework.time.DateHelper;
import org.springframework.context.ApplicationContext;

import de.micromata.genome.db.jpa.history.api.HistoryEntry;
import de.micromata.genome.db.jpa.tabattr.api.TimeableRow;
import de.micromata.genome.jpa.CriteriaUpdate;
import de.micromata.genome.jpa.metainf.EntityMetadata;
import de.micromata.genome.jpa.metainf.JpaMetadataEntityNotFoundException;
import net.fortuna.ical4j.model.DateTime;
import net.fortuna.ical4j.model.property.RRule;

/**
 * @author Kai Reinhard (k.reinhard@micromata.de)
 */
public class DatabaseCoreUpdates
{
  private static final org.apache.log4j.Logger log = org.apache.log4j.Logger.getLogger(DatabaseCoreUpdates.class);

  public static final String CORE_REGION_ID = DatabaseCoreInitial.CORE_REGION_ID;

  private static final String VERSION_5_0 = "5.0";

  private static ApplicationContext applicationContext;
  private static String RESTART_RQUIRED = "no";

  static void setApplicationContext(final ApplicationContext applicationContext)
  {
    DatabaseCoreUpdates.applicationContext = applicationContext;
  }

  @SuppressWarnings("serial")
  public static List<UpdateEntry> getUpdateEntries()
  {
    final DatabaseUpdateService databaseUpdateService = applicationContext.getBean(DatabaseUpdateService.class);
    final PfEmgrFactory emf = applicationContext.getBean(PfEmgrFactory.class);
    final InitDatabaseDao initDatabaseDao = applicationContext.getBean(InitDatabaseDao.class);
    final TenantDao tenantDao = applicationContext.getBean(TenantDao.class);

    final List<UpdateEntry> list = new ArrayList<>();

    ////////////////////////////////////////////////////////////////////
    // 6.16.0
    // /////////////////////////////////////////////////////////////////
    list.add(new UpdateEntryImpl(CORE_REGION_ID, "6.16.0", "2017-08-01",
<<<<<<< HEAD
        "Remove unique constraints from EmployeeTimedAttrDO and EmployeeConfigurationTimedAttrDO. Add addressbooks, remove tasks from addresses. Add thumbnail for address images.")
=======
        "Remove unique constraints from EmployeeTimedAttrDO and EmployeeConfigurationTimedAttrDO. Add thumbnail for address images. Add addressbooks, remove tasks from addresses.")
>>>>>>> 7c896e3a
    {
      @Override
      public UpdatePreCheckStatus runPreCheck()
      {
        log.info("Running pre-check for ProjectForge version 6.16.0");
        if (oldUniqueConstraint() || isImageDataPreviewMissing() || checkForAddresses() == false) {
          return UpdatePreCheckStatus.READY_FOR_UPDATE;
        }

        return UpdatePreCheckStatus.ALREADY_UPDATED;
      }

      @Override
      public UpdateRunningStatus runUpdate()
      {
        // update unique constraint
        if (oldUniqueConstraint()) {
          String uniqueConstraint1 = databaseUpdateService.getUniqueConstraintName("t_fibu_employee_timedattr", "parent", "propertyName");
          String uniqueConstraint2 = databaseUpdateService.getUniqueConstraintName("T_PLUGIN_EMPLOYEE_CONFIGURATION_TIMEDATTR", "parent", "propertyName");

          if (uniqueConstraint1 != null) {
            databaseUpdateService.execute("ALTER TABLE t_fibu_employee_timedattr DROP CONSTRAINT " + uniqueConstraint1);
          }

          if (uniqueConstraint2 != null) {
            databaseUpdateService.execute("ALTER TABLE T_PLUGIN_EMPLOYEE_CONFIGURATION_TIMEDATTR DROP CONSTRAINT " + uniqueConstraint2);
          }
        }

        if (isImageDataPreviewMissing()) {
          final ImageService imageService = applicationContext.getBean(ImageService.class);
          initDatabaseDao.updateSchema();
          List<DatabaseResultRow> resultList = databaseUpdateService.query("select pk, imagedata from t_address where imagedata is not null");
          log.info("Found: " + resultList.size() + " event entries to update imagedata.");

          String sql = "UPDATE t_address SET image_data_preview = ? WHERE pk = ?";
          PreparedStatement ps = null;
          try {
            ps = databaseUpdateService.getDataSource().getConnection().prepareStatement(sql);

            for (DatabaseResultRow row : resultList) {
              Integer id = (Integer) row.getEntry(0).getValue();
              byte[] imageDataPreview = imageService.resizeImage((byte[]) row.getEntry(1).getValue());
              try {
                ps.setInt(2, id);
                ps.setBytes(1, imageDataPreview);
                ps.executeUpdate();
              } catch (Exception e) {
                log.error(String.format("Error while updating event with id '%s' and new imageData. Ignoring it.", id, imageDataPreview));
              }
            }
            ps.close();
          } catch (SQLException e) {
            log.error("Error while updating imageDataPreview in Database : " + e.getMessage());
          }
        }

        //Add addressbook, remove task from addresses
        if (checkForAddresses() == false) {
          initDatabaseDao.updateSchema();
          String taskUniqueConstraint = databaseUpdateService.getUniqueConstraintName("t_address", "task_id");
          if (StringUtils.isBlank(taskUniqueConstraint) == false) {
            databaseUpdateService.execute("ALTER TABLE t_address DROP CONSTRAINT " + taskUniqueConstraint);
          }
          databaseUpdateService.execute("ALTER TABLE t_address DROP COLUMN task_id");
          initDatabaseDao.insertGlobalAddressbook();
          List<DatabaseResultRow> addressIds = databaseUpdateService.query("SELECT pk FROM t_address");
          addressIds.forEach(addressId -> {
            databaseUpdateService
                .execute("INSERT INTO t_addressbook_address (address_id, addressbook_id) VALUES (" + addressId.getEntry(0).getValue() + ", "
                    + AddressbookDao.GLOBAL_ADDRESSBOOK_ID + ")");
          });
<<<<<<< HEAD
=======
          databaseUpdateService.execute("DELETE FROM t_configuration WHERE parameter = 'defaultTask4Addresses'");
>>>>>>> 7c896e3a
        }

        return UpdateRunningStatus.DONE;
      }

      private boolean isImageDataPreviewMissing()
      {
        return databaseUpdateService.doesTableAttributeExist("t_address", "image_data_preview") == false;
      }

      private boolean oldUniqueConstraint()
      {
        return databaseUpdateService.doesUniqueConstraintExists("t_fibu_employee_timedattr", "parent", "propertyName")
            || databaseUpdateService.doesUniqueConstraintExists("T_PLUGIN_EMPLOYEE_CONFIGURATION_TIMEDATTR", "parent", "propertyName");
      }

      private boolean checkForAddresses()
      {
        return databaseUpdateService.doesTableExist("T_ADDRESSBOOK");
      }
    });

    ////////////////////////////////////////////////////////////////////
    // 6.15.0
    // /////////////////////////////////////////////////////////////////
    list.add(new UpdateEntryImpl(CORE_REGION_ID, "6.15.0", "2017-07-19",
        "Add fields to event and event attendee table. Change unique constraint in event table. Refactoring invoice template.")
    {
      @Override
      public UpdatePreCheckStatus runPreCheck()
      {
        log.info("Running pre-check for ProjectForge version 6.15.0");
        if (hasRefactoredInvoiceFields() == false) {
          return UpdatePreCheckStatus.READY_FOR_UPDATE;
        }
        if (this.missingFields() || oldUniqueConstraint() || noOwnership() || dtStampMissing()) {
          return UpdatePreCheckStatus.READY_FOR_UPDATE;
        }
        return UpdatePreCheckStatus.ALREADY_UPDATED;
      }

      @Override
      public UpdateRunningStatus runUpdate()
      {
        if (hasRefactoredInvoiceFields() == false) {
          initDatabaseDao.updateSchema();
          migrateCustomerRef();
        }

        // update unique constraint
        if (oldUniqueConstraint()) {
          databaseUpdateService.execute("ALTER TABLE T_PLUGIN_CALENDAR_EVENT DROP CONSTRAINT unique_t_plugin_calendar_event_uid");
          initDatabaseDao.updateSchema();
        }

        // add missing fields
        if (missingFields()) {
          initDatabaseDao.updateSchema();
        }

        // check ownership
        if (noOwnership()) {
          List<DatabaseResultRow> resultList = databaseUpdateService.query("select e.pk, e.organizer from t_plugin_calendar_event e");
          log.info("Found: " + resultList.size() + " event entries to update ownership.");

          for (DatabaseResultRow row : resultList) {
            Integer id = (Integer) row.getEntry(0).getValue();
            String organizer = (String) row.getEntry(1).getValue();
            Boolean ownership = Boolean.TRUE;

            if (organizer != null && organizer.equals("mailto:null") == false) {
              ownership = Boolean.FALSE;
            }

            try {
              databaseUpdateService.execute(String.format("UPDATE t_plugin_calendar_event SET ownership = '%s' WHERE pk = %s", ownership, id));
            } catch (Exception e) {
              log.error(String.format("Error while updating event with id '%s' and new ownership. Ignoring it.", id, ownership));
            }

            log.info(String.format("Updated event with id '%s' set ownership to '%s'", id, ownership));
          }
          log.info("Ownership computation DONE.");
        }

        // update DT_STAMP
        if (dtStampMissing()) {
          try {
            databaseUpdateService.execute("UPDATE t_plugin_calendar_event SET dt_stamp = last_update");
            log.info("Creating DT_STAMP values successful");
          } catch (Exception e) {
            log.error("Error while creating DT_STAMP values");
          }
        }

        return UpdateRunningStatus.DONE;
      }

      private boolean missingFields()
      {
        return databaseUpdateService.doesTableAttributeExist("T_PLUGIN_CALENDAR_EVENT_ATTENDEE", "COMMON_NAME") == false
            || databaseUpdateService.doesTableAttributeExist("T_PLUGIN_CALENDAR_EVENT_ATTENDEE", "CU_TYPE") == false
            || databaseUpdateService.doesTableAttributeExist("T_PLUGIN_CALENDAR_EVENT_ATTENDEE", "RSVP") == false
            || databaseUpdateService.doesTableAttributeExist("T_PLUGIN_CALENDAR_EVENT_ATTENDEE", "ROLE") == false
            || databaseUpdateService.doesTableAttributeExist("T_PLUGIN_CALENDAR_EVENT_ATTENDEE", "ADDITIONAL_PARAMS") == false
            || databaseUpdateService.doesTableAttributeExist("T_PLUGIN_CALENDAR_EVENT", "OWNERSHIP") == false
            || databaseUpdateService.doesTableAttributeExist("T_PLUGIN_CALENDAR_EVENT", "ORGANIZER_ADDITIONAL_PARAMS") == false
            || databaseUpdateService.doesTableAttributeExist("T_PLUGIN_CALENDAR_EVENT", "DT_STAMP") == false;
      }

      private boolean oldUniqueConstraint()
      {
        return databaseUpdateService.doesUniqueConstraintExists("T_PLUGIN_CALENDAR_EVENT", "unique_t_plugin_calendar_event_uid");
      }

      private boolean noOwnership()
      {
        List<DatabaseResultRow> result = databaseUpdateService.query("select pk from t_plugin_calendar_event where ownership is not null LIMIT 1");
        return result.size() == 0;
      }

      private boolean dtStampMissing()
      {
        List<DatabaseResultRow> result = databaseUpdateService.query("select pk from t_plugin_calendar_event where dt_stamp is not null LIMIT 1");
        return result.size() == 0;
      }

      private void migrateCustomerRef()
      {
        //Migrate customer ref 1 & 2
        List<DatabaseResultRow> resultSet = databaseUpdateService
            .query("SELECT pk, customerref1, customerref2 FROM t_fibu_rechnung");
        for (DatabaseResultRow row : resultSet) {
          String pk = row.getEntry(0) != null && row.getEntry(0).getValue() != null ? row.getEntry(0).getValue().toString() : null;
          if (pk != null) {
            String cr1 = row.getEntry(1) != null && row.getEntry(1).getValue() != null ? row.getEntry(1).getValue().toString() : "";
            String cr2 = row.getEntry(2) != null && row.getEntry(2).getValue() != null ? row.getEntry(2).getValue().toString() : "";
            String newCr = "";
            if (StringUtils.isEmpty(cr1) == false && StringUtils.isEmpty(cr2) == false) {
              newCr = cr1 + "\r\n" + cr2;
            } else if (StringUtils.isEmpty(cr1) == false && StringUtils.isEmpty(cr2) == true) {
              newCr = cr1;
            } else if (StringUtils.isEmpty(cr1) == true && StringUtils.isEmpty(cr2) == false) {
              newCr = cr2;
            }
            databaseUpdateService.execute("UPDATE t_fibu_rechnung SET customerref1 = '" + newCr + "' WHERE pk = " + pk);
          }
        }
        databaseUpdateService.execute("ALTER TABLE t_fibu_rechnung DROP COLUMN customerref2");
      }

      private boolean hasRefactoredInvoiceFields()
      {
        return databaseUpdateService.doesTableAttributeExist("t_fibu_rechnung", "attachment")
            && databaseUpdateService.doesTableAttributeExist("t_fibu_rechnung", "customerref2") == false;
      }
    });

    ////////////////////////////////////////////////////////////////////
    // 6.13.0
    // /////////////////////////////////////////////////////////////////
    list.add(new UpdateEntryImpl(CORE_REGION_ID, "6.13.0", "2017-06-21",
        "Correct error in until date of recurring events. Add fields to invoice DO.")
    {
      @Override
      public UpdatePreCheckStatus runPreCheck()
      {
        log.info("Running pre-check for ProjectForge version 6.13.0");
        if (hasNewInvoiceFields() == false || hasBadUntilDate()) {
          return UpdatePreCheckStatus.READY_FOR_UPDATE;
        }
        return UpdatePreCheckStatus.ALREADY_UPDATED;
      }

      @Override
      public UpdateRunningStatus runUpdate()
      {
        if (hasNewInvoiceFields() == false) {
          initDatabaseDao.updateSchema();
        }

        if (hasBadUntilDate()) {
          Calendar calUntil = new GregorianCalendar(DateHelper.UTC);
          Calendar calStart = new GregorianCalendar(DateHelper.UTC);

          List<DatabaseResultRow> resultList = databaseUpdateService
              .query(
                  "select e.pk, e.start_date, e.recurrence_rule, e.recurrence_until, u.time_zone from t_plugin_calendar_event e, t_pf_user u where e.team_event_fk_creator = u.pk and e.recurrence_until is not null and all_day = false and to_char(recurrence_until, 'hh24:mi:ss') = '00:00:00'");
          log.info("Found: " + resultList.size() + " event entries to update until date.");

          for (DatabaseResultRow row : resultList) {
            Integer id = (Integer) row.getEntry(0).getValue();
            Date startDate = (Date) row.getEntry(1).getValue();
            String rruleStr = (String) row.getEntry(2).getValue();
            Date untilDate = (Date) row.getEntry(3).getValue();
            String timeZoneString = (String) row.getEntry(4).getValue();

            if (startDate == null || rruleStr == null || untilDate == null) {

              log.warn(String
                  .format("Processing event with id '%s', start date '%s', RRule '%s', and until date '%s' failed. Invalid data.",
                      id, startDate, rruleStr, untilDate));
              continue;
            }

            log.debug(String.format("Processing event with id '%s', start date '%s', RRule '%s', until date '%s', and timezone '%s'",
                id, startDate, rruleStr, untilDate, timeZoneString));

            TimeZone timeZone = TimeZone.getTimeZone(timeZoneString);
            if (timeZone == null) {
              timeZone = DateHelper.UTC;
            }

            calUntil.clear();
            calStart.clear();
            calUntil.setTimeZone(timeZone);
            calStart.setTimeZone(timeZone);

            // start processing
            calUntil.setTime(untilDate);
            calStart.setTime(startDate);

            // update date of start date to until date
            calStart.set(Calendar.YEAR, calUntil.get(Calendar.YEAR));
            calStart.set(Calendar.DAY_OF_YEAR, calUntil.get(Calendar.DAY_OF_YEAR));

            // add 23:59:59 to event start (next possible event time is +24h, 1 day)
            calStart.set(Calendar.HOUR_OF_DAY, 23);
            calStart.set(Calendar.MINUTE, 59);
            calStart.set(Calendar.SECOND, 59);
            calStart.set(Calendar.MILLISECOND, 0);

            // update recur until
            DateTime untilICal4J = new DateTime(calStart.getTime());
            untilICal4J.setUtc(true);
            RRule rRule = ICal4JUtils.calculateRRule(rruleStr);
            rRule.getRecur().setUntil(untilICal4J);

            try {
              databaseUpdateService
                  .execute(String.format("UPDATE t_plugin_calendar_event SET recurrence_rule = '%s', recurrence_until = '%s' WHERE pk = %s",
                      rRule.getValue(), DateHelper.formatIsoTimestamp(calStart.getTime()), id));
            } catch (Exception e) {
              log.error(String.format("Error while updating event with id '%s' and new recurrence_rule '%s', recurrence_until '%s'. Ignoring it.",
                  id, rRule.getValue(), DateHelper.formatIsoTimestamp(calStart.getTime())));
            }

            log.info(String.format("Updated event with id '%s' from '%s' to '%s'",
                id, DateHelper.formatIsoTimestamp(untilDate), DateHelper.formatIsoTimestamp(calStart.getTime())));
          }
          log.info("Until date migration is DONE.");
        }
        return UpdateRunningStatus.DONE;
      }

      private boolean hasNewInvoiceFields()
      {
        return databaseUpdateService.doesTableAttributeExist("t_fibu_rechnung", "customerref1") &&
            databaseUpdateService.doesTableAttributeExist("t_fibu_rechnung", "customeraddress");
      }

      private boolean hasBadUntilDate()
      {
        List<DatabaseResultRow> result = databaseUpdateService.query(
            "select pk from t_plugin_calendar_event where recurrence_until is not null and to_char(recurrence_until, 'hh24:mi:ss') = '00:00:00' and all_day = false LIMIT 1");
        return result.size() > 0;
      }
    });

    ////////////////////////////////////////////////////////////////////
    // 6.12.0
    // /////////////////////////////////////////////////////////////////
    list.add(new UpdateEntryImpl(CORE_REGION_ID, "6.12.0", "2017-05-22",
        "Correct calendar exdates. Change address image data to AddressDO.")
    {
      @Override
      public UpdatePreCheckStatus runPreCheck()
      {
        log.info("Running pre-check for ProjectForge version 6.12.0");
        if (hasISODates() || databaseUpdateService.doesTableAttributeExist("T_ADDRESS", "imagedata") == false) {
          return UpdatePreCheckStatus.READY_FOR_UPDATE;
        }
        return UpdatePreCheckStatus.ALREADY_UPDATED;
      }

      @Override
      public UpdateRunningStatus runUpdate()
      {
        if (databaseUpdateService.doesTableAttributeExist("T_ADDRESS", "imagedata") == false) {
          initDatabaseDao.updateSchema();
          migrateImageData();
          deleteImageHistoryData();
          deleteImageAddressAttrData();
          log.info("Address image data migration DONE.");
        }
        if (hasISODates()) {
          SimpleDateFormat iCalFormatterWithTime = new SimpleDateFormat(DateFormats.ICAL_DATETIME_FORMAT);
          SimpleDateFormat iCalFormatterAllDay = new SimpleDateFormat(DateFormats.COMPACT_DATE);
          List<SimpleDateFormat> formatterPatterns = Arrays
              .asList(new SimpleDateFormat(DateFormats.ISO_TIMESTAMP_SECONDS), new SimpleDateFormat(DateFormats.ISO_TIMESTAMP_MINUTES),
                  new SimpleDateFormat(DateFormats.ISO_DATE), iCalFormatterWithTime, iCalFormatterAllDay);
          List<DatabaseResultRow> resultList = databaseUpdateService
              .query(
                  "SELECT pk, recurrence_ex_date, all_day FROM t_plugin_calendar_event te WHERE te.recurrence_ex_date IS NOT NULL AND te.recurrence_ex_date <> ''");
          log.info("Found: " + resultList.size() + " event entries to update.");
          for (DatabaseResultRow row : resultList) {
            Integer id = (Integer) row.getEntry(0).getValue();
            String exDateList = (String) row.getEntry(1).getValue();
            Boolean allDay = (Boolean) row.getEntry(2).getValue();
            log.debug("Event with id: " + id + " has exdate value: " + exDateList);
            String[] exDateArray = exDateList.split(",");
            List<String> finalExDates = new ArrayList<>();
            for (String exDateOld : exDateArray) {
              Date oldDate = null;
              for (SimpleDateFormat sdf : formatterPatterns) {
                try {
                  oldDate = sdf.parse(exDateOld);
                  break;
                } catch (ParseException e) {
                  if (log.isDebugEnabled()) {
                    log.debug("Date not parsable. Try another parser.");
                  }
                }
              }
              if (oldDate == null) {
                log.error("Date not parsable. Ignoring it: " + exDateOld);
                continue;
              }
              if (allDay != null && allDay) {
                finalExDates.add(iCalFormatterAllDay.format(oldDate));
              } else {
                finalExDates.add(iCalFormatterWithTime.format(oldDate));
              }
            }
            String newExDateValue = String.join(",", finalExDates);
            try {
              databaseUpdateService.execute("UPDATE t_plugin_calendar_event SET recurrence_ex_date = '" + newExDateValue + "' WHERE pk = " + id);
            } catch (Exception e) {
              log.error("Error while updating event with id: " + id + " and new exdatevalue: " + newExDateValue + " . Ignoring it.");
            }
          }
          log.info("Exdate migration DONE.");
        }
        return UpdateRunningStatus.DONE;
      }

      private boolean hasISODates()
      {
        List<DatabaseResultRow> result = databaseUpdateService.query("SELECT * FROM T_PLUGIN_CALENDAR_EVENT WHERE recurrence_ex_date LIKE '%-%' LIMIT 1");
        return result.size() > 0;
      }

      private void deleteImageAddressAttrData()
      {
        List<DatabaseResultRow> attrResultList = databaseUpdateService.query("SELECT pk FROM t_address_attr WHERE propertyname = 'profileImageData'");
        for (DatabaseResultRow attrRow : attrResultList) {
          Integer attrId = (Integer) attrRow.getEntry(0).getValue();
          databaseUpdateService.execute("DELETE FROM t_address_attrdata WHERE parent_id = " + attrId);
          databaseUpdateService.execute("DELETE FROM t_address_attr WHERE pk = " + attrId);
        }
      }

      private void deleteImageHistoryData()
      {
        List<DatabaseResultRow> histAttrResultList = databaseUpdateService
            .query("SELECT pk FROM t_pf_history_attr WHERE propertyname LIKE '%attrs.profileImageData%'");
        for (DatabaseResultRow histAttrRow : histAttrResultList) {
          Long histAttrId = (Long) histAttrRow.getEntry(0).getValue();
          databaseUpdateService.execute("DELETE FROM t_pf_history_attr_data WHERE parent_pk = " + histAttrId);
          databaseUpdateService.execute("DELETE FROM t_pf_history_attr WHERE pk = " + histAttrId);
        }
      }

      private void migrateImageData()
      {
        AddressDao addressDao = applicationContext.getBean(AddressDao.class);
        List<AddressDO> allAddresses = addressDao.internalLoadAll();
        for (AddressDO ad : allAddresses) {
          byte[] imageData = ad.getAttribute("profileImageData", byte[].class);
          if (imageData != null && imageData.length > 0) {
            final PfEmgrFactory emf = applicationContext.getBean(PfEmgrFactory.class);
            emf.runInTrans(emgr -> {
              AddressDO addressDO = emgr.selectByPkAttached(AddressDO.class, ad.getId());
              addressDO.setImageData(imageData);
              emgr.update(addressDO);
              return null;
            });
          }
        }
      }
    });

    ////////////////////////////////////////////////////////////////////
    // 6.11.0
    // /////////////////////////////////////////////////////////////////
    list.add(new UpdateEntryImpl(CORE_REGION_ID, "6.11.0", "2017-05-03",
        "Add discounts and konto informations. Add period of performance to invoices.")
    {
      @Override
      public UpdatePreCheckStatus runPreCheck()
      {
        log.info("Running pre-check for ProjectForge version 6.11.0");
        if (isSchemaUpdateNecessary()) {
          return UpdatePreCheckStatus.READY_FOR_UPDATE;
        }
        return UpdatePreCheckStatus.ALREADY_UPDATED;
      }

      @Override
      public UpdateRunningStatus runUpdate()
      {
        if (isSchemaUpdateNecessary()) {
          initDatabaseDao.updateSchema();
        }
        return UpdateRunningStatus.DONE;
      }

      private boolean isSchemaUpdateNecessary()
      {
        return databaseUpdateService.doesTableAttributeExist("t_fibu_eingangsrechnung", "discountmaturity") == false
            || databaseUpdateService.doesTableAttributeExist("t_fibu_rechnung", "discountmaturity") == false
            || databaseUpdateService.doesTableAttributeExist("t_fibu_eingangsrechnung", "customernr") == false
            || databaseUpdateService.doTableAttributesExist(RechnungDO.class, "periodOfPerformanceBegin", "periodOfPerformanceEnd") == false
            || databaseUpdateService.doTableAttributesExist(RechnungsPositionDO.class, "periodOfPerformanceType", "periodOfPerformanceBegin",
            "periodOfPerformanceEnd") == false;
      }
    });

    ////////////////////////////////////////////////////////////////////
    // 6.10.0
    // /////////////////////////////////////////////////////////////////
    list.add(new UpdateEntryImpl(CORE_REGION_ID, "6.10.0", "2017-04-11",
        "Add column position_number to table T_FIBU_PAYMENT_SCHEDULE.")
    {
      @Override
      public UpdatePreCheckStatus runPreCheck()
      {
        log.info("Running pre-check for ProjectForge version 6.10.0");
        if (databaseUpdateService.doesTableAttributeExist("T_FIBU_PAYMENT_SCHEDULE", "position_number") == false) {
          return UpdatePreCheckStatus.READY_FOR_UPDATE;
        }
        return UpdatePreCheckStatus.ALREADY_UPDATED;
      }

      @Override
      public UpdateRunningStatus runUpdate()
      {
        if (databaseUpdateService.doesTableAttributeExist("T_FIBU_PAYMENT_SCHEDULE", "position_number") == false) {
          initDatabaseDao.updateSchema();
        }
        return UpdateRunningStatus.DONE;
      }

    });

    ////////////////////////////////////////////////////////////////////
    // 6.9.0
    // /////////////////////////////////////////////////////////////////
    list.add(new UpdateEntryImpl(CORE_REGION_ID, "6.9.0", "2017-03-15",
        "Allow multiple substitutions on application for leave.")
    {
      @Override
      public UpdatePreCheckStatus runPreCheck()
      {
        log.info("Running pre-check for ProjectForge version 6.9.0");
        if (databaseUpdateService.doesTableExist("t_employee_vacation_substitution") == false ||
            databaseUpdateService.doesTableAttributeExist("t_employee_vacation", "substitution_id") ||
            uniqueConstraintMissing()) {
          return UpdatePreCheckStatus.READY_FOR_UPDATE;
        }

        final Optional<Boolean> isColumnNullable = databaseUpdateService.isColumnNullable("T_PLUGIN_CALENDAR_EVENT", "UID");
        if (isColumnNullable.isPresent() == false || isColumnNullable.get()) {
          return UpdatePreCheckStatus.READY_FOR_UPDATE;
        }

        return UpdatePreCheckStatus.ALREADY_UPDATED;
      }

      @Override
      public UpdateRunningStatus runUpdate()
      {
        if (databaseUpdateService.doesTableExist("t_employee_vacation_substitution") == false || uniqueConstraintMissing()) {
          if (doesDuplicateUidsExists()) {
            handleDuplicateUids();
          }
          // Updating the schema
          initDatabaseDao.updateSchema();
        }

        final Optional<Boolean> isColumnNullable = databaseUpdateService.isColumnNullable("T_PLUGIN_CALENDAR_EVENT", "UID");
        if (isColumnNullable.isPresent() == false || isColumnNullable.get()) {
          databaseUpdateService.execute("ALTER TABLE t_plugin_calendar_event ALTER COLUMN uid SET NOT NULL;");
        }

        if (databaseUpdateService.doesTableAttributeExist("t_employee_vacation", "substitution_id")) {
          migrateSubstitutions();
          // drop old substitution column
          databaseUpdateService.dropTableAttribute("t_employee_vacation", "substitution_id");
        }

        return UpdateRunningStatus.DONE;
      }

      private void handleDuplicateUids()
      {
        final PfEmgrFactory emf = applicationContext.getBean(PfEmgrFactory.class);
        emf.runInTrans(emgr -> {
          List<DatabaseResultRow> resultSet = databaseUpdateService
              .query("SELECT uid, COUNT(*) FROM t_plugin_calendar_event GROUP BY uid HAVING COUNT(*) > 1");
          for (DatabaseResultRow resultLine : resultSet) {
            List<TeamEventDO> teList = emgr
                .selectAttached(TeamEventDO.class, "SELECT t FROM TeamEventDO t WHERE t.uid = :uid", "uid", resultLine.getEntry(0).getValue());
            for (TeamEventDO te : teList) {
              te.setUid(TeamCalConfig.get().createEventUid());
              emgr.update(te);
            }
          }
          return null;
        });
      }

      private boolean doesDuplicateUidsExists()
      {
        List<DatabaseResultRow> resultSet = databaseUpdateService.query("SELECT uid, COUNT(*) FROM t_plugin_calendar_event GROUP BY uid HAVING COUNT(*) > 1");
        return resultSet != null && resultSet.size() > 0;
      }

      // migrate from old substitution column to new t_employee_vacation_substitution table
      private void migrateSubstitutions()
      {
        final VacationDao vacationDao = applicationContext.getBean(VacationDao.class);
        final EmployeeDao employeeDao = applicationContext.getBean(EmployeeDao.class);

        final List<DatabaseResultRow> resultRows = databaseUpdateService
            .query("SELECT pk, substitution_id FROM t_employee_vacation WHERE substitution_id IS NOT NULL;");

        for (final DatabaseResultRow row : resultRows) {
          final int vacationId = (int) row.getEntry("pk").getValue();
          final int substitutionId = (int) row.getEntry("substitution_id").getValue();
          final VacationDO vacation = vacationDao.internalGetById(vacationId);
          final EmployeeDO substitution = employeeDao.internalGetById(substitutionId);
          vacation.getSubstitutions().add(substitution);
          vacationDao.internalUpdate(vacation);
        }
      }

      private boolean uniqueConstraintMissing()
      {
        return (databaseUpdateService.doesUniqueConstraintExists("T_PLUGIN_CALENDAR_EVENT", "unique_t_plugin_calendar_event_uid")
            || databaseUpdateService.doesUniqueConstraintExists("T_PLUGIN_CALENDAR_EVENT", "unique_t_plugin_calendar_event_uid_calendar_fk")) == false;
      }
    });

    ////////////////////////////////////////////////////////////////////
    // 6.8.0
    // /////////////////////////////////////////////////////////////////
    list.add(new UpdateEntryImpl(CORE_REGION_ID, "6.8.0", "2017-02-15",
        "Add calendar to vacation." + "Add possibility to create applications for leave of a half day.")
    {
      @Override
      public UpdatePreCheckStatus runPreCheck()
      {
        log.info("Running pre-check for ProjectForge version 6.8.0");
        if (databaseUpdateService.doesTableExist("t_employee_vacation_calendar") == false
            || databaseUpdateService.doesTableAttributeExist("t_employee_vacation", "is_half_day") == false) {
          return UpdatePreCheckStatus.READY_FOR_UPDATE;
        }
        return UpdatePreCheckStatus.ALREADY_UPDATED;
      }

      @Override
      public UpdateRunningStatus runUpdate()
      {
        if (databaseUpdateService.doesTableExist("t_employee_vacation_calendar") == false
            || databaseUpdateService.doesTableAttributeExist("t_employee_vacation", "is_half_day") == false) {
          //Updating the schema
          initDatabaseDao.updateSchema();
        }
        return UpdateRunningStatus.DONE;
      }

    });

    ////////////////////////////////////////////////////////////////////
    // 6.7.0
    // /////////////////////////////////////////////////////////////////
    list.add(new UpdateEntryImpl(CORE_REGION_ID, "6.7.0", "2017-01-11",
        "Add payment type for order book position. Add users to project and order. Extend order position status.")
    {
      private static final String AUFTRAG_TABLE_COL_NAME = "status";
      private static final String AUFTRAG_OLD_STATUS_POTENZIAL = "GROB_KALKULATION";
      private final String AUFTRAG_NEW_STATUS_POTENZIAL = AuftragsStatus.POTENZIAL.name();

      private static final String AUFTRAG_POS_TABLE_COL_NAME = "status";
      private static final String AUFTRAG_POS_OLD_STATUS_BEAUFTRAGT = "BEAUFTRAGTE_OPTION";
      private final String AUFTRAG_POS_NEW_STATUS_BEAUFTRAGT = AuftragsPositionsStatus.BEAUFTRAGT.name();
      private static final String AUFTRAG_POS_OLD_STATUS_ABGELEHNT = "NICHT_BEAUFTRAGT";
      private final String AUFTRAG_POS_NEW_STATUS_ABGELEHNT = AuftragsPositionsStatus.ABGELEHNT.name();

      private boolean doesAuftragPotenzialNeedsUpdate()
      {
        return databaseUpdateService.doesTableRowExists(AuftragDO.class, AUFTRAG_TABLE_COL_NAME, AUFTRAG_OLD_STATUS_POTENZIAL, true);
      }

      private boolean doesAuftragPosBeauftragtNeedsUpdate()
      {
        return databaseUpdateService.doesTableRowExists(AuftragsPositionDO.class, AUFTRAG_POS_TABLE_COL_NAME, AUFTRAG_POS_OLD_STATUS_BEAUFTRAGT, true);
      }

      private boolean doesAuftragPosAbgelehntNeedsUpdate()
      {
        return databaseUpdateService.doesTableRowExists(AuftragsPositionDO.class, AUFTRAG_POS_TABLE_COL_NAME, AUFTRAG_POS_OLD_STATUS_ABGELEHNT, true);
      }

      @Override
      public UpdatePreCheckStatus runPreCheck()
      {
        log.info("Running pre-check for ProjectForge version 6.7.0");
        if (this.isUpdateFibuAuftragPositionRequired()
            || databaseUpdateService.doesTableAttributeExist("T_FIBU_PROJEKT", "projectmanager_fk") == false
            || databaseUpdateService.doesTableAttributeExist("T_FIBU_PROJEKT", "headofbusinessmanager_fk") == false
            || databaseUpdateService.doesTableAttributeExist("T_FIBU_PROJEKT", "salesmanager_fk") == false
            || databaseUpdateService.doesTableAttributeExist("t_fibu_auftrag", "projectmanager_fk") == false
            || databaseUpdateService.doesTableAttributeExist("t_fibu_auftrag", "headofbusinessmanager_fk") == false
            || databaseUpdateService.doesTableAttributeExist("t_fibu_auftrag", "salesmanager_fk") == false) {
          return UpdatePreCheckStatus.READY_FOR_UPDATE;
        }

        if (doesAuftragPotenzialNeedsUpdate() || doesAuftragPosBeauftragtNeedsUpdate() || doesAuftragPosAbgelehntNeedsUpdate()) {
          return UpdatePreCheckStatus.READY_FOR_UPDATE;
        }

        return UpdatePreCheckStatus.ALREADY_UPDATED;
      }

      @Override
      public UpdateRunningStatus runUpdate()
      {
        if (this.isUpdateFibuAuftragPositionRequired()) {
          //Updating the schema
          initDatabaseDao.updateSchema();
          databaseUpdateService.execute("UPDATE t_fibu_auftrag_position SET paymentType = 'FESTPREISPAKET', art = NULL WHERE art = 'FESTPREISPAKET'");
          databaseUpdateService.execute("UPDATE t_fibu_auftrag_position SET paymentType = 'TIME_AND_MATERIALS', art = NULL WHERE art = 'TIME_AND_MATERIALS'");
          databaseUpdateService.execute("UPDATE t_fibu_auftrag_position SET art = 'WARTUNG' WHERE art = 'HOT_FIX'");
        }
        if (databaseUpdateService.doesTableAttributeExist("T_FIBU_PROJEKT", "projectmanager_fk") == false
            || databaseUpdateService.doesTableAttributeExist("T_FIBU_PROJEKT", "headofbusinessmanager_fk") == false
            || databaseUpdateService.doesTableAttributeExist("T_FIBU_PROJEKT", "salesmanager_fk") == false
            || databaseUpdateService.doesTableAttributeExist("t_fibu_auftrag", "projectmanager_fk") == false
            || databaseUpdateService.doesTableAttributeExist("t_fibu_auftrag", "headofbusinessmanager_fk") == false
            || databaseUpdateService.doesTableAttributeExist("t_fibu_auftrag", "salesmanager_fk") == false) {
          //Updating the schema
          initDatabaseDao.updateSchema();
        }

        if (doesAuftragPotenzialNeedsUpdate()) {
          databaseUpdateService.replaceTableCellStrings(AuftragDO.class, AUFTRAG_TABLE_COL_NAME, AUFTRAG_OLD_STATUS_POTENZIAL, AUFTRAG_NEW_STATUS_POTENZIAL);
        }
        if (doesAuftragPosBeauftragtNeedsUpdate()) {
          databaseUpdateService.replaceTableCellStrings(AuftragsPositionDO.class, AUFTRAG_POS_TABLE_COL_NAME, AUFTRAG_POS_OLD_STATUS_BEAUFTRAGT,
              AUFTRAG_POS_NEW_STATUS_BEAUFTRAGT);
        }
        if (doesAuftragPosAbgelehntNeedsUpdate()) {
          databaseUpdateService
              .replaceTableCellStrings(AuftragsPositionDO.class, AUFTRAG_POS_TABLE_COL_NAME, AUFTRAG_POS_OLD_STATUS_ABGELEHNT,
                  AUFTRAG_POS_NEW_STATUS_ABGELEHNT);
        }

        return UpdateRunningStatus.DONE;
      }

      private boolean isUpdateFibuAuftragPositionRequired()
      {
        // new field does not exist
        if (databaseUpdateService.doesTableAttributeExist("t_fibu_auftrag_position", "paymentType") == false)
          return true;

        // old values in art field
        if (databaseUpdateService.doesTableRowExists(AuftragsPositionDO.class, "art", "FESTPREISPAKET", true) ||
            databaseUpdateService.doesTableRowExists(AuftragsPositionDO.class, "art", "TIME_AND_MATERIALS", true) ||
            databaseUpdateService.doesTableRowExists(AuftragsPositionDO.class, "art", "HOT_FIX", true))
          return true;

        return false;
      }

    });

    ////////////////////////////////////////////////////////////////////
    // 6.6.1
    // /////////////////////////////////////////////////////////////////
    list.add(new UpdateEntryImpl(CORE_REGION_ID, "6.6.1", "2016-12-23", "Add probability of occurrence to order book.")
    {
      @Override
      public UpdatePreCheckStatus runPreCheck()
      {
        log.info("Running pre-check for ProjectForge version 6.6.1");
        if (databaseUpdateService.doesTableAttributeExist("t_fibu_auftrag", "probability_of_occurrence") == false) {
          return UpdatePreCheckStatus.READY_FOR_UPDATE;
        }
        return UpdatePreCheckStatus.ALREADY_UPDATED;
      }

      @Override
      public UpdateRunningStatus runUpdate()
      {
        if (databaseUpdateService.doesTableAttributeExist("t_fibu_auftrag", "probability_of_occurrence") == false) {
          //Updating the schema
          initDatabaseDao.updateSchema();
        }
        return UpdateRunningStatus.DONE;
      }

    });

    ////////////////////////////////////////////////////////////////////
    // 6.6.0
    // /////////////////////////////////////////////////////////////////
    list.add(new UpdateEntryImpl(CORE_REGION_ID, "6.6.0", "2016-12-14",
        "Add new visitorbook tables. Add table for vacation." +
            "Add new column in user table [lastWlanPasswordChange]. " +
            "Add new columns in order table [erfassungsDatum, entscheidungsDatum].")
    {
      @Override
      public UpdatePreCheckStatus runPreCheck()
      {
        log.info("Running pre-check for ProjectForge version 6.6.0");
        if (databaseUpdateService.doesTableExist("T_EMPLOYEE_VACATION") == false
            || databaseUpdateService.doesTableRowExists("T_CONFIGURATION", "PARAMETER", "hr.emailaddress",
            true) == false) {
          return UpdatePreCheckStatus.READY_FOR_UPDATE;
        } else if (
            databaseUpdateService.doTablesExist(VisitorbookDO.class, VisitorbookTimedDO.class, VisitorbookTimedAttrDO.class, VisitorbookTimedAttrDataDO.class,
                VisitorbookTimedAttrWithDataDO.class) == false || databaseUpdateService.doesGroupExists(ProjectForgeGroup.ORGA_TEAM) == false) {
          return UpdatePreCheckStatus.READY_FOR_UPDATE;
        } else if (databaseUpdateService.doTableAttributesExist(PFUserDO.class, "lastWlanPasswordChange") == false
            || databaseUpdateService.doTableAttributesExist(AuftragDO.class, "erfassungsDatum", "entscheidungsDatum") == false) {
          return UpdatePreCheckStatus.READY_FOR_UPDATE;
        }
        return UpdatePreCheckStatus.ALREADY_UPDATED;
      }

      @Override
      public UpdateRunningStatus runUpdate()
      {
        if ((databaseUpdateService.doesTableExist("T_EMPLOYEE_VACATION") == false) || (databaseUpdateService
            .doTablesExist(VisitorbookDO.class, VisitorbookTimedDO.class, VisitorbookTimedAttrDO.class, VisitorbookTimedAttrDataDO.class,
                VisitorbookTimedAttrWithDataDO.class) == false)
            || databaseUpdateService.doTableAttributesExist(PFUserDO.class, "lastWlanPasswordChange") == false
            || databaseUpdateService.doTableAttributesExist(AuftragDO.class, "erfassungsDatum", "entscheidungsDatum") == false) {
          //Updating the schema
          initDatabaseDao.updateSchema();
        }
        if (databaseUpdateService.doesTableRowExists("T_CONFIGURATION", "PARAMETER", "hr.emailaddress",
            true) == false) {
          final PfEmgrFactory emf = applicationContext.getBean(PfEmgrFactory.class);
          emf.runInTrans(emgr -> {
            ConfigurationDO confEntry = new ConfigurationDO();
            confEntry.setConfigurationType(ConfigurationType.STRING);
            confEntry.setGlobal(false);
            confEntry.setParameter("hr.emailaddress");
            confEntry.setStringValue("hr@management.de");
            emgr.insert(confEntry);
            return UpdateRunningStatus.DONE;
          });
        }
        if (databaseUpdateService.doesGroupExists(ProjectForgeGroup.ORGA_TEAM) == false) {
          GroupDao groupDao = applicationContext.getBean(GroupDao.class);
          GroupDO orgaGroup = new GroupDO();
          orgaGroup.setName(ProjectForgeGroup.ORGA_TEAM.getName());
          groupDao.internalSave(orgaGroup);
        }

        return UpdateRunningStatus.DONE;
      }

    });

    ////////////////////////////////////////////////////////////////////
    // 6.5.2
    // /////////////////////////////////////////////////////////////////
    list.add(new UpdateEntryImpl(CORE_REGION_ID, "6.5.2", "2016-11-24",
        "Add creator to team event.")
    {
      @Override
      public UpdatePreCheckStatus runPreCheck()
      {
        log.info("Running pre-check for ProjectForge version 6.5.2");
        if (databaseUpdateService.doesTableAttributeExist("T_PLUGIN_CALENDAR_EVENT", "team_event_fk_creator") == false) {
          return UpdatePreCheckStatus.READY_FOR_UPDATE;
        }
        return UpdatePreCheckStatus.ALREADY_UPDATED;
      }

      @Override
      public UpdateRunningStatus runUpdate()
      {
        if (databaseUpdateService.doesTableAttributeExist("T_PLUGIN_CALENDAR_EVENT", "team_event_fk_creator") == false) {
          //Updating the schema
          initDatabaseDao.updateSchema();
        }
        return UpdateRunningStatus.DONE;
      }

    });

    ////////////////////////////////////////////////////////////////////
    // 6.4.0
    // /////////////////////////////////////////////////////////////////
    list.add(new UpdateEntryImpl(CORE_REGION_ID, "6.4.0", "2016-10-12",
        "Move employee status to new timeable attribute.")
    {
      @Override
      public UpdatePreCheckStatus runPreCheck()
      {
        log.info("Running pre-check for ProjectForge version 6.4.0");
        // ensure that the tenant exists, otherwise the following statements will fail with an SQL exception
        if (!databaseUpdateService.doTablesExist(TenantDO.class) || databaseUpdateService.internalIsTableEmpty("T_TENANT")) {
          return UpdatePreCheckStatus.READY_FOR_UPDATE;
        }

        final EmployeeDao employeeDao = applicationContext.getBean(EmployeeDao.class);
        final boolean anyEmployeeWithAnOldStatusExists = databaseUpdateService.doTablesExist(EmployeeDO.class) &&
            employeeDao
                .internalLoadAll()
                .stream()
                .filter(e -> !e.isDeleted())
                .anyMatch(e -> e.getStatus() != null);

        final int employeeStatusGroupEntriesCount = databaseUpdateService
            .countTimeableAttrGroupEntries(EmployeeTimedDO.class, InternalAttrSchemaConstants.EMPLOYEE_STATUS_GROUP_NAME);

        if (anyEmployeeWithAnOldStatusExists && employeeStatusGroupEntriesCount <= 0) {
          return UpdatePreCheckStatus.READY_FOR_UPDATE;
        } else {
          return UpdatePreCheckStatus.ALREADY_UPDATED;
        }
      }

      @Override
      public UpdateRunningStatus runUpdate()
      {
        migrateEmployeeStatusToAttr();

        return UpdateRunningStatus.DONE;
      }

    });

    ////////////////////////////////////////////////////////////////////
    // 6.3.0
    // /////////////////////////////////////////////////////////////////
    list.add(new UpdateEntryImpl(CORE_REGION_ID, "6.3.0", "2016-08-31",
        "Add column to attendee data table. Alter table column for ssh-key. Add HR group.")
    {
      @Override
      public UpdatePreCheckStatus runPreCheck()
      {
        log.info("Running pre-check for ProjectForge version 6.3.0");
        if (databaseUpdateService.doesTableAttributeExist("T_PLUGIN_CALENDAR_EVENT_ATTENDEE", "address_id") == false) {
          return UpdatePreCheckStatus.READY_FOR_UPDATE;
        } else if (databaseUpdateService.getDatabaseTableColumnLenght(PFUserDO.class, "ssh_public_key") < 4096) {
          return UpdatePreCheckStatus.READY_FOR_UPDATE;
        } else if (databaseUpdateService.doesGroupExists(ProjectForgeGroup.HR_GROUP) == false) {
          return UpdatePreCheckStatus.READY_FOR_UPDATE;
        } else if (databaseUpdateService.doesTableAttributeExist("T_PLUGIN_CALENDAR_EVENT", "uid") == false) {
          return UpdatePreCheckStatus.READY_FOR_UPDATE;
        } else {
          return UpdatePreCheckStatus.ALREADY_UPDATED;
        }
      }

      @Override
      public UpdateRunningStatus runUpdate()
      {
        if (databaseUpdateService.doesTableAttributeExist("T_PLUGIN_CALENDAR_EVENT_ATTENDEE", "address_id") == false
            || databaseUpdateService.doesTableAttributeExist("T_PLUGIN_CALENDAR_EVENT", "uid") == false) {
          // fix unique constraint error
          uniqueConstraintWorkaround(databaseUpdateService, emf);

          // Updating the schema
          initDatabaseDao.updateSchema();
        }

        if (databaseUpdateService.getDatabaseTableColumnLenght(PFUserDO.class, "ssh_public_key") < 4096) {
          final Table userTable = new Table(PFUserDO.class);
          databaseUpdateService.alterTableColumnVarCharLength(userTable.getName(), "SSH_PUBLIC_KEY", 4096);
        }

        if (databaseUpdateService.doesGroupExists(ProjectForgeGroup.HR_GROUP) == false) {
          emf.runInTrans(emgr -> {
            GroupDO hrGroup = new GroupDO();
            hrGroup.setName("PF_HR");
            hrGroup.setDescription("Users for having full access to the companies hr.");
            hrGroup.setCreated();
            hrGroup.setTenant(applicationContext.getBean(TenantService.class).getDefaultTenant());

            final Set<PFUserDO> usersToAddToHrGroup = new HashSet<>();

            final List<UserRightDO> employeeRights = emgr.selectAttached(UserRightDO.class,
                "SELECT r FROM UserRightDO r WHERE r.rightIdString = :rightId",
                "rightId",
                "FIBU_EMPLOYEE");
            employeeRights.forEach(sr -> {
              sr.setRightIdString("HR_EMPLOYEE");
              usersToAddToHrGroup.add(sr.getUser());
              emgr.update(sr);
            });

            final List<UserRightDO> salaryRights = emgr.selectAttached(UserRightDO.class,
                "SELECT r FROM UserRightDO r WHERE r.rightIdString = :rightId",
                "rightId",
                "FIBU_EMPLOYEE_SALARY");

            salaryRights.forEach(sr -> {
              sr.setRightIdString("HR_EMPLOYEE_SALARY");
              usersToAddToHrGroup.add(sr.getUser());
              emgr.update(sr);
            });

            usersToAddToHrGroup.forEach(hrGroup::addUser);

            emgr.insert(hrGroup);
            return hrGroup;
          });
        }

        return UpdateRunningStatus.DONE;
      }

    });

    ////////////////////////////////////////////////////////////////////
    // 6.1.1
    // /////////////////////////////////////////////////////////////////
    list.add(new UpdateEntryImpl(CORE_REGION_ID, "6.1.1", "2016-07-27",
        "Changed timezone of starttime of the configurable attributes. Add uid to attendee.")
    {
      @Override
      public UpdatePreCheckStatus runPreCheck()
      {
        log.info("Running pre-check for ProjectForge version 6.1.1");
        if (databaseUpdateService.doTablesExist(EmployeeTimedDO.class) == false) {
          return UpdatePreCheckStatus.READY_FOR_UPDATE;
        }

        if (databaseUpdateService.isTableEmpty(EmployeeTimedDO.class)) {
          return UpdatePreCheckStatus.ALREADY_UPDATED;
        }

        final boolean timeFieldsOfAllEmployeeTimedDOsStartTimeAreZero = emf
            .runWoTrans(emgr -> emgr.selectAllAttached(EmployeeTimedDO.class)
                .stream()
                .map(EmployeeTimedDO::getStartTime)
                .map(DateHelper::convertDateToLocalDateTimeInUTC)
                .map(localDateTime -> localDateTime.get(ChronoField.SECOND_OF_DAY))
                .allMatch(seconds -> seconds == 0));

        return timeFieldsOfAllEmployeeTimedDOsStartTimeAreZero ? UpdatePreCheckStatus.ALREADY_UPDATED
            : UpdatePreCheckStatus.READY_FOR_UPDATE;
      }

      @Override
      public UpdateRunningStatus runUpdate()
      {
        if (databaseUpdateService.doTablesExist(EmployeeTimedDO.class) == false) {
          // fix unique constraint error
          uniqueConstraintWorkaround(databaseUpdateService, emf);
          // Updating the schema
          initDatabaseDao.updateSchema();
        }

        return emf.runInTrans(emgr -> {
          emgr.selectAllAttached(EmployeeTimedDO.class)
              .forEach(this::normalizeStartTime);

          return UpdateRunningStatus.DONE;
        });
      }

      private void normalizeStartTime(final TimeableRow entity)
      {
        final Date oldStartTime = entity.getStartTime();
        final Date newStartTime = DateHelper.convertMidnightDateToUTC(oldStartTime);
        entity.setStartTime(newStartTime);
      }

    });

    ////////////////////////////////////////////////////////////////////
    // 6.1.0
    // /////////////////////////////////////////////////////////////////
    list.add(new UpdateEntryImpl(CORE_REGION_ID, "6.1.0", "2016-07-14",
        "Adds several columns to employee table.")
    {
      @Override
      public UpdatePreCheckStatus runPreCheck()
      {
        log.info("Running pre-check for ProjectForge version 6.1.0");
        if (databaseUpdateService.doTableAttributesExist(EmployeeDO.class, "staffNumber") == false) {
          return UpdatePreCheckStatus.READY_FOR_UPDATE;
        }
        return UpdatePreCheckStatus.ALREADY_UPDATED;
      }

      @Override
      public UpdateRunningStatus runUpdate()
      {
        // fix unique constraint error
        uniqueConstraintWorkaround(databaseUpdateService, emf);
        // Updating the schema
        initDatabaseDao.updateSchema();

        return UpdateRunningStatus.DONE;
      }
    });

    // /////////////////////////////////////////////////////////////////
    // 6.0.0
    // /////////////////////////////////////////////////////////////////
    list.add(new UpdateEntryImpl(CORE_REGION_ID, "6.0.0", "2016-04-01",
        "Adds tenant table, tenant_id to all entities for multi-tenancy. Adds new history tables. Adds attr table for address. Adds t_configuration.is_global, t_pf_user.super_admin.")
    {
      @Override
      public UpdatePreCheckStatus runPreCheck()
      {
        log.info("Running pre-check for ProjectForge version 6.0.0");
        if (databaseUpdateService.doTablesExist(TenantDO.class) == false
            || databaseUpdateService.internalIsTableEmpty("t_tenant") == true ||
            databaseUpdateService.doTableAttributesExist(ConfigurationDO.class, "global") == false ||
            databaseUpdateService.doTableAttributesExist(PFUserDO.class, "superAdmin") == false) {
          return UpdatePreCheckStatus.READY_FOR_UPDATE;
        }

        return UpdatePreCheckStatus.ALREADY_UPDATED;
      }

      @SuppressWarnings({ "unchecked", "rawtypes" })
      @Override
      public UpdateRunningStatus runUpdate()
      {
        // fix unique constraint error
        uniqueConstraintWorkaround(databaseUpdateService, emf);

        // drop foreign keys for all known tables
        // ------------------------------------------------------------------------------------------------------------------------
        int count = databaseUpdateService.dropForeignKeys();
        log.info(String.format("%s foreign keys are dropped due to the new hibernate naming schema", count));
        // ------------------------------------------------------------------------------------------------------------------------

        // Updating the schema
        initDatabaseDao.updateSchema();

        // init default tenant
        TenantDO defaultTenant;
        if (databaseUpdateService.internalIsTableEmpty("t_tenant") == true) {
          try {
            defaultTenant = initDatabaseDao.insertDefaultTenant();
          } catch (Exception e) {
            e.printStackTrace();
            return UpdateRunningStatus.FAILED;
          }
        } else {
          defaultTenant = tenantDao.getDefaultTenant();
        }

        //Insert default tenant on every entity
        log.info("Start adding default tenant to entities.");
        List<EntityMetadata> entities = emf.getMetadataRepository().getTableEntities();
        Collections.reverse(entities);
        for (EntityMetadata entityClass : entities) {
          if (AbstractBaseDO.class.isAssignableFrom(entityClass.getJavaType())) {
            try {
              log.info("Set tenant id for entities of type: " + entityClass.getJavaType());
              emf.tx().go(emgr -> {
                Class<? extends AbstractBaseDO> entity = (Class<? extends AbstractBaseDO>) entityClass.getJavaType();
                CriteriaUpdate<? extends AbstractBaseDO> cu = CriteriaUpdate.createUpdate(entity);
                cu.set("tenant", defaultTenant);
                emgr.update(cu);
                return null;
              });
            } catch (Exception e) {
              log.error("Failed to update default tenant for entities of type: " + entityClass.getJavaType());
            }
          }
          if (UserXmlPreferencesDO.class.isAssignableFrom(entityClass.getJavaType())) {
            try {
              emf.runInTrans(emgr -> {
                log.info("Set tenant id for entities of type: " + UserXmlPreferencesDO.class.getClass());
                CriteriaUpdate<UserXmlPreferencesDO> cu = CriteriaUpdate.createUpdate(UserXmlPreferencesDO.class);
                cu.set("tenant", defaultTenant);
                emgr.update(cu);
                return null;
              });
            } catch (Exception e) {
              log.error("Failed to update default tenant for user xml prefs.");
            }
          }
        }
        log.info("Finished adding default tenant to entities.");

        // assign default tenant to each user
        log.info("Start assigning users to default tenant.");
        try {
          emf.tx().go(emgr -> {
            TenantDO attachedDefaultTenant = emgr.selectByPkAttached(TenantDO.class, defaultTenant.getId());
            List<PFUserDO> users = emgr.selectAttached(PFUserDO.class, "select u from PFUserDO u");
            for (PFUserDO user : users) {
              log.info("Assign user with id: " + user.getId() + " to default tenant.");
              attachedDefaultTenant.getAssignedUsers().add(user);
              emgr.update(attachedDefaultTenant);
            }
            return null;
          });
        } catch (Exception e) {
          log.error("Failed to assign users to default tenant.");
        }
        log.info("Finished assigning users to default tenant.");

        //History migration
        log.info("Start migrating history data.");
        HistoryMigrateService ms = applicationContext.getBean(HistoryMigrateService.class);
        long start = System.currentTimeMillis();
        try {
          ms.migrate();
        } catch (Exception ex) {
          log.error("Error while migrating history data", ex);
        }
        log.info("History Migration took: " + (System.currentTimeMillis() - start) / 1000 + " sec");
        log.info("Finished migrating history data.");

        return UpdateRunningStatus.DONE;
      }
    });

    // /////////////////////////////////////////////////////////////////
    // /////////////////////////////////////////////////////////////////
    // 5.5
    // /////////////////////////////////////////////////////////////////
    list.add(new UpdateEntryImpl(
        CORE_REGION_ID,
        "5.5",
        "2014-08-11",
        "Adds t_group.ldap_values, t_fibu_auftrag_position.period_of_performance_type, t_fibu_auftrag_position.mode_of_payment_type, t_fibu_payment_schedule, t_fibu_auftrag.period_of_performance_{begin|end}, length of t_address.public_key increased.")
    {

      @Override
      public UpdatePreCheckStatus runPreCheck()
      {
        if (RESTART_RQUIRED.equals("v5.5")) {
          return UpdatePreCheckStatus.RESTART_REQUIRED;
        }
        log.info("Running pre-check for ProjectForge version 5.5");
        if (databaseUpdateService.doTableAttributesExist(EmployeeDO.class, "weeklyWorkingHours") == false) {
          return UpdatePreCheckStatus.READY_FOR_UPDATE;
        }
        if (databaseUpdateService.doTableAttributesExist(GroupDO.class, "ldapValues") == false) {
          return UpdatePreCheckStatus.READY_FOR_UPDATE;
        }
        if (databaseUpdateService.doTableAttributesExist(AuftragsPositionDO.class, "periodOfPerformanceType",
            "modeOfPaymentType") == false) {
          return UpdatePreCheckStatus.READY_FOR_UPDATE;
        }
        if (databaseUpdateService.doTableAttributesExist(AuftragDO.class, "periodOfPerformanceBegin",
            "periodOfPerformanceEnd") == false) {
          return UpdatePreCheckStatus.READY_FOR_UPDATE;
        }
        if (databaseUpdateService.doTablesExist(PaymentScheduleDO.class) == false) {
          return UpdatePreCheckStatus.READY_FOR_UPDATE;
        }
        return UpdatePreCheckStatus.ALREADY_UPDATED;
      }

      @Override
      public UpdateRunningStatus runUpdate()
      {
        if (databaseUpdateService.doTableAttributesExist(EmployeeDO.class, "weeklyWorkingHours") == false) {
          // No length check available so assume enlargement if ldapValues doesn't yet exist:
          final Table addressTable = new Table(AddressDO.class);
          databaseUpdateService.alterTableColumnVarCharLength(addressTable.getName(), "public_key", 20000);

          // TODO HIBERNATE5 no longer supported
          //          final Table propertyDeltaTable = new Table(PropertyDelta.class);
          //          dao.alterTableColumnVarCharLength(propertyDeltaTable.getName(), "old_value", 20000);
          //          dao.alterTableColumnVarCharLength(propertyDeltaTable.getName(), "new_value", 20000);

          final Table employeeTable = new Table(EmployeeDO.class);
          databaseUpdateService.renameTableAttribute(employeeTable.getName(), "wochenstunden", "old_weekly_working_hours");
          databaseUpdateService.addTableAttributes(EmployeeDO.class, "weeklyWorkingHours");
          final List<DatabaseResultRow> rows = databaseUpdateService
              .query("select pk, old_weekly_working_hours from t_fibu_employee");
          if (rows != null) {
            for (final DatabaseResultRow row : rows) {
              final Integer pk = (Integer) row.getEntry("pk").getValue();
              final Integer oldWeeklyWorkingHours = (Integer) row.getEntry("old_weekly_working_hours").getValue();
              if (oldWeeklyWorkingHours == null) {
                continue;
              }
              databaseUpdateService.update("update t_fibu_employee set weekly_working_hours=? where pk=?",
                  new BigDecimal(oldWeeklyWorkingHours), pk);
            }
          }
        }
        if (databaseUpdateService.doTableAttributesExist(GroupDO.class, "ldapValues") == false) {
          databaseUpdateService.addTableAttributes(GroupDO.class, "ldapValues");
        }
        if (databaseUpdateService.doTableAttributesExist(AuftragsPositionDO.class, "periodOfPerformanceType",
            "modeOfPaymentType") == false) {
          databaseUpdateService.addTableAttributes(AuftragsPositionDO.class, "modeOfPaymentType");
          databaseUpdateService.addTableAttributes(AuftragsPositionDO.class, "periodOfPerformanceType");
        }
        if (databaseUpdateService.doTableAttributesExist(AuftragDO.class, "periodOfPerformanceBegin",
            "periodOfPerformanceEnd") == false) {
          databaseUpdateService.addTableAttributes(AuftragDO.class, "periodOfPerformanceBegin");
          databaseUpdateService.addTableAttributes(AuftragDO.class, "periodOfPerformanceEnd");
        }
        if (databaseUpdateService.doTablesExist(PaymentScheduleDO.class) == false) {
          new SchemaGenerator(databaseUpdateService).add(TenantDO.class).createSchema();
          new SchemaGenerator(databaseUpdateService).add(PaymentScheduleDO.class).createSchema();
          databaseUpdateService.createMissingIndices();
        }

        RESTART_RQUIRED = "v5.5";
        return UpdateRunningStatus.DONE;
      }
    });

    // /////////////////////////////////////////////////////////////////
    // 5.3
    // /////////////////////////////////////////////////////////////////
    list.add(new UpdateEntryImpl(CORE_REGION_ID, "5.3", "2013-11-24",
        "Adds t_pf_user.last_password_change, t_pf_user.password_salt.")
    {

      @Override
      public UpdatePreCheckStatus runPreCheck()
      {
        if (databaseUpdateService.doTableAttributesExist(PFUserDO.class, "lastPasswordChange", "passwordSalt") == false) {
          return UpdatePreCheckStatus.READY_FOR_UPDATE;
        }
        return UpdatePreCheckStatus.ALREADY_UPDATED;
      }

      @Override
      public UpdateRunningStatus runUpdate()
      {
        if (databaseUpdateService.doTableAttributesExist(PFUserDO.class, "lastPasswordChange", "passwordSalt") == false) {
          databaseUpdateService.addTableAttributes(PFUserDO.class, "lastPasswordChange", "passwordSalt");
        }
        return UpdateRunningStatus.DONE;
      }
    });

    // /////////////////////////////////////////////////////////////////
    // 5.2
    // /////////////////////////////////////////////////////////////////
    list.add(new UpdateEntryImpl(
        CORE_REGION_ID,
        "5.2",
        "2013-05-13",
        "Adds t_fibu_auftrag_position.time_of_performance_{start|end}, t_script.file{_name} and changes type of t_script.script{_backup} to byte[].")
    {
      @Override
      public UpdatePreCheckStatus runPreCheck()
      {
        if (databaseUpdateService.doTableAttributesExist(ScriptDO.class, "file", "filename") == true
            && databaseUpdateService.doTableAttributesExist(AuftragsPositionDO.class, "periodOfPerformanceBegin", "periodOfPerformanceEnd") == true) {
          return UpdatePreCheckStatus.ALREADY_UPDATED;
        }
        return UpdatePreCheckStatus.READY_FOR_UPDATE;
      }

      @Override
      public UpdateRunningStatus runUpdate()
      {
        if (databaseUpdateService.doTableAttributesExist(ScriptDO.class, "file", "filename") == false) {
          databaseUpdateService.addTableAttributes(ScriptDO.class, "file", "filename");
          final Table scriptTable = new Table(ScriptDO.class);
          databaseUpdateService.renameTableAttribute(scriptTable.getName(), "script", "old_script");
          databaseUpdateService.renameTableAttribute(scriptTable.getName(), "scriptbackup", "old_script_backup");
          databaseUpdateService.addTableAttributes(ScriptDO.class, "script", "scriptBackup");
          final List<DatabaseResultRow> rows = databaseUpdateService
              .query("select pk, old_script, old_script_backup from t_script");
          if (rows != null) {
            for (final DatabaseResultRow row : rows) {
              final Integer pk = (Integer) row.getEntry("pk").getValue();
              final String oldScript = (String) row.getEntry("old_script").getValue();
              final String oldScriptBackup = (String) row.getEntry("old_script_backup").getValue();
              final ScriptDO script = new ScriptDO();
              script.setScriptAsString(oldScript);
              script.setScriptBackupAsString(oldScriptBackup);
              databaseUpdateService.update("update t_script set script=?, script_backup=? where pk=?", script.getScript(),
                  script.getScriptBackup(), pk);
            }
          }
        }
        if (databaseUpdateService.doTableAttributesExist(AuftragsPositionDO.class, "periodOfPerformanceBegin",
            "periodOfPerformanceEnd") == false) {
          databaseUpdateService.addTableAttributes(AuftragsPositionDO.class, "periodOfPerformanceBegin",
              "periodOfPerformanceEnd");
        }
        return UpdateRunningStatus.DONE;
      }
    });

    // /////////////////////////////////////////////////////////////////
    // 5.0
    // /////////////////////////////////////////////////////////////////
    list.add(new UpdateEntryImpl(CORE_REGION_ID, VERSION_5_0, "2013-02-15",
        "Adds t_fibu_rechnung.konto, t_pf_user.ssh_public_key, fixes contract.IN_PROGRES -> contract.IN_PROGRESS")
    {
      final Table rechnungTable = new Table(RechnungDO.class);

      final Table userTable = new Table(PFUserDO.class);

      @Override
      public UpdatePreCheckStatus runPreCheck()
      {
        int entriesToMigrate = 0;
        if (databaseUpdateService.isVersionUpdated(CORE_REGION_ID, VERSION_5_0) == false) {
          entriesToMigrate = databaseUpdateService.queryForInt("select count(*) from t_contract where status='IN_PROGRES'");
        }
        return (databaseUpdateService.doTableAttributesExist(rechnungTable, "konto")
            && databaseUpdateService.doTableAttributesExist(userTable, "sshPublicKey")
            && entriesToMigrate == 0)
            ? UpdatePreCheckStatus.ALREADY_UPDATED : UpdatePreCheckStatus.READY_FOR_UPDATE;
      }

      @Override
      public UpdateRunningStatus runUpdate()
      {
        if (databaseUpdateService.doTableAttributesExist(rechnungTable, "konto") == false) {
          databaseUpdateService.addTableAttributes(rechnungTable, new TableAttribute(RechnungDO.class, "konto"));
        }
        if (databaseUpdateService.doTableAttributesExist(userTable, "sshPublicKey") == false) {
          databaseUpdateService.addTableAttributes(userTable, new TableAttribute(PFUserDO.class, "sshPublicKey"));
        }
        final int entriesToMigrate = databaseUpdateService
            .queryForInt("select count(*) from t_contract where status='IN_PROGRES'");
        if (entriesToMigrate > 0) {
          databaseUpdateService.execute("update t_contract set status='IN_PROGRESS' where status='IN_PROGRES'", true);
        }
        return UpdateRunningStatus.DONE;
      }
    });

    // /////////////////////////////////////////////////////////////////
    // 4.3.1
    // /////////////////////////////////////////////////////////////////
    list.add(new UpdateEntryImpl(CORE_REGION_ID, "4.3.1", "2013-01-29", "Adds t_fibu_projekt.konto")
    {
      final Table projektTable = new Table(ProjektDO.class);

      @Override
      public UpdatePreCheckStatus runPreCheck()
      {
        return databaseUpdateService.doTableAttributesExist(projektTable, "konto") == true //
            ? UpdatePreCheckStatus.ALREADY_UPDATED
            : UpdatePreCheckStatus.READY_FOR_UPDATE;
      }

      @Override
      public UpdateRunningStatus runUpdate()
      {
        if (databaseUpdateService.doTableAttributesExist(projektTable, "konto") == false) {
          databaseUpdateService.addTableAttributes(projektTable, new TableAttribute(ProjektDO.class, "konto"));
        }
        return UpdateRunningStatus.DONE;
      }
    });

    // /////////////////////////////////////////////////////////////////
    // 4.2
    // /////////////////////////////////////////////////////////////////
    list.add(new UpdateEntryImpl(
        CORE_REGION_ID,
        "4.2",
        "2012-08-09",
        "Adds t_pf_user.authenticationToken|local_user|restricted_user|deactivated|ldap_values, t_group.local_group, t_fibu_rechnung|eingangsrechnung|auftrag(=incoming and outgoing invoice|order).ui_status_as_xml")
    {
      final Table userTable = new Table(PFUserDO.class);

      final Table groupTable = new Table(GroupDO.class);

      final Table outgoingInvoiceTable = new Table(RechnungDO.class);

      final Table incomingInvoiceTable = new Table(EingangsrechnungDO.class);

      final Table orderTable = new Table(AuftragDO.class);

      @Override
      public UpdatePreCheckStatus runPreCheck()
      {
        return databaseUpdateService.doTableAttributesExist(userTable, "authenticationToken", "localUser", "restrictedUser",
            "deactivated", "ldapValues") == true //
            && databaseUpdateService.doTableAttributesExist(groupTable, "localGroup") == true
            // , "nestedGroupsAllowed", "nestedGroupIds") == true //
            && databaseUpdateService.doTableAttributesExist(outgoingInvoiceTable, "uiStatusAsXml") == true //
            && databaseUpdateService.doTableAttributesExist(incomingInvoiceTable, "uiStatusAsXml") == true //
            && databaseUpdateService.doTableAttributesExist(orderTable, "uiStatusAsXml") == true //
            ? UpdatePreCheckStatus.ALREADY_UPDATED : UpdatePreCheckStatus.READY_FOR_UPDATE;
      }

      @Override
      public UpdateRunningStatus runUpdate()
      {
        if (databaseUpdateService.doTableAttributesExist(userTable, "authenticationToken") == false) {
          databaseUpdateService.addTableAttributes(userTable, new TableAttribute(PFUserDO.class, "authenticationToken"));
        }
        if (databaseUpdateService.doTableAttributesExist(userTable, "localUser") == false) {
          databaseUpdateService.addTableAttributes(userTable,
              new TableAttribute(PFUserDO.class, "localUser").setDefaultValue("false"));
        }
        if (databaseUpdateService.doTableAttributesExist(userTable, "restrictedUser") == false) {
          databaseUpdateService.addTableAttributes(userTable,
              new TableAttribute(PFUserDO.class, "restrictedUser").setDefaultValue("false"));
        }
        if (databaseUpdateService.doTableAttributesExist(userTable, "deactivated") == false) {
          databaseUpdateService.addTableAttributes(userTable,
              new TableAttribute(PFUserDO.class, "deactivated").setDefaultValue("false"));
        }
        if (databaseUpdateService.doTableAttributesExist(userTable, "ldapValues") == false) {
          databaseUpdateService.addTableAttributes(userTable, new TableAttribute(PFUserDO.class, "ldapValues"));
        }
        if (databaseUpdateService.doTableAttributesExist(groupTable, "localGroup") == false) {
          databaseUpdateService.addTableAttributes(groupTable,
              new TableAttribute(GroupDO.class, "localGroup").setDefaultValue("false"));
        }
        // if (dao.doesTableAttributesExist(groupTable, "nestedGroupsAllowed") == false) {
        // dao.addTableAttributes(groupTable, new TableAttribute(GroupDO.class, "nestedGroupsAllowed").setDefaultValue("true"));
        // }
        // if (dao.doesTableAttributesExist(groupTable, "nestedGroupIds") == false) {
        // dao.addTableAttributes(groupTable, new TableAttribute(GroupDO.class, "nestedGroupIds"));
        // }
        if (databaseUpdateService.doTableAttributesExist(outgoingInvoiceTable, "uiStatusAsXml") == false) {
          databaseUpdateService.addTableAttributes(outgoingInvoiceTable,
              new TableAttribute(RechnungDO.class, "uiStatusAsXml"));
        }
        if (databaseUpdateService.doTableAttributesExist(incomingInvoiceTable, "uiStatusAsXml") == false) {
          databaseUpdateService.addTableAttributes(incomingInvoiceTable,
              new TableAttribute(EingangsrechnungDO.class, "uiStatusAsXml"));
        }
        if (databaseUpdateService.doTableAttributesExist(orderTable, "uiStatusAsXml") == false) {
          databaseUpdateService.addTableAttributes(orderTable, new TableAttribute(AuftragDO.class, "uiStatusAsXml"));
        }
        return UpdateRunningStatus.DONE;
      }
    });

    // /////////////////////////////////////////////////////////////////
    // 4.1
    // /////////////////////////////////////////////////////////////////
    list.add(new UpdateEntryImpl(CORE_REGION_ID, "4.1", "2012-04-21",
        "Adds t_pf_user.first_day_of_week and t_pf_user.hr_planning.")
    {
      final Table userTable = new Table(PFUserDO.class);

      @Override
      public UpdatePreCheckStatus runPreCheck()
      {
        return databaseUpdateService.doTableAttributesExist(userTable, "firstDayOfWeek", "hrPlanning") == true //
            ? UpdatePreCheckStatus.ALREADY_UPDATED
            : UpdatePreCheckStatus.READY_FOR_UPDATE;
      }

      @Override
      public UpdateRunningStatus runUpdate()
      {
        if (databaseUpdateService.doTableAttributesExist(userTable, "firstDayOfWeek") == false) {
          databaseUpdateService.addTableAttributes(userTable, new TableAttribute(PFUserDO.class, "firstDayOfWeek"));
        }
        if (databaseUpdateService.doTableAttributesExist(userTable, "hrPlanning") == false) {
          databaseUpdateService.addTableAttributes(userTable,
              new TableAttribute(PFUserDO.class, "hrPlanning").setDefaultValue("true"));
        }
        return UpdateRunningStatus.DONE;
      }
    });

    // /////////////////////////////////////////////////////////////////
    // 4.0
    // /////////////////////////////////////////////////////////////////
    list.add(new UpdateEntryImpl(CORE_REGION_ID, "4.0", "2012-04-18",
        "Adds 6th parameter to t_script and payment_type to t_fibu_eingangsrechnung.")
    {
      final Table scriptTable = new Table(ScriptDO.class);

      final Table eingangsrechnungTable = new Table(EingangsrechnungDO.class);

      @Override
      public UpdatePreCheckStatus runPreCheck()
      {
        return databaseUpdateService.doTableAttributesExist(scriptTable, "parameter6Name", "parameter6Type") == true //
            && databaseUpdateService.doTableAttributesExist(eingangsrechnungTable, "paymentType") == true //
            ? UpdatePreCheckStatus.ALREADY_UPDATED : UpdatePreCheckStatus.READY_FOR_UPDATE;
      }

      @Override
      public UpdateRunningStatus runUpdate()
      {
        if (databaseUpdateService.doTableAttributesExist(scriptTable, "parameter6Name") == false) {
          databaseUpdateService.addTableAttributes(scriptTable, new TableAttribute(ScriptDO.class, "parameter6Name"));
        }
        if (databaseUpdateService.doTableAttributesExist(scriptTable, "parameter6Type") == false) {
          databaseUpdateService.addTableAttributes(scriptTable, new TableAttribute(ScriptDO.class, "parameter6Type"));
        }
        if (databaseUpdateService.doTableAttributesExist(eingangsrechnungTable, "paymentType") == false) {
          databaseUpdateService.addTableAttributes(eingangsrechnungTable,
              new TableAttribute(EingangsrechnungDO.class, "paymentType"));
        }
        return UpdateRunningStatus.DONE;
      }
    });

    // /////////////////////////////////////////////////////////////////
    // 3.6.2
    // /////////////////////////////////////////////////////////////////
    list.add(new UpdateEntryImpl(
        CORE_REGION_ID,
        "3.6.1.3",
        "2011-12-05",
        "Adds columns t_kunde.konto_id, t_fibu_eingangsrechnung.konto_id, t_konto.status, t_task.protection_of_privacy and t_address.communication_language.")
    {
      @Override
      public UpdatePreCheckStatus runPreCheck()
      {
        final Table kundeTable = new Table(KundeDO.class);
        final Table eingangsrechnungTable = new Table(EingangsrechnungDO.class);
        final Table kontoTable = new Table(KontoDO.class);
        final Table taskTable = new Table(TaskDO.class);
        final Table addressTable = new Table(AddressDO.class);
        return databaseUpdateService.doTableAttributesExist(kundeTable, "konto") == true //
            && databaseUpdateService.doTableAttributesExist(eingangsrechnungTable, "konto") == true //
            && databaseUpdateService.doTableAttributesExist(kontoTable, "status") == true //
            && databaseUpdateService.doTableAttributesExist(addressTable, "communicationLanguage") == true //
            && databaseUpdateService.doTableAttributesExist(taskTable, "protectionOfPrivacy") //
            ? UpdatePreCheckStatus.ALREADY_UPDATED : UpdatePreCheckStatus.READY_FOR_UPDATE;
      }

      @Override
      public UpdateRunningStatus runUpdate()
      {
        final Table kundeTable = new Table(KundeDO.class);
        if (databaseUpdateService.doTableAttributesExist(kundeTable, "konto") == false) {
          databaseUpdateService.addTableAttributes(kundeTable, new TableAttribute(KundeDO.class, "konto"));
        }
        final Table eingangsrechnungTable = new Table(EingangsrechnungDO.class);
        if (databaseUpdateService.doTableAttributesExist(eingangsrechnungTable, "konto") == false) {
          databaseUpdateService.addTableAttributes(eingangsrechnungTable,
              new TableAttribute(EingangsrechnungDO.class, "konto"));
        }
        final Table kontoTable = new Table(KontoDO.class);
        if (databaseUpdateService.doTableAttributesExist(kontoTable, "status") == false) {
          databaseUpdateService.addTableAttributes(kontoTable, new TableAttribute(KontoDO.class, "status"));
        }
        final Table taskTable = new Table(TaskDO.class);
        if (databaseUpdateService.doTableAttributesExist(taskTable, "protectionOfPrivacy") == false) {
          databaseUpdateService.addTableAttributes(taskTable,
              new TableAttribute(TaskDO.class, "protectionOfPrivacy").setDefaultValue("false"));
        }
        final Table addressTable = new Table(AddressDO.class);
        if (databaseUpdateService.doTableAttributesExist(addressTable, "communicationLanguage") == false) {
          databaseUpdateService.addTableAttributes(addressTable,
              new TableAttribute(AddressDO.class, "communicationLanguage"));
        }
        databaseUpdateService.createMissingIndices();
        return UpdateRunningStatus.DONE;
      }
    });

    // /////////////////////////////////////////////////////////////////
    // 3.5.4
    // /////////////////////////////////////////////////////////////////
    list.add(new UpdateEntryImpl(CORE_REGION_ID, "3.5.4", "2011-02-24",
        "Adds table t_database_update. Adds attribute (excel_)date_format, hour_format_24 to table t_pf_user.")
    {
      @Override
      public UpdatePreCheckStatus runPreCheck()
      {
        final Table dbUpdateTable = new Table(DatabaseUpdateDO.class);
        final Table userTable = new Table(PFUserDO.class);
        return databaseUpdateService.doExist(dbUpdateTable) == true
            && databaseUpdateService.doTableAttributesExist(userTable, "dateFormat", "excelDateFormat",
            "timeNotation") == true //
            ? UpdatePreCheckStatus.ALREADY_UPDATED : UpdatePreCheckStatus.READY_FOR_UPDATE;
      }

      @Override
      public UpdateRunningStatus runUpdate()
      {
        final Table dbUpdateTable = new Table(DatabaseUpdateDO.class);
        final Table userTable = new Table(PFUserDO.class);
        dbUpdateTable.addAttributes("updateDate", "regionId", "versionString", "executionResult", "executedBy",
            "description");
        databaseUpdateService.createTable(dbUpdateTable);
        databaseUpdateService.addTableAttributes(userTable, new TableAttribute(PFUserDO.class, "dateFormat"));
        databaseUpdateService.addTableAttributes(userTable, new TableAttribute(PFUserDO.class, "excelDateFormat"));
        databaseUpdateService.addTableAttributes(userTable, new TableAttribute(PFUserDO.class, "timeNotation"));
        databaseUpdateService.createMissingIndices();
        TenantRegistryMap.getInstance().setAllUserGroupCachesAsExpired();
        //TODO: Lösung finden!!!
        //Registry.instance().getUserCache().setExpired();
        return UpdateRunningStatus.DONE;
      }
    });
    return list;
  }

  private static void uniqueConstraintWorkaround(final DatabaseUpdateService dus, final PfEmgrFactory emf)
  {
    EntityMetadata pce;

    try {
      pce = emf.getMetadataRepository().getEntityMetaDataBySimpleClassName("TeamEventDO");
    } catch (JpaMetadataEntityNotFoundException e) {
      log.error("No JPA class found for TeamEventDO");
      pce = null;
    }

    if (dus.doesTableAttributeExist("T_PLUGIN_CALENDAR_EVENT", "uid") == false && pce != null) {
      // required workaround, because null values are not accepted
      final String type = dus.getAttribute(pce.getJavaType(), "uid");
      final String command1 = String.format("ALTER TABLE T_PLUGIN_CALENDAR_EVENT ADD COLUMN UID %s DEFAULT 'default value'", type);

      dus.execute(command1);
      dus.execute("ALTER TABLE T_PLUGIN_CALENDAR_EVENT ALTER COLUMN UID SET NOT NULL");
      dus.execute("ALTER TABLE T_PLUGIN_CALENDAR_EVENT ALTER COLUMN UID DROP DEFAULT");
    }
  }

  public static void migrateEmployeeStatusToAttr()
  {
    final EmployeeService employeeService = applicationContext.getBean(EmployeeService.class);
    final EmployeeDao employeeDao = applicationContext.getBean(EmployeeDao.class);

    final List<EmployeeDO> employees = employeeDao.internalLoadAll();
    employees.forEach(employee -> {
      final EmployeeStatus status = employee.getStatus();
      if (status != null) {
        final EmployeeTimedDO newAttrRow = employeeService.addNewTimeAttributeRow(employee, InternalAttrSchemaConstants.EMPLOYEE_STATUS_GROUP_NAME);
        newAttrRow.setStartTime(getDateForStatus(employee));
        newAttrRow.putAttribute(InternalAttrSchemaConstants.EMPLOYEE_STATUS_DESC_NAME, status.getI18nKey());
        employeeDao.internalUpdate(employee);
      }
    });
  }

  private static Date getDateForStatus(final EmployeeDO employee)
  {
    // At first try to find the last change of the employee status in the history ...
    final Optional<Date> lastChange = findLastChangeOfEmployeeStatusInHistory(employee);
    if (lastChange.isPresent()) {
      // convert date from UTC to current zone date
      final TimeZone utc = TimeZone.getTimeZone("UTC");
      final TimeZone currentTimeZone = Configuration.getInstance().getDefaultTimeZone();
      final Date dateInCurrentTimezone = DateHelper.convertDateIntoOtherTimezone(lastChange.get(), utc, currentTimeZone);
      return DateHelper.resetTimePartOfDate(dateInCurrentTimezone);
    }

    // ... if there is nothing in the history, then use the entrittsdatum ...
    final Date eintrittsDatum = employee.getEintrittsDatum();
    if (eintrittsDatum != null) {
      return DateHelper.convertMidnightDateToUTC(eintrittsDatum);
    }

    // ... if there is no eintrittsdatum, use the current date.
    return DateHelper.todayAtMidnight();
  }

  private static Optional<Date> findLastChangeOfEmployeeStatusInHistory(final EmployeeDO employee)
  {
    final Predicate<HistoryEntry> hasStatusChangeHistoryEntries = historyEntry ->
        ((HistoryEntry<?>) historyEntry)
            .getDiffEntries()
            .stream()
            .anyMatch(
                diffEntry -> diffEntry.getPropertyName().startsWith("status")
            );

    return HistoryBaseDaoAdapter
        .getHistoryEntries(employee)
        .stream()
        .filter(hasStatusChangeHistoryEntries)
        .map(HistoryEntry::getModifiedAt)
        .findFirst(); // the history entries are already sorted by date
  }
}<|MERGE_RESOLUTION|>--- conflicted
+++ resolved
@@ -145,11 +145,7 @@
     // 6.16.0
     // /////////////////////////////////////////////////////////////////
     list.add(new UpdateEntryImpl(CORE_REGION_ID, "6.16.0", "2017-08-01",
-<<<<<<< HEAD
-        "Remove unique constraints from EmployeeTimedAttrDO and EmployeeConfigurationTimedAttrDO. Add addressbooks, remove tasks from addresses. Add thumbnail for address images.")
-=======
         "Remove unique constraints from EmployeeTimedAttrDO and EmployeeConfigurationTimedAttrDO. Add thumbnail for address images. Add addressbooks, remove tasks from addresses.")
->>>>>>> 7c896e3a
     {
       @Override
       public UpdatePreCheckStatus runPreCheck()
@@ -178,7 +174,6 @@
             databaseUpdateService.execute("ALTER TABLE T_PLUGIN_EMPLOYEE_CONFIGURATION_TIMEDATTR DROP CONSTRAINT " + uniqueConstraint2);
           }
         }
-
         if (isImageDataPreviewMissing()) {
           final ImageService imageService = applicationContext.getBean(ImageService.class);
           initDatabaseDao.updateSchema();
@@ -222,10 +217,7 @@
                 .execute("INSERT INTO t_addressbook_address (address_id, addressbook_id) VALUES (" + addressId.getEntry(0).getValue() + ", "
                     + AddressbookDao.GLOBAL_ADDRESSBOOK_ID + ")");
           });
-<<<<<<< HEAD
-=======
           databaseUpdateService.execute("DELETE FROM t_configuration WHERE parameter = 'defaultTask4Addresses'");
->>>>>>> 7c896e3a
         }
 
         return UpdateRunningStatus.DONE;
@@ -521,6 +513,7 @@
           deleteImageAddressAttrData();
           log.info("Address image data migration DONE.");
         }
+
         if (hasISODates()) {
           SimpleDateFormat iCalFormatterWithTime = new SimpleDateFormat(DateFormats.ICAL_DATETIME_FORMAT);
           SimpleDateFormat iCalFormatterAllDay = new SimpleDateFormat(DateFormats.COMPACT_DATE);
