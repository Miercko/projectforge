/////////////////////////////////////////////////////////////////////////////
//
// Project ProjectForge Community Edition
//         www.projectforge.org
//
// Copyright (C) 2001-2014 Kai Reinhard (k.reinhard@micromata.de)
//
// ProjectForge is dual-licensed.
//
// This community edition is free software; you can redistribute it and/or
// modify it under the terms of the GNU General Public License as published
// by the Free Software Foundation; version 3 of the License.
//
// This community edition is distributed in the hope that it will be useful,
// but WITHOUT ANY WARRANTY; without even the implied warranty of
// MERCHANTABILITY or FITNESS FOR A PARTICULAR PURPOSE. See the GNU General
// Public License for more details.
//
// You should have received a copy of the GNU General Public License along
// with this program; if not, see http://www.gnu.org/licenses/.
//
/////////////////////////////////////////////////////////////////////////////

package org.projectforge.framework.persistence.database;

import de.micromata.genome.db.jpa.history.api.HistoryEntry;
import de.micromata.genome.db.jpa.tabattr.api.TimeableRow;
import de.micromata.genome.jpa.CriteriaUpdate;
import de.micromata.genome.jpa.metainf.EntityMetadata;
import org.projectforge.business.address.AddressDO;
import org.projectforge.business.fibu.*;
import org.projectforge.business.fibu.api.EmployeeService;
import org.projectforge.business.multitenancy.TenantRegistryMap;
import org.projectforge.business.multitenancy.TenantService;
import org.projectforge.business.orga.*;
import org.projectforge.business.scripting.ScriptDO;
import org.projectforge.business.task.TaskDO;
import org.projectforge.business.user.GroupDao;
import org.projectforge.business.user.ProjectForgeGroup;
import org.projectforge.business.user.UserXmlPreferencesDO;
import org.projectforge.continuousdb.*;
import org.projectforge.framework.configuration.Configuration;
import org.projectforge.framework.configuration.ConfigurationType;
import org.projectforge.framework.configuration.entities.ConfigurationDO;
import org.projectforge.framework.persistence.attr.impl.InternalAttrSchemaConstants;
import org.projectforge.framework.persistence.entities.AbstractBaseDO;
import org.projectforge.framework.persistence.history.HistoryBaseDaoAdapter;
import org.projectforge.framework.persistence.jpa.PfEmgrFactory;
import org.projectforge.framework.persistence.user.entities.GroupDO;
import org.projectforge.framework.persistence.user.entities.PFUserDO;
import org.projectforge.framework.persistence.user.entities.TenantDO;
import org.projectforge.framework.persistence.user.entities.UserRightDO;
import org.projectforge.framework.time.DateHelper;
import org.springframework.context.ApplicationContext;

import java.math.BigDecimal;
import java.time.temporal.ChronoField;
import java.util.*;
import java.util.function.Predicate;

/**
 * @author Kai Reinhard (k.reinhard@micromata.de)
 */
public class DatabaseCoreUpdates
{
  private static final org.apache.log4j.Logger log = org.apache.log4j.Logger.getLogger(DatabaseCoreUpdates.class);

  public static final String CORE_REGION_ID = DatabaseCoreInitial.CORE_REGION_ID;

  private static final String VERSION_5_0 = "5.0";

  protected static ApplicationContext applicationContext;

  @SuppressWarnings("serial")
  public static List<UpdateEntry> getUpdateEntries()
  {
    final DatabaseUpdateService databaseUpdateService = applicationContext.getBean(DatabaseUpdateService.class);
    final PfEmgrFactory emf = applicationContext.getBean(PfEmgrFactory.class);
    final InitDatabaseDao initDatabaseDao = applicationContext.getBean(InitDatabaseDao.class);

    final List<UpdateEntry> list = new ArrayList<>();

    ////////////////////////////////////////////////////////////////////
    // 6.6.0
    // /////////////////////////////////////////////////////////////////
<<<<<<< HEAD
    list.add(new UpdateEntryImpl(CORE_REGION_ID, "6.6.0", "2016-12-14",
        "Add new visitorbook tables. " +
                "Add new column in user table [lastWlanPasswordChange]. " +
                "Add new columns in order table [erfassungsDatum, entscheidungsDatum].")
=======
    list.add(new UpdateEntryImpl(CORE_REGION_ID, "6.6.0", "2016-12-14", "Add new visitorbook tables. Add table for vacation.")
>>>>>>> 2aaafd9e
    {
      @Override
      public UpdatePreCheckStatus runPreCheck()
      {
        log.info("Running pre-check for ProjectForge version 6.6.0");
<<<<<<< HEAD
        if (databaseUpdateService.doTableAttributesExist(PFUserDO.class, "lastWlanPasswordChange") == false
                || databaseUpdateService.doTableAttributesExist(AuftragDO.class, "erfassungsDatum") == false
                || databaseUpdateService.doTableAttributesExist(AuftragDO.class, "entscheidungsDatum") == false) {
=======
        final DatabaseUpdateService databaseUpdateService = applicationContext.getBean(DatabaseUpdateService.class);
        if (databaseUpdateService.doesTableExist("T_EMPLOYEE_VACATION") == false
            || databaseUpdateService.doesTableRowExists("T_CONFIGURATION", "PARAMETER", "hr.emailaddress",
            true) == false) {
>>>>>>> 2aaafd9e
          return UpdatePreCheckStatus.READY_FOR_UPDATE;
        } else if (
            databaseUpdateService.doTablesExist(VisitorbookDO.class, VisitorbookTimedDO.class, VisitorbookTimedAttrDO.class, VisitorbookTimedAttrDataDO.class,
                VisitorbookTimedAttrWithDataDO.class) == false || databaseUpdateService.doesGroupExists(ProjectForgeGroup.ORGA_TEAM) == false) {
          return UpdatePreCheckStatus.READY_FOR_UPDATE;
        } else if (databaseUpdateService.doTableAttributesExist(PFUserDO.class, "lastWlanPasswordChange") == false) {
          return UpdatePreCheckStatus.READY_FOR_UPDATE;
        }
        return UpdatePreCheckStatus.ALREADY_UPDATED;
      }

      @Override
      public UpdateRunningStatus runUpdate()
      {
<<<<<<< HEAD
        if (databaseUpdateService.doTableAttributesExist(PFUserDO.class, "lastWlanPasswordChange") == false
                || databaseUpdateService.doTableAttributesExist(AuftragDO.class, "erfassungsDatum") == false
                || databaseUpdateService.doTableAttributesExist(AuftragDO.class, "entscheidungsDatum") == false
                || databaseUpdateService.doTablesExist(VisitorbookDO.class, VisitorbookTimedDO.class, VisitorbookTimedAttrDO.class, VisitorbookTimedAttrDataDO.class,
                VisitorbookTimedAttrWithDataDO.class) == false) {
=======
        final InitDatabaseDao initDatabaseDao = applicationContext.getBean(InitDatabaseDao.class);
        final DatabaseUpdateService databaseUpdateService = applicationContext.getBean(DatabaseUpdateService.class);
        if ((databaseUpdateService.doesTableExist("T_EMPLOYEE_VACATION") == false) || (databaseUpdateService
            .doTablesExist(VisitorbookDO.class, VisitorbookTimedDO.class, VisitorbookTimedAttrDO.class, VisitorbookTimedAttrDataDO.class,
                VisitorbookTimedAttrWithDataDO.class) == false)
            || databaseUpdateService.doTableAttributesExist(PFUserDO.class, "lastWlanPasswordChange") == false) {
          //Updating the schema
>>>>>>> 2aaafd9e
          initDatabaseDao.updateSchema();
        }
        if (databaseUpdateService.doesTableRowExists("T_CONFIGURATION", "PARAMETER", "hr.emailaddress",
            true) == false) {
          final PfEmgrFactory emf = applicationContext.getBean(PfEmgrFactory.class);
          emf.runInTrans(emgr -> {
            ConfigurationDO confEntry = new ConfigurationDO();
            confEntry.setConfigurationType(ConfigurationType.STRING);
            confEntry.setGlobal(false);
            confEntry.setParameter("hr.emailaddress");
            confEntry.setStringValue("hr@management.de");
            emgr.insert(confEntry);
            return UpdateRunningStatus.DONE;
          });
        }
        if (databaseUpdateService.doesGroupExists(ProjectForgeGroup.ORGA_TEAM) == false) {
          GroupDao groupDao = applicationContext.getBean(GroupDao.class);
          GroupDO orgaGroup = new GroupDO();
          orgaGroup.setName(ProjectForgeGroup.ORGA_TEAM.getName());
          groupDao.internalSave(orgaGroup);
        }
        return UpdateRunningStatus.DONE;
      }

    });

    ////////////////////////////////////////////////////////////////////
    // 6.5.2
    // /////////////////////////////////////////////////////////////////
    list.add(new UpdateEntryImpl(CORE_REGION_ID, "6.5.2", "2016-11-24",
        "Add creator to team event.")
    {
      @Override
      public UpdatePreCheckStatus runPreCheck()
      {
        log.info("Running pre-check for ProjectForge version 6.5.2");
        if (databaseUpdateService.doesTableAttributeExist("T_PLUGIN_CALENDAR_EVENT", "team_event_fk_creator") == false) {
          return UpdatePreCheckStatus.READY_FOR_UPDATE;
        }
        return UpdatePreCheckStatus.ALREADY_UPDATED;
      }

      @Override
      public UpdateRunningStatus runUpdate()
      {
        if (databaseUpdateService.doesTableAttributeExist("T_PLUGIN_CALENDAR_EVENT", "team_event_fk_creator") == false) {
          //Updating the schema
          initDatabaseDao.updateSchema();
        }
        return UpdateRunningStatus.DONE;
      }

    });

    ////////////////////////////////////////////////////////////////////
    // 6.4.0
    // /////////////////////////////////////////////////////////////////
    list.add(new UpdateEntryImpl(CORE_REGION_ID, "6.4.0", "2016-10-12",
        "Move employee status to new timeable attribute.")
    {
      @Override
      public UpdatePreCheckStatus runPreCheck()
      {
        log.info("Running pre-check for ProjectForge version 6.4.0");
        // ensure that the tenant exists, otherwise the following statements will fail with an SQL exception
        if (!databaseUpdateService.doTablesExist(TenantDO.class)) {
          return UpdatePreCheckStatus.READY_FOR_UPDATE;
        }

        final EmployeeDao employeeDao = applicationContext.getBean(EmployeeDao.class);
        final boolean anyEmployeeWithAnOldStatusExists = databaseUpdateService.doTablesExist(EmployeeDO.class) &&
            employeeDao
                .internalLoadAll()
                .stream()
                .filter(e -> !e.isDeleted())
                .anyMatch(e -> e.getStatus() != null);

        final int employeeStatusGroupEntriesCount = databaseUpdateService
            .countTimeableAttrGroupEntries(EmployeeTimedDO.class, InternalAttrSchemaConstants.EMPLOYEE_STATUS_GROUP_NAME);

        if (anyEmployeeWithAnOldStatusExists && employeeStatusGroupEntriesCount <= 0) {
          return UpdatePreCheckStatus.READY_FOR_UPDATE;
        } else {
          return UpdatePreCheckStatus.ALREADY_UPDATED;
        }
      }

      @Override
      public UpdateRunningStatus runUpdate()
      {
        migrateEmployeeStatusToAttr();

        return UpdateRunningStatus.DONE;
      }

    });

    ////////////////////////////////////////////////////////////////////
    // 6.3.0
    // /////////////////////////////////////////////////////////////////
    list.add(new UpdateEntryImpl(CORE_REGION_ID, "6.3.0", "2016-08-31",
        "Add column to attendee data table. Alter table column for ssh-key. Add HR group.")
    {
      @Override
      public UpdatePreCheckStatus runPreCheck()
      {
        log.info("Running pre-check for ProjectForge version 6.3.0");
        if (databaseUpdateService.doesTableAttributeExist("T_PLUGIN_CALENDAR_EVENT_ATTENDEE", "address_id") == false) {
          return UpdatePreCheckStatus.READY_FOR_UPDATE;
        } else if (databaseUpdateService.getDatabaseTableColumnLenght(PFUserDO.class, "ssh_public_key") < 4096) {
          return UpdatePreCheckStatus.READY_FOR_UPDATE;
        } else if (databaseUpdateService.doesGroupExists(ProjectForgeGroup.HR_GROUP) == false) {
          return UpdatePreCheckStatus.READY_FOR_UPDATE;
        } else if (databaseUpdateService.doesTableAttributeExist("T_PLUGIN_CALENDAR_EVENT", "uid") == false) {
          return UpdatePreCheckStatus.READY_FOR_UPDATE;
        } else {
          return UpdatePreCheckStatus.ALREADY_UPDATED;
        }
      }

      @Override
      public UpdateRunningStatus runUpdate()
      {
        if (databaseUpdateService.doesTableAttributeExist("T_PLUGIN_CALENDAR_EVENT_ATTENDEE", "address_id") == false
            || databaseUpdateService.doesTableAttributeExist("T_PLUGIN_CALENDAR_EVENT", "uid") == false) {
          //Updating the schema
          initDatabaseDao.updateSchema();
        }

        if (databaseUpdateService.getDatabaseTableColumnLenght(PFUserDO.class, "ssh_public_key") < 4096) {
          final Table userTable = new Table(PFUserDO.class);
          databaseUpdateService.alterTableColumnVarCharLength(userTable.getName(), "ssh_public_key", 4096);
        }

        if (databaseUpdateService.doesGroupExists(ProjectForgeGroup.HR_GROUP) == false) {
          emf.runInTrans(emgr -> {
            GroupDO hrGroup = new GroupDO();
            hrGroup.setName("PF_HR");
            hrGroup.setDescription("Users for having full access to the companies hr.");
            hrGroup.setCreated();
            hrGroup.setTenant(applicationContext.getBean(TenantService.class).getDefaultTenant());

            final Set<PFUserDO> usersToAddToHrGroup = new HashSet<>();

            final List<UserRightDO> employeeRights = emgr.selectAttached(UserRightDO.class,
                "SELECT r FROM UserRightDO r WHERE r.rightIdString = :rightId",
                "rightId",
                "FIBU_EMPLOYEE");
            employeeRights.forEach(sr -> {
              sr.setRightIdString("HR_EMPLOYEE");
              usersToAddToHrGroup.add(sr.getUser());
              emgr.update(sr);
            });

            final List<UserRightDO> salaryRights = emgr.selectAttached(UserRightDO.class,
                "SELECT r FROM UserRightDO r WHERE r.rightIdString = :rightId",
                "rightId",
                "FIBU_EMPLOYEE_SALARY");
            salaryRights.forEach(sr -> {
              sr.setRightIdString("HR_EMPLOYEE_SALARY");
              usersToAddToHrGroup.add(sr.getUser());
              emgr.update(sr);
            });

            usersToAddToHrGroup.forEach(hrGroup::addUser);

            emgr.insert(hrGroup);
            return hrGroup;
          });
        }

        return UpdateRunningStatus.DONE;
      }

    });

    ////////////////////////////////////////////////////////////////////
    // 6.1.1
    // /////////////////////////////////////////////////////////////////
    list.add(new UpdateEntryImpl(CORE_REGION_ID, "6.1.1", "2016-07-27",
        "Changed timezone of starttime of the configurable attributes. Add uid to attendee.")
    {
      @Override
      public UpdatePreCheckStatus runPreCheck()
      {
        log.info("Running pre-check for ProjectForge version 6.1.1");
        if (databaseUpdateService.doTablesExist(EmployeeTimedDO.class) == false) {
          return UpdatePreCheckStatus.READY_FOR_UPDATE;
        }

        if (databaseUpdateService.isTableEmpty(EmployeeTimedDO.class)) {
          return UpdatePreCheckStatus.ALREADY_UPDATED;
        }

        final boolean timeFieldsOfAllEmployeeTimedDOsStartTimeAreZero = emf
            .runWoTrans(emgr -> emgr.selectAllAttached(EmployeeTimedDO.class)
                .stream()
                .map(EmployeeTimedDO::getStartTime)
                .map(DateHelper::convertDateToLocalDateTimeInUTC)
                .map(localDateTime -> localDateTime.get(ChronoField.SECOND_OF_DAY))
                .allMatch(seconds -> seconds == 0));

        return timeFieldsOfAllEmployeeTimedDOsStartTimeAreZero ? UpdatePreCheckStatus.ALREADY_UPDATED
            : UpdatePreCheckStatus.READY_FOR_UPDATE;
      }

      @Override
      public UpdateRunningStatus runUpdate()
      {
        return emf.runInTrans(emgr -> {
          emgr.selectAllAttached(EmployeeTimedDO.class)
              .forEach(this::normalizeStartTime);

          return UpdateRunningStatus.DONE;
        });
      }

      private void normalizeStartTime(final TimeableRow entity)
      {
        final Date oldStartTime = entity.getStartTime();
        final Date newStartTime = DateHelper.convertMidnightDateToUTC(oldStartTime);
        entity.setStartTime(newStartTime);
      }

    });

    ////////////////////////////////////////////////////////////////////
    // 6.1.0
    // /////////////////////////////////////////////////////////////////
    list.add(new UpdateEntryImpl(CORE_REGION_ID, "6.1.0", "2016-07-14",
        "Adds several columns to employee table.")
    {
      @Override
      public UpdatePreCheckStatus runPreCheck()
      {
        log.info("Running pre-check for ProjectForge version 6.1.0");
        if (databaseUpdateService.doTableAttributesExist(EmployeeDO.class, "staffNumber") == false) {
          return UpdatePreCheckStatus.READY_FOR_UPDATE;
        }
        return UpdatePreCheckStatus.ALREADY_UPDATED;
      }

      @Override
      public UpdateRunningStatus runUpdate()
      {
        //Updating the schema
        initDatabaseDao.updateSchema();
        return UpdateRunningStatus.DONE;
      }
    });

    // /////////////////////////////////////////////////////////////////
    // 6.0.0
    // /////////////////////////////////////////////////////////////////
    list.add(new UpdateEntryImpl(CORE_REGION_ID, "6.0.0", "2016-04-01",
        "Adds tenant table, tenant_id to all entities for multi-tenancy. Adds new history tables. Adds attr table for address. Adds t_configuration.is_global, t_pf_user.super_admin.")
    {
      @Override
      public UpdatePreCheckStatus runPreCheck()
      {
        log.info("Running pre-check for ProjectForge version 6.0.0");
        if (databaseUpdateService.doTablesExist(TenantDO.class) == false
            || databaseUpdateService.internalIsTableEmpty("t_tenant") == true ||
            databaseUpdateService.doTableAttributesExist(ConfigurationDO.class, "global") == false ||
            databaseUpdateService.doTableAttributesExist(PFUserDO.class, "superAdmin") == false) {
          return UpdatePreCheckStatus.READY_FOR_UPDATE;
        }

        return UpdatePreCheckStatus.ALREADY_UPDATED;
      }

      @SuppressWarnings({ "unchecked", "rawtypes" })
      @Override
      public UpdateRunningStatus runUpdate()
      {

        //Generating the schema
        initDatabaseDao.updateSchema();

        //Init default tenant
        TenantDO defaultTenant = initDatabaseDao.insertDefaultTenant();

        //Insert default tenant on every entity
        log.info("Start adding default tenant to entities.");
        List<EntityMetadata> entities = emf.getMetadataRepository().getTableEntities();
        Collections.reverse(entities);
        for (EntityMetadata entityClass : entities) {
          if (AbstractBaseDO.class.isAssignableFrom(entityClass.getJavaType())) {
            try {
              log.info("Set tenant id for entities of type: " + entityClass.getJavaType());
              emf.tx().go(emgr -> {
                Class<? extends AbstractBaseDO> entity = (Class<? extends AbstractBaseDO>) entityClass.getJavaType();
                CriteriaUpdate<? extends AbstractBaseDO> cu = CriteriaUpdate.createUpdate(entity);
                cu.set("tenant", defaultTenant);
                emgr.update(cu);
                return null;
              });
            } catch (Exception e) {
              log.error("Failed to update default tenant for entities of type: " + entityClass.getJavaType());
            }
          }
          if (UserXmlPreferencesDO.class.isAssignableFrom(entityClass.getJavaType())) {
            try {
              emf.runInTrans(emgr -> {
                log.info("Set tenant id for entities of type: " + UserXmlPreferencesDO.class.getClass());
                CriteriaUpdate<UserXmlPreferencesDO> cu = CriteriaUpdate.createUpdate(UserXmlPreferencesDO.class);
                cu.set("tenant", defaultTenant);
                emgr.update(cu);
                return null;
              });
            } catch (Exception e) {
              log.error("Failed to update default tenant for user xml prefs.");
            }
          }
        }
        log.info("Finished adding default tenant to entities.");

        //User default tenant zuweisen
        log.info("Start assigning users to default tenant.");
        try {
          emf.tx().go(emgr -> {
            TenantDO attachedDefaultTenant = emgr.selectByPkAttached(TenantDO.class, defaultTenant.getId());
            List<PFUserDO> users = emgr.selectAttached(PFUserDO.class, "select u from PFUserDO u");
            for (PFUserDO user : users) {
              log.info("Assign user with id: " + user.getId() + " to default tenant.");
              attachedDefaultTenant.getAssignedUsers().add(user);
              emgr.update(attachedDefaultTenant);
            }
            return null;
          });
        } catch (Exception e) {
          log.error("Failed to assign users to default tenant.");
        }
        log.info("Finished assigning users to default tenant.");

        //History migration
        log.info("Start migrating history data.");
        HistoryMigrateService ms = applicationContext.getBean(HistoryMigrateService.class);
        long start = System.currentTimeMillis();
        try {
          ms.migrate();
        } catch (Exception ex) {
          log.error("Error while migrating history data", ex);
        }
        log.info("History Migration took: " + (System.currentTimeMillis() - start) / 1000 + " sec");
        log.info("Finished migrating history data.");

        return UpdateRunningStatus.DONE;
      }
    });

    // /////////////////////////////////////////////////////////////////
    // /////////////////////////////////////////////////////////////////
    // 5.5
    // /////////////////////////////////////////////////////////////////
    list.add(new UpdateEntryImpl(
        CORE_REGION_ID,
        "5.5",
        "2014-08-11",
        "Adds t_group.ldap_values, t_fibu_auftrag_position.period_of_performance_type, t_fibu_auftrag_position.mode_of_payment_type, t_fibu_payment_schedule, t_fibu_auftrag.period_of_performance_{begin|end}, length of t_address.public_key increased.")
    {

      @Override
      public UpdatePreCheckStatus runPreCheck()
      {
        if (databaseUpdateService.doTableAttributesExist(EmployeeDO.class, "weeklyWorkingHours") == false) {
          return UpdatePreCheckStatus.READY_FOR_UPDATE;
        }
        if (databaseUpdateService.doTableAttributesExist(GroupDO.class, "ldapValues") == false) {
          return UpdatePreCheckStatus.READY_FOR_UPDATE;
        }
        if (databaseUpdateService.doTableAttributesExist(AuftragsPositionDO.class, "periodOfPerformanceType",
            "modeOfPaymentType") == false) {
          return UpdatePreCheckStatus.READY_FOR_UPDATE;
        }
        if (databaseUpdateService.doTableAttributesExist(AuftragDO.class, "periodOfPerformanceBegin",
            "periodOfPerformanceEnd") == false) {
          return UpdatePreCheckStatus.READY_FOR_UPDATE;
        }
        if (databaseUpdateService.doTablesExist(PaymentScheduleDO.class) == false) {
          return UpdatePreCheckStatus.READY_FOR_UPDATE;
        }
        return UpdatePreCheckStatus.ALREADY_UPDATED;
      }

      @Override
      public UpdateRunningStatus runUpdate()
      {
        if (databaseUpdateService.doTableAttributesExist(EmployeeDO.class, "weeklyWorkingHours") == false) {
          // No length check available so assume enlargement if ldapValues doesn't yet exist:
          final Table addressTable = new Table(AddressDO.class);
          databaseUpdateService.alterTableColumnVarCharLength(addressTable.getName(), "public_key", 20000);

          // TODO HIBERNATE5 no longer supported
          //          final Table propertyDeltaTable = new Table(PropertyDelta.class);
          //          dao.alterTableColumnVarCharLength(propertyDeltaTable.getName(), "old_value", 20000);
          //          dao.alterTableColumnVarCharLength(propertyDeltaTable.getName(), "new_value", 20000);

          final Table employeeTable = new Table(EmployeeDO.class);
          databaseUpdateService.renameTableAttribute(employeeTable.getName(), "wochenstunden", "old_weekly_working_hours");
          databaseUpdateService.addTableAttributes(EmployeeDO.class, "weeklyWorkingHours");
          final List<DatabaseResultRow> rows = databaseUpdateService
              .query("select pk, old_weekly_working_hours from t_fibu_employee");
          if (rows != null) {
            for (final DatabaseResultRow row : rows) {
              final Integer pk = (Integer) row.getEntry("pk").getValue();
              final Integer oldWeeklyWorkingHours = (Integer) row.getEntry("old_weekly_working_hours").getValue();
              if (oldWeeklyWorkingHours == null) {
                continue;
              }
              databaseUpdateService.update("update t_fibu_employee set weekly_working_hours=? where pk=?",
                  new BigDecimal(oldWeeklyWorkingHours), pk);
            }
          }
        }
        if (databaseUpdateService.doTableAttributesExist(GroupDO.class, "ldapValues") == false) {
          databaseUpdateService.addTableAttributes(GroupDO.class, "ldapValues");
        }
        if (databaseUpdateService.doTableAttributesExist(AuftragsPositionDO.class, "periodOfPerformanceType",
            "modeOfPaymentType") == false) {
          databaseUpdateService.addTableAttributes(AuftragsPositionDO.class, "periodOfPerformanceType",
              "modeOfPaymentType");
        }
        if (databaseUpdateService.doTableAttributesExist(AuftragDO.class, "periodOfPerformanceBegin",
            "periodOfPerformanceEnd") == false) {
          databaseUpdateService.addTableAttributes(AuftragDO.class, "periodOfPerformanceBegin", "periodOfPerformanceEnd");
        }
        if (databaseUpdateService.doTablesExist(PaymentScheduleDO.class) == false) {
          new SchemaGenerator(databaseUpdateService).add(PaymentScheduleDO.class).createSchema();
          databaseUpdateService.createMissingIndices();
        }
        return UpdateRunningStatus.DONE;
      }
    });

    // /////////////////////////////////////////////////////////////////
    // 5.3
    // /////////////////////////////////////////////////////////////////
    list.add(new UpdateEntryImpl(CORE_REGION_ID, "5.3", "2013-11-24",
        "Adds t_pf_user.last_password_change, t_pf_user.password_salt.")
    {

      @Override
      public UpdatePreCheckStatus runPreCheck()
      {
        if (databaseUpdateService.doTableAttributesExist(PFUserDO.class, "lastPasswordChange", "passwordSalt") == false) {
          return UpdatePreCheckStatus.READY_FOR_UPDATE;
        }
        return UpdatePreCheckStatus.ALREADY_UPDATED;
      }

      @Override
      public UpdateRunningStatus runUpdate()
      {
        if (databaseUpdateService.doTableAttributesExist(PFUserDO.class, "lastPasswordChange", "passwordSalt") == false) {
          databaseUpdateService.addTableAttributes(PFUserDO.class, "lastPasswordChange", "passwordSalt");
        }
        return UpdateRunningStatus.DONE;
      }
    });

    // /////////////////////////////////////////////////////////////////
    // 5.2
    // /////////////////////////////////////////////////////////////////
    list.add(new UpdateEntryImpl(
        CORE_REGION_ID,
        "5.2",
        "2013-05-13",
        "Adds t_fibu_auftrag_position.time_of_performance_{start|end}, t_script.file{_name} and changes type of t_script.script{_backup} to byte[].")
    {
      @Override
      public UpdatePreCheckStatus runPreCheck()
      {
        if (databaseUpdateService.doTableAttributesExist(ScriptDO.class, "file", "filename") == true
            && databaseUpdateService.doTableAttributesExist(AuftragsPositionDO.class, "periodOfPerformanceBegin", "periodOfPerformanceEnd") == true) {
          return UpdatePreCheckStatus.ALREADY_UPDATED;
        }
        return UpdatePreCheckStatus.READY_FOR_UPDATE;
      }

      @Override
      public UpdateRunningStatus runUpdate()
      {
        if (databaseUpdateService.doTableAttributesExist(ScriptDO.class, "file", "filename") == false) {
          databaseUpdateService.addTableAttributes(ScriptDO.class, "file", "filename");
          final Table scriptTable = new Table(ScriptDO.class);
          databaseUpdateService.renameTableAttribute(scriptTable.getName(), "script", "old_script");
          databaseUpdateService.renameTableAttribute(scriptTable.getName(), "scriptbackup", "old_script_backup");
          databaseUpdateService.addTableAttributes(ScriptDO.class, "script", "scriptBackup");
          final List<DatabaseResultRow> rows = databaseUpdateService
              .query("select pk, old_script, old_script_backup from t_script");
          if (rows != null) {
            for (final DatabaseResultRow row : rows) {
              final Integer pk = (Integer) row.getEntry("pk").getValue();
              final String oldScript = (String) row.getEntry("old_script").getValue();
              final String oldScriptBackup = (String) row.getEntry("old_script_backup").getValue();
              final ScriptDO script = new ScriptDO();
              script.setScriptAsString(oldScript);
              script.setScriptBackupAsString(oldScriptBackup);
              databaseUpdateService.update("update t_script set script=?, script_backup=? where pk=?", script.getScript(),
                  script.getScriptBackup(), pk);
            }
          }
        }
        if (databaseUpdateService.doTableAttributesExist(AuftragsPositionDO.class, "periodOfPerformanceBegin",
            "periodOfPerformanceEnd") == false) {
          databaseUpdateService.addTableAttributes(AuftragsPositionDO.class, "periodOfPerformanceBegin",
              "periodOfPerformanceEnd");
        }
        return UpdateRunningStatus.DONE;
      }
    });

    // /////////////////////////////////////////////////////////////////
    // 5.0
    // /////////////////////////////////////////////////////////////////
    list.add(new UpdateEntryImpl(CORE_REGION_ID, VERSION_5_0, "2013-02-15",
        "Adds t_fibu_rechnung.konto, t_pf_user.ssh_public_key, fixes contract.IN_PROGRES -> contract.IN_PROGRESS")
    {
      final Table rechnungTable = new Table(RechnungDO.class);

      final Table userTable = new Table(PFUserDO.class);

      @Override
      public UpdatePreCheckStatus runPreCheck()
      {
        int entriesToMigrate = 0;
        if (databaseUpdateService.isVersionUpdated(CORE_REGION_ID, VERSION_5_0) == false) {
          entriesToMigrate = databaseUpdateService.queryForInt("select count(*) from t_contract where status='IN_PROGRES'");
        }
        return (databaseUpdateService.doTableAttributesExist(rechnungTable, "konto")
            && databaseUpdateService.doTableAttributesExist(userTable, "sshPublicKey")
            && entriesToMigrate == 0)
            ? UpdatePreCheckStatus.ALREADY_UPDATED : UpdatePreCheckStatus.READY_FOR_UPDATE;
      }

      @Override
      public UpdateRunningStatus runUpdate()
      {
        if (databaseUpdateService.doTableAttributesExist(rechnungTable, "konto") == false) {
          databaseUpdateService.addTableAttributes(rechnungTable, new TableAttribute(RechnungDO.class, "konto"));
        }
        if (databaseUpdateService.doTableAttributesExist(userTable, "sshPublicKey") == false) {
          databaseUpdateService.addTableAttributes(userTable, new TableAttribute(PFUserDO.class, "sshPublicKey"));
        }
        final int entriesToMigrate = databaseUpdateService
            .queryForInt("select count(*) from t_contract where status='IN_PROGRES'");
        if (entriesToMigrate > 0) {
          databaseUpdateService.execute("update t_contract set status='IN_PROGRESS' where status='IN_PROGRES'", true);
        }
        return UpdateRunningStatus.DONE;
      }
    });

    // /////////////////////////////////////////////////////////////////
    // 4.3.1
    // /////////////////////////////////////////////////////////////////
    list.add(new UpdateEntryImpl(CORE_REGION_ID, "4.3.1", "2013-01-29", "Adds t_fibu_projekt.konto")
    {
      final Table projektTable = new Table(ProjektDO.class);

      @Override
      public UpdatePreCheckStatus runPreCheck()
      {
        return databaseUpdateService.doTableAttributesExist(projektTable, "konto") == true //
            ? UpdatePreCheckStatus.ALREADY_UPDATED
            : UpdatePreCheckStatus.READY_FOR_UPDATE;
      }

      @Override
      public UpdateRunningStatus runUpdate()
      {
        if (databaseUpdateService.doTableAttributesExist(projektTable, "konto") == false) {
          databaseUpdateService.addTableAttributes(projektTable, new TableAttribute(ProjektDO.class, "konto"));
        }
        return UpdateRunningStatus.DONE;
      }
    });

    // /////////////////////////////////////////////////////////////////
    // 4.2
    // /////////////////////////////////////////////////////////////////
    list.add(new UpdateEntryImpl(
        CORE_REGION_ID,
        "4.2",
        "2012-08-09",
        "Adds t_pf_user.authenticationToken|local_user|restricted_user|deactivated|ldap_values, t_group.local_group, t_fibu_rechnung|eingangsrechnung|auftrag(=incoming and outgoing invoice|order).ui_status_as_xml")
    {
      final Table userTable = new Table(PFUserDO.class);

      final Table groupTable = new Table(GroupDO.class);

      final Table outgoingInvoiceTable = new Table(RechnungDO.class);

      final Table incomingInvoiceTable = new Table(EingangsrechnungDO.class);

      final Table orderTable = new Table(AuftragDO.class);

      @Override
      public UpdatePreCheckStatus runPreCheck()
      {
        return databaseUpdateService.doTableAttributesExist(userTable, "authenticationToken", "localUser", "restrictedUser",
            "deactivated", "ldapValues") == true //
            && databaseUpdateService.doTableAttributesExist(groupTable, "localGroup") == true
            // , "nestedGroupsAllowed", "nestedGroupIds") == true //
            && databaseUpdateService.doTableAttributesExist(outgoingInvoiceTable, "uiStatusAsXml") == true //
            && databaseUpdateService.doTableAttributesExist(incomingInvoiceTable, "uiStatusAsXml") == true //
            && databaseUpdateService.doTableAttributesExist(orderTable, "uiStatusAsXml") == true //
            ? UpdatePreCheckStatus.ALREADY_UPDATED : UpdatePreCheckStatus.READY_FOR_UPDATE;
      }

      @Override
      public UpdateRunningStatus runUpdate()
      {
        if (databaseUpdateService.doTableAttributesExist(userTable, "authenticationToken") == false) {
          databaseUpdateService.addTableAttributes(userTable, new TableAttribute(PFUserDO.class, "authenticationToken"));
        }
        if (databaseUpdateService.doTableAttributesExist(userTable, "localUser") == false) {
          databaseUpdateService.addTableAttributes(userTable,
              new TableAttribute(PFUserDO.class, "localUser").setDefaultValue("false"));
        }
        if (databaseUpdateService.doTableAttributesExist(userTable, "restrictedUser") == false) {
          databaseUpdateService.addTableAttributes(userTable,
              new TableAttribute(PFUserDO.class, "restrictedUser").setDefaultValue("false"));
        }
        if (databaseUpdateService.doTableAttributesExist(userTable, "deactivated") == false) {
          databaseUpdateService.addTableAttributes(userTable,
              new TableAttribute(PFUserDO.class, "deactivated").setDefaultValue("false"));
        }
        if (databaseUpdateService.doTableAttributesExist(userTable, "ldapValues") == false) {
          databaseUpdateService.addTableAttributes(userTable, new TableAttribute(PFUserDO.class, "ldapValues"));
        }
        if (databaseUpdateService.doTableAttributesExist(groupTable, "localGroup") == false) {
          databaseUpdateService.addTableAttributes(groupTable,
              new TableAttribute(GroupDO.class, "localGroup").setDefaultValue("false"));
        }
        // if (dao.doesTableAttributesExist(groupTable, "nestedGroupsAllowed") == false) {
        // dao.addTableAttributes(groupTable, new TableAttribute(GroupDO.class, "nestedGroupsAllowed").setDefaultValue("true"));
        // }
        // if (dao.doesTableAttributesExist(groupTable, "nestedGroupIds") == false) {
        // dao.addTableAttributes(groupTable, new TableAttribute(GroupDO.class, "nestedGroupIds"));
        // }
        if (databaseUpdateService.doTableAttributesExist(outgoingInvoiceTable, "uiStatusAsXml") == false) {
          databaseUpdateService.addTableAttributes(outgoingInvoiceTable,
              new TableAttribute(RechnungDO.class, "uiStatusAsXml"));
        }
        if (databaseUpdateService.doTableAttributesExist(incomingInvoiceTable, "uiStatusAsXml") == false) {
          databaseUpdateService.addTableAttributes(incomingInvoiceTable,
              new TableAttribute(EingangsrechnungDO.class, "uiStatusAsXml"));
        }
        if (databaseUpdateService.doTableAttributesExist(orderTable, "uiStatusAsXml") == false) {
          databaseUpdateService.addTableAttributes(orderTable, new TableAttribute(AuftragDO.class, "uiStatusAsXml"));
        }
        return UpdateRunningStatus.DONE;
      }
    });

    // /////////////////////////////////////////////////////////////////
    // 4.1
    // /////////////////////////////////////////////////////////////////
    list.add(new UpdateEntryImpl(CORE_REGION_ID, "4.1", "2012-04-21",
        "Adds t_pf_user.first_day_of_week and t_pf_user.hr_planning.")
    {
      final Table userTable = new Table(PFUserDO.class);

      @Override
      public UpdatePreCheckStatus runPreCheck()
      {
        return databaseUpdateService.doTableAttributesExist(userTable, "firstDayOfWeek", "hrPlanning") == true //
            ? UpdatePreCheckStatus.ALREADY_UPDATED
            : UpdatePreCheckStatus.READY_FOR_UPDATE;
      }

      @Override
      public UpdateRunningStatus runUpdate()
      {
        if (databaseUpdateService.doTableAttributesExist(userTable, "firstDayOfWeek") == false) {
          databaseUpdateService.addTableAttributes(userTable, new TableAttribute(PFUserDO.class, "firstDayOfWeek"));
        }
        if (databaseUpdateService.doTableAttributesExist(userTable, "hrPlanning") == false) {
          databaseUpdateService.addTableAttributes(userTable,
              new TableAttribute(PFUserDO.class, "hrPlanning").setDefaultValue("true"));
        }
        return UpdateRunningStatus.DONE;
      }
    });

    // /////////////////////////////////////////////////////////////////
    // 4.0
    // /////////////////////////////////////////////////////////////////
    list.add(new UpdateEntryImpl(CORE_REGION_ID, "4.0", "2012-04-18",
        "Adds 6th parameter to t_script and payment_type to t_fibu_eingangsrechnung.")
    {
      final Table scriptTable = new Table(ScriptDO.class);

      final Table eingangsrechnungTable = new Table(EingangsrechnungDO.class);

      @Override
      public UpdatePreCheckStatus runPreCheck()
      {
        return databaseUpdateService.doTableAttributesExist(scriptTable, "parameter6Name", "parameter6Type") == true //
            && databaseUpdateService.doTableAttributesExist(eingangsrechnungTable, "paymentType") == true //
            ? UpdatePreCheckStatus.ALREADY_UPDATED : UpdatePreCheckStatus.READY_FOR_UPDATE;
      }

      @Override
      public UpdateRunningStatus runUpdate()
      {
        if (databaseUpdateService.doTableAttributesExist(scriptTable, "parameter6Name") == false) {
          databaseUpdateService.addTableAttributes(scriptTable, new TableAttribute(ScriptDO.class, "parameter6Name"));
        }
        if (databaseUpdateService.doTableAttributesExist(scriptTable, "parameter6Type") == false) {
          databaseUpdateService.addTableAttributes(scriptTable, new TableAttribute(ScriptDO.class, "parameter6Type"));
        }
        if (databaseUpdateService.doTableAttributesExist(eingangsrechnungTable, "paymentType") == false) {
          databaseUpdateService.addTableAttributes(eingangsrechnungTable,
              new TableAttribute(EingangsrechnungDO.class, "paymentType"));
        }
        return UpdateRunningStatus.DONE;
      }
    });

    // /////////////////////////////////////////////////////////////////
    // 3.6.2
    // /////////////////////////////////////////////////////////////////
    list.add(new UpdateEntryImpl(
        CORE_REGION_ID,
        "3.6.1.3",
        "2011-12-05",
        "Adds columns t_kunde.konto_id, t_fibu_eingangsrechnung.konto_id, t_konto.status, t_task.protection_of_privacy and t_address.communication_language.")
    {
      @Override
      public UpdatePreCheckStatus runPreCheck()
      {
        final Table kundeTable = new Table(KundeDO.class);
        final Table eingangsrechnungTable = new Table(EingangsrechnungDO.class);
        final Table kontoTable = new Table(KontoDO.class);
        final Table taskTable = new Table(TaskDO.class);
        final Table addressTable = new Table(AddressDO.class);
        return databaseUpdateService.doTableAttributesExist(kundeTable, "konto") == true //
            && databaseUpdateService.doTableAttributesExist(eingangsrechnungTable, "konto") == true //
            && databaseUpdateService.doTableAttributesExist(kontoTable, "status") == true //
            && databaseUpdateService.doTableAttributesExist(addressTable, "communicationLanguage") == true //
            && databaseUpdateService.doTableAttributesExist(taskTable, "protectionOfPrivacy") //
            ? UpdatePreCheckStatus.ALREADY_UPDATED : UpdatePreCheckStatus.READY_FOR_UPDATE;
      }

      @Override
      public UpdateRunningStatus runUpdate()
      {
        final Table kundeTable = new Table(KundeDO.class);
        if (databaseUpdateService.doTableAttributesExist(kundeTable, "konto") == false) {
          databaseUpdateService.addTableAttributes(kundeTable, new TableAttribute(KundeDO.class, "konto"));
        }
        final Table eingangsrechnungTable = new Table(EingangsrechnungDO.class);
        if (databaseUpdateService.doTableAttributesExist(eingangsrechnungTable, "konto") == false) {
          databaseUpdateService.addTableAttributes(eingangsrechnungTable,
              new TableAttribute(EingangsrechnungDO.class, "konto"));
        }
        final Table kontoTable = new Table(KontoDO.class);
        if (databaseUpdateService.doTableAttributesExist(kontoTable, "status") == false) {
          databaseUpdateService.addTableAttributes(kontoTable, new TableAttribute(KontoDO.class, "status"));
        }
        final Table taskTable = new Table(TaskDO.class);
        if (databaseUpdateService.doTableAttributesExist(taskTable, "protectionOfPrivacy") == false) {
          databaseUpdateService.addTableAttributes(taskTable,
              new TableAttribute(TaskDO.class, "protectionOfPrivacy").setDefaultValue("false"));
        }
        final Table addressTable = new Table(AddressDO.class);
        if (databaseUpdateService.doTableAttributesExist(addressTable, "communicationLanguage") == false) {
          databaseUpdateService.addTableAttributes(addressTable,
              new TableAttribute(AddressDO.class, "communicationLanguage"));
        }
        databaseUpdateService.createMissingIndices();
        return UpdateRunningStatus.DONE;
      }
    });

    // /////////////////////////////////////////////////////////////////
    // 3.5.4
    // /////////////////////////////////////////////////////////////////
    list.add(new UpdateEntryImpl(CORE_REGION_ID, "3.5.4", "2011-02-24",
        "Adds table t_database_update. Adds attribute (excel_)date_format, hour_format_24 to table t_pf_user.")
    {
      @Override
      public UpdatePreCheckStatus runPreCheck()
      {
        final Table dbUpdateTable = new Table(DatabaseUpdateDO.class);
        final Table userTable = new Table(PFUserDO.class);
        return databaseUpdateService.doExist(dbUpdateTable) == true
            && databaseUpdateService.doTableAttributesExist(userTable, "dateFormat", "excelDateFormat",
            "timeNotation") == true //
            ? UpdatePreCheckStatus.ALREADY_UPDATED : UpdatePreCheckStatus.READY_FOR_UPDATE;
      }

      @Override
      public UpdateRunningStatus runUpdate()
      {
        final Table dbUpdateTable = new Table(DatabaseUpdateDO.class);
        final Table userTable = new Table(PFUserDO.class);
        dbUpdateTable.addAttributes("updateDate", "regionId", "versionString", "executionResult", "executedBy",
            "description");
        databaseUpdateService.createTable(dbUpdateTable);
        databaseUpdateService.addTableAttributes(userTable, new TableAttribute(PFUserDO.class, "dateFormat"));
        databaseUpdateService.addTableAttributes(userTable, new TableAttribute(PFUserDO.class, "excelDateFormat"));
        databaseUpdateService.addTableAttributes(userTable, new TableAttribute(PFUserDO.class, "timeNotation"));
        databaseUpdateService.createMissingIndices();
        TenantRegistryMap.getInstance().setAllUserGroupCachesAsExpired();
        //TODO: Lösung finden!!!
        //Registry.instance().getUserCache().setExpired();
        return UpdateRunningStatus.DONE;
      }
    });
    return list;
  }

  public static void migrateEmployeeStatusToAttr()
  {
    final EmployeeService employeeService = applicationContext.getBean(EmployeeService.class);
    final EmployeeDao employeeDao = applicationContext.getBean(EmployeeDao.class);

    final List<EmployeeDO> employees = employeeDao.internalLoadAll();
    employees.forEach(employee -> {
      final EmployeeStatus status = employee.getStatus();
      if (status != null) {
        final EmployeeTimedDO newAttrRow = employeeService.addNewTimeAttributeRow(employee, InternalAttrSchemaConstants.EMPLOYEE_STATUS_GROUP_NAME);
        newAttrRow.setStartTime(getDateForStatus(employee));
        newAttrRow.putAttribute(InternalAttrSchemaConstants.EMPLOYEE_STATUS_DESC_NAME, status.getI18nKey());
        employeeDao.internalUpdate(employee);
      }
    });
  }

  private static Date getDateForStatus(final EmployeeDO employee)
  {
    // At first try to find the last change of the employee status in the history ...
    final Optional<Date> lastChange = findLastChangeOfEmployeeStatusInHistory(employee);
    if (lastChange.isPresent()) {
      // convert date from UTC to current zone date
      final TimeZone utc = TimeZone.getTimeZone("UTC");
      final TimeZone currentTimeZone = Configuration.getInstance().getDefaultTimeZone();
      final Date dateInCurrentTimezone = DateHelper.convertDateIntoOtherTimezone(lastChange.get(), utc, currentTimeZone);
      return DateHelper.resetTimePartOfDate(dateInCurrentTimezone);
    }

    // ... if there is nothing in the history, then use the entrittsdatum ...
    final Date eintrittsDatum = employee.getEintrittsDatum();
    if (eintrittsDatum != null) {
      return DateHelper.convertMidnightDateToUTC(eintrittsDatum);
    }

    // ... if there is no eintrittsdatum, use the current date.
    return DateHelper.todayAtMidnight();
  }

  private static Optional<Date> findLastChangeOfEmployeeStatusInHistory(final EmployeeDO employee)
  {
    final Predicate<HistoryEntry> hasStatusChangeHistoryEntries = historyEntry ->
        ((HistoryEntry<?>) historyEntry)
            .getDiffEntries()
            .stream()
            .anyMatch(
                diffEntry -> diffEntry.getPropertyName().startsWith("status")
            );

    return HistoryBaseDaoAdapter
        .getHistoryEntries(employee)
        .stream()
        .filter(hasStatusChangeHistoryEntries)
        .map(HistoryEntry::getModifiedAt)
        .findFirst(); // the history entries are already sorted by date
  }
}<|MERGE_RESOLUTION|>--- conflicted
+++ resolved
@@ -23,22 +23,52 @@
 
 package org.projectforge.framework.persistence.database;
 
-import de.micromata.genome.db.jpa.history.api.HistoryEntry;
-import de.micromata.genome.db.jpa.tabattr.api.TimeableRow;
-import de.micromata.genome.jpa.CriteriaUpdate;
-import de.micromata.genome.jpa.metainf.EntityMetadata;
+import java.math.BigDecimal;
+import java.time.temporal.ChronoField;
+import java.util.ArrayList;
+import java.util.Collections;
+import java.util.Date;
+import java.util.HashSet;
+import java.util.List;
+import java.util.Optional;
+import java.util.Set;
+import java.util.TimeZone;
+import java.util.function.Predicate;
+
 import org.projectforge.business.address.AddressDO;
-import org.projectforge.business.fibu.*;
+import org.projectforge.business.fibu.AuftragDO;
+import org.projectforge.business.fibu.AuftragsPositionDO;
+import org.projectforge.business.fibu.EingangsrechnungDO;
+import org.projectforge.business.fibu.EmployeeDO;
+import org.projectforge.business.fibu.EmployeeDao;
+import org.projectforge.business.fibu.EmployeeStatus;
+import org.projectforge.business.fibu.EmployeeTimedDO;
+import org.projectforge.business.fibu.KontoDO;
+import org.projectforge.business.fibu.KundeDO;
+import org.projectforge.business.fibu.PaymentScheduleDO;
+import org.projectforge.business.fibu.ProjektDO;
+import org.projectforge.business.fibu.RechnungDO;
 import org.projectforge.business.fibu.api.EmployeeService;
 import org.projectforge.business.multitenancy.TenantRegistryMap;
 import org.projectforge.business.multitenancy.TenantService;
-import org.projectforge.business.orga.*;
+import org.projectforge.business.orga.VisitorbookDO;
+import org.projectforge.business.orga.VisitorbookTimedAttrDO;
+import org.projectforge.business.orga.VisitorbookTimedAttrDataDO;
+import org.projectforge.business.orga.VisitorbookTimedAttrWithDataDO;
+import org.projectforge.business.orga.VisitorbookTimedDO;
 import org.projectforge.business.scripting.ScriptDO;
 import org.projectforge.business.task.TaskDO;
 import org.projectforge.business.user.GroupDao;
 import org.projectforge.business.user.ProjectForgeGroup;
 import org.projectforge.business.user.UserXmlPreferencesDO;
-import org.projectforge.continuousdb.*;
+import org.projectforge.continuousdb.DatabaseResultRow;
+import org.projectforge.continuousdb.SchemaGenerator;
+import org.projectforge.continuousdb.Table;
+import org.projectforge.continuousdb.TableAttribute;
+import org.projectforge.continuousdb.UpdateEntry;
+import org.projectforge.continuousdb.UpdateEntryImpl;
+import org.projectforge.continuousdb.UpdatePreCheckStatus;
+import org.projectforge.continuousdb.UpdateRunningStatus;
 import org.projectforge.framework.configuration.Configuration;
 import org.projectforge.framework.configuration.ConfigurationType;
 import org.projectforge.framework.configuration.entities.ConfigurationDO;
@@ -53,10 +83,10 @@
 import org.projectforge.framework.time.DateHelper;
 import org.springframework.context.ApplicationContext;
 
-import java.math.BigDecimal;
-import java.time.temporal.ChronoField;
-import java.util.*;
-import java.util.function.Predicate;
+import de.micromata.genome.db.jpa.history.api.HistoryEntry;
+import de.micromata.genome.db.jpa.tabattr.api.TimeableRow;
+import de.micromata.genome.jpa.CriteriaUpdate;
+import de.micromata.genome.jpa.metainf.EntityMetadata;
 
 /**
  * @author Kai Reinhard (k.reinhard@micromata.de)
@@ -83,35 +113,26 @@
     ////////////////////////////////////////////////////////////////////
     // 6.6.0
     // /////////////////////////////////////////////////////////////////
-<<<<<<< HEAD
     list.add(new UpdateEntryImpl(CORE_REGION_ID, "6.6.0", "2016-12-14",
-        "Add new visitorbook tables. " +
+        "Add new visitorbook tables. Add table for vacation." +
                 "Add new column in user table [lastWlanPasswordChange]. " +
                 "Add new columns in order table [erfassungsDatum, entscheidungsDatum].")
-=======
-    list.add(new UpdateEntryImpl(CORE_REGION_ID, "6.6.0", "2016-12-14", "Add new visitorbook tables. Add table for vacation.")
->>>>>>> 2aaafd9e
     {
       @Override
       public UpdatePreCheckStatus runPreCheck()
       {
         log.info("Running pre-check for ProjectForge version 6.6.0");
-<<<<<<< HEAD
-        if (databaseUpdateService.doTableAttributesExist(PFUserDO.class, "lastWlanPasswordChange") == false
-                || databaseUpdateService.doTableAttributesExist(AuftragDO.class, "erfassungsDatum") == false
-                || databaseUpdateService.doTableAttributesExist(AuftragDO.class, "entscheidungsDatum") == false) {
-=======
         final DatabaseUpdateService databaseUpdateService = applicationContext.getBean(DatabaseUpdateService.class);
         if (databaseUpdateService.doesTableExist("T_EMPLOYEE_VACATION") == false
             || databaseUpdateService.doesTableRowExists("T_CONFIGURATION", "PARAMETER", "hr.emailaddress",
             true) == false) {
->>>>>>> 2aaafd9e
           return UpdatePreCheckStatus.READY_FOR_UPDATE;
         } else if (
             databaseUpdateService.doTablesExist(VisitorbookDO.class, VisitorbookTimedDO.class, VisitorbookTimedAttrDO.class, VisitorbookTimedAttrDataDO.class,
                 VisitorbookTimedAttrWithDataDO.class) == false || databaseUpdateService.doesGroupExists(ProjectForgeGroup.ORGA_TEAM) == false) {
           return UpdatePreCheckStatus.READY_FOR_UPDATE;
-        } else if (databaseUpdateService.doTableAttributesExist(PFUserDO.class, "lastWlanPasswordChange") == false) {
+        } else if (databaseUpdateService.doTableAttributesExist(PFUserDO.class, "lastWlanPasswordChange") == false
+            || databaseUpdateService.doTableAttributesExist(AuftragDO.class, "erfassungsDatum", "entscheidungsDatum") == false) {
           return UpdatePreCheckStatus.READY_FOR_UPDATE;
         }
         return UpdatePreCheckStatus.ALREADY_UPDATED;
@@ -120,21 +141,14 @@
       @Override
       public UpdateRunningStatus runUpdate()
       {
-<<<<<<< HEAD
-        if (databaseUpdateService.doTableAttributesExist(PFUserDO.class, "lastWlanPasswordChange") == false
-                || databaseUpdateService.doTableAttributesExist(AuftragDO.class, "erfassungsDatum") == false
-                || databaseUpdateService.doTableAttributesExist(AuftragDO.class, "entscheidungsDatum") == false
-                || databaseUpdateService.doTablesExist(VisitorbookDO.class, VisitorbookTimedDO.class, VisitorbookTimedAttrDO.class, VisitorbookTimedAttrDataDO.class,
-                VisitorbookTimedAttrWithDataDO.class) == false) {
-=======
         final InitDatabaseDao initDatabaseDao = applicationContext.getBean(InitDatabaseDao.class);
         final DatabaseUpdateService databaseUpdateService = applicationContext.getBean(DatabaseUpdateService.class);
         if ((databaseUpdateService.doesTableExist("T_EMPLOYEE_VACATION") == false) || (databaseUpdateService
             .doTablesExist(VisitorbookDO.class, VisitorbookTimedDO.class, VisitorbookTimedAttrDO.class, VisitorbookTimedAttrDataDO.class,
                 VisitorbookTimedAttrWithDataDO.class) == false)
-            || databaseUpdateService.doTableAttributesExist(PFUserDO.class, "lastWlanPasswordChange") == false) {
+            || databaseUpdateService.doTableAttributesExist(PFUserDO.class, "lastWlanPasswordChange") == false
+            ||  databaseUpdateService.doTableAttributesExist(AuftragDO.class, "erfassungsDatum", "entscheidungsDatum") == false) {
           //Updating the schema
->>>>>>> 2aaafd9e
           initDatabaseDao.updateSchema();
         }
         if (databaseUpdateService.doesTableRowExists("T_CONFIGURATION", "PARAMETER", "hr.emailaddress",
@@ -156,6 +170,7 @@
           orgaGroup.setName(ProjectForgeGroup.ORGA_TEAM.getName());
           groupDao.internalSave(orgaGroup);
         }
+
         return UpdateRunningStatus.DONE;
       }
 
