/////////////////////////////////////////////////////////////////////////////
//
// Project ProjectForge Community Edition
//         www.projectforge.org
//
// Copyright (C) 2001-2014 Kai Reinhard (k.reinhard@micromata.de)
//
// ProjectForge is dual-licensed.
//
// This community edition is free software; you can redistribute it and/or
// modify it under the terms of the GNU General Public License as published
// by the Free Software Foundation; version 3 of the License.
//
// This community edition is distributed in the hope that it will be useful,
// but WITHOUT ANY WARRANTY; without even the implied warranty of
// MERCHANTABILITY or FITNESS FOR A PARTICULAR PURPOSE. See the GNU General
// Public License for more details.
//
// You should have received a copy of the GNU General Public License along
// with this program; if not, see http://www.gnu.org/licenses/.
//
/////////////////////////////////////////////////////////////////////////////

package org.projectforge.framework.persistence.database;

import java.math.BigDecimal;
import java.text.ParseException;
import java.text.SimpleDateFormat;
import java.time.temporal.ChronoField;
import java.util.ArrayList;
import java.util.Arrays;
import java.util.Calendar;
import java.util.Collections;
import java.util.Date;
import java.util.GregorianCalendar;
import java.util.HashSet;
import java.util.List;
import java.util.Optional;
import java.util.Set;
import java.util.TimeZone;
import java.util.function.Predicate;

import org.apache.commons.lang3.StringUtils;
import org.projectforge.business.address.AddressDO;
import org.projectforge.business.address.AddressDao;
import org.projectforge.business.fibu.AuftragDO;
import org.projectforge.business.fibu.AuftragsPositionDO;
import org.projectforge.business.fibu.AuftragsPositionsStatus;
import org.projectforge.business.fibu.AuftragsStatus;
import org.projectforge.business.fibu.EingangsrechnungDO;
import org.projectforge.business.fibu.EmployeeDO;
import org.projectforge.business.fibu.EmployeeDao;
import org.projectforge.business.fibu.EmployeeStatus;
import org.projectforge.business.fibu.EmployeeTimedDO;
import org.projectforge.business.fibu.KontoDO;
import org.projectforge.business.fibu.KundeDO;
import org.projectforge.business.fibu.PaymentScheduleDO;
import org.projectforge.business.fibu.ProjektDO;
import org.projectforge.business.fibu.RechnungDO;
import org.projectforge.business.fibu.RechnungsPositionDO;
import org.projectforge.business.fibu.api.EmployeeService;
import org.projectforge.business.multitenancy.TenantDao;
import org.projectforge.business.multitenancy.TenantRegistryMap;
import org.projectforge.business.multitenancy.TenantService;
import org.projectforge.business.orga.VisitorbookDO;
import org.projectforge.business.orga.VisitorbookTimedAttrDO;
import org.projectforge.business.orga.VisitorbookTimedAttrDataDO;
import org.projectforge.business.orga.VisitorbookTimedAttrWithDataDO;
import org.projectforge.business.orga.VisitorbookTimedDO;
import org.projectforge.business.scripting.ScriptDO;
import org.projectforge.business.task.TaskDO;
import org.projectforge.business.teamcal.TeamCalConfig;
import org.projectforge.business.teamcal.event.model.TeamEventAttendeeDO;
import org.projectforge.business.teamcal.event.model.TeamEventDO;
import org.projectforge.business.user.GroupDao;
import org.projectforge.business.user.ProjectForgeGroup;
import org.projectforge.business.user.UserXmlPreferencesDO;
import org.projectforge.business.vacation.model.VacationDO;
import org.projectforge.business.vacation.repository.VacationDao;
import org.projectforge.continuousdb.DatabaseResultRow;
import org.projectforge.continuousdb.SchemaGenerator;
import org.projectforge.continuousdb.Table;
import org.projectforge.continuousdb.TableAttribute;
import org.projectforge.continuousdb.UpdateEntry;
import org.projectforge.continuousdb.UpdateEntryImpl;
import org.projectforge.continuousdb.UpdatePreCheckStatus;
import org.projectforge.continuousdb.UpdateRunningStatus;
import org.projectforge.framework.calendar.ICal4JUtils;
import org.projectforge.framework.configuration.Configuration;
import org.projectforge.framework.configuration.ConfigurationType;
import org.projectforge.framework.configuration.entities.ConfigurationDO;
import org.projectforge.framework.persistence.attr.impl.InternalAttrSchemaConstants;
import org.projectforge.framework.persistence.entities.AbstractBaseDO;
import org.projectforge.framework.persistence.history.HistoryBaseDaoAdapter;
import org.projectforge.framework.persistence.jpa.PfEmgrFactory;
import org.projectforge.framework.persistence.user.entities.GroupDO;
import org.projectforge.framework.persistence.user.entities.PFUserDO;
import org.projectforge.framework.persistence.user.entities.TenantDO;
import org.projectforge.framework.persistence.user.entities.UserRightDO;
import org.projectforge.framework.time.DateFormats;
import org.projectforge.framework.time.DateHelper;
import org.springframework.context.ApplicationContext;

import de.micromata.genome.db.jpa.history.api.HistoryEntry;
import de.micromata.genome.db.jpa.tabattr.api.TimeableRow;
import de.micromata.genome.jpa.CriteriaUpdate;
import de.micromata.genome.jpa.metainf.EntityMetadata;
import de.micromata.genome.jpa.metainf.JpaMetadataEntityNotFoundException;
import net.fortuna.ical4j.model.DateTime;
import net.fortuna.ical4j.model.property.RRule;

/**
 * @author Kai Reinhard (k.reinhard@micromata.de)
 */
public class DatabaseCoreUpdates
{
  private static final org.apache.log4j.Logger log = org.apache.log4j.Logger.getLogger(DatabaseCoreUpdates.class);

  public static final String CORE_REGION_ID = DatabaseCoreInitial.CORE_REGION_ID;

  private static final String VERSION_5_0 = "5.0";

  private static ApplicationContext applicationContext;
  private static String RESTART_RQUIRED = "no";

  static void setApplicationContext(final ApplicationContext applicationContext)
  {
    DatabaseCoreUpdates.applicationContext = applicationContext;
  }

  @SuppressWarnings("serial")
  public static List<UpdateEntry> getUpdateEntries()
  {
    final DatabaseUpdateService databaseUpdateService = applicationContext.getBean(DatabaseUpdateService.class);
    final PfEmgrFactory emf = applicationContext.getBean(PfEmgrFactory.class);
    final InitDatabaseDao initDatabaseDao = applicationContext.getBean(InitDatabaseDao.class);
    final TenantDao tenantDao = applicationContext.getBean(TenantDao.class);

    final List<UpdateEntry> list = new ArrayList<>();

    ////////////////////////////////////////////////////////////////////
    // 6.15.0
    // /////////////////////////////////////////////////////////////////
    list.add(new UpdateEntryImpl(CORE_REGION_ID, "6.15.0", "2017-07-19",
<<<<<<< HEAD
        "Add fields to event and event attendee table. Change unique constraint in event table.")
=======
        "Refactoring invoice template.")
>>>>>>> 0b684472
    {
      @Override
      public UpdatePreCheckStatus runPreCheck()
      {
        log.info("Running pre-check for ProjectForge version 6.15.0");
<<<<<<< HEAD
        if (this.missingFields() || oldUniqueConstraint() || noOwnership() || dtStampMissing()) {
=======
        if (hasRefactoredInvoiceFields() == false) {
>>>>>>> 0b684472
          return UpdatePreCheckStatus.READY_FOR_UPDATE;
        }
        return UpdatePreCheckStatus.ALREADY_UPDATED;
      }

      @Override
      public UpdateRunningStatus runUpdate()
      {
<<<<<<< HEAD
        // update unique constraint
        if (oldUniqueConstraint()) {
          databaseUpdateService.execute("ALTER TABLE T_PLUGIN_CALENDAR_EVENT DROP CONSTRAINT unique_t_plugin_calendar_event_uid");
          initDatabaseDao.updateSchema();
        }

        // add missing fields
        if (missingFields()) {
          initDatabaseDao.updateSchema();
        }

        // check ownership
        if (noOwnership()) {
          List<DatabaseResultRow> resultList = databaseUpdateService.query("select e.pk, e.organizer from t_plugin_calendar_event e");
          log.info("Found: " + resultList.size() + " event entries to update ownership.");

          for (DatabaseResultRow row : resultList) {
            Integer id = (Integer) row.getEntry(0).getValue();
            String organizer = (String) row.getEntry(1).getValue();
            Boolean ownership = Boolean.TRUE;

            if (organizer != null && organizer.equals("mailto:null") == false) {
              ownership = Boolean.FALSE;
            }

            try {
              databaseUpdateService.execute(String.format("UPDATE t_plugin_calendar_event SET ownership = '%s' WHERE pk = %s", ownership, id));
            } catch (Exception e) {
              log.error(String.format("Error while updating event with id '%s' and new ownership. Ignoring it.", id, ownership));
            }

            log.info(String.format("Updated event with id '%s' set ownership to '%s'", id, ownership));
          }
          log.info("Ownership computation DONE.");
        }

        // update DT_STAMP
        if (dtStampMissing()) {
          try {
            databaseUpdateService.execute("UPDATE t_plugin_calendar_event SET dt_stamp = last_update");
            log.info("Creating DT_STAMP values successful");
          } catch (Exception e) {
            log.error("Error while creating DT_STAMP values");
          }
        }

        return null;
      }

      private boolean missingFields()
      {
        return databaseUpdateService.doesTableAttributeExist("T_PLUGIN_CALENDAR_EVENT_ATTENDEE", "COMMON_NAME") == false
            || databaseUpdateService.doesTableAttributeExist("T_PLUGIN_CALENDAR_EVENT_ATTENDEE", "CU_TYPE") == false
            || databaseUpdateService.doesTableAttributeExist("T_PLUGIN_CALENDAR_EVENT_ATTENDEE", "RSVP") == false
            || databaseUpdateService.doesTableAttributeExist("T_PLUGIN_CALENDAR_EVENT_ATTENDEE", "ROLE") == false
            || databaseUpdateService.doesTableAttributeExist("T_PLUGIN_CALENDAR_EVENT_ATTENDEE", "ADDITIONAL_PARAMS") == false
            || databaseUpdateService.doesTableAttributeExist("T_PLUGIN_CALENDAR_EVENT", "OWNERSHIP") == false
            || databaseUpdateService.doesTableAttributeExist("T_PLUGIN_CALENDAR_EVENT", "ORGANIZER_ADDITIONAL_PARAMS") == false
            || databaseUpdateService.doesTableAttributeExist("T_PLUGIN_CALENDAR_EVENT", "DT_STAMP") == false;
      }

      private boolean oldUniqueConstraint()
      {
        return databaseUpdateService.doesUniqueConstraintExists("T_PLUGIN_CALENDAR_EVENT", "unique_t_plugin_calendar_event_uid");
      }

      private boolean noOwnership()
      {
        List<DatabaseResultRow> result = databaseUpdateService.query("select pk from t_plugin_calendar_event where ownership is not null LIMIT 1");
        return result.size() == 0;
      }

      private boolean dtStampMissing()
      {
        List<DatabaseResultRow> result = databaseUpdateService.query("select pk from t_plugin_calendar_event where dt_stamp is not null LIMIT 1");
        return result.size() == 0;
=======
        if (hasRefactoredInvoiceFields() == false) {
          initDatabaseDao.updateSchema();
          migrateCustomerRef();
        }
        return UpdateRunningStatus.DONE;
      }

      private void migrateCustomerRef()
      {
        //Migrate customer ref 1 & 2
        List<DatabaseResultRow> resultSet = databaseUpdateService
            .query("SELECT pk, customerref1, customerref2 FROM t_fibu_rechnung");
        for (DatabaseResultRow row : resultSet) {
          String pk = row.getEntry(0) != null && row.getEntry(0).getValue() != null ? row.getEntry(0).getValue().toString() : null;
          if (pk != null) {
            String cr1 = row.getEntry(1) != null && row.getEntry(1).getValue() != null ? row.getEntry(1).getValue().toString() : "";
            String cr2 = row.getEntry(2) != null && row.getEntry(2).getValue() != null ? row.getEntry(2).getValue().toString() : "";
            String newCr = "";
            if (StringUtils.isEmpty(cr1) == false && StringUtils.isEmpty(cr2) == false) {
              newCr = cr1 + "\r\n" + cr2;
            } else if (StringUtils.isEmpty(cr1) == false && StringUtils.isEmpty(cr2) == true) {
              newCr = cr1;
            } else if (StringUtils.isEmpty(cr1) == true && StringUtils.isEmpty(cr2) == false) {
              newCr = cr2;
            }
            databaseUpdateService.execute("UPDATE t_fibu_rechnung SET customerref1 = '" + newCr + "' WHERE pk = " + pk);
          }
        }
        databaseUpdateService.execute("ALTER TABLE t_fibu_rechnung DROP COLUMN customerref2");
      }

      private boolean hasRefactoredInvoiceFields()
      {
        return databaseUpdateService.doesTableAttributeExist("t_fibu_rechnung", "attachment")
            && databaseUpdateService.doesTableAttributeExist("t_fibu_rechnung", "customerref2") == false;
>>>>>>> 0b684472
      }
    });

    ////////////////////////////////////////////////////////////////////
    // 6.13.0
    // /////////////////////////////////////////////////////////////////
    list.add(new UpdateEntryImpl(CORE_REGION_ID, "6.13.0", "2017-06-21",
        "Correct error in until date of recurring events. Add fields to invoice DO.")
    {
      @Override
      public UpdatePreCheckStatus runPreCheck()
      {
        log.info("Running pre-check for ProjectForge version 6.13.0");
        if (hasNewInvoiceFields() == false || hasBadUntilDate()) {
          return UpdatePreCheckStatus.READY_FOR_UPDATE;
        }
        return UpdatePreCheckStatus.ALREADY_UPDATED;
      }

      @Override
      public UpdateRunningStatus runUpdate()
      {
        if (hasNewInvoiceFields() == false) {
          initDatabaseDao.updateSchema();
        }

        if (hasBadUntilDate()) {
          Calendar calUntil = new GregorianCalendar(DateHelper.UTC);
          Calendar calStart = new GregorianCalendar(DateHelper.UTC);

          List<DatabaseResultRow> resultList = databaseUpdateService
              .query(
                  "select e.pk, e.start_date, e.recurrence_rule, e.recurrence_until, u.time_zone from t_plugin_calendar_event e, t_pf_user u where e.team_event_fk_creator = u.pk and e.recurrence_until is not null and all_day = false and to_char(recurrence_until, 'hh24:mi:ss') = '00:00:00'");
          log.info("Found: " + resultList.size() + " event entries to update until date.");

          for (DatabaseResultRow row : resultList) {
            Integer id = (Integer) row.getEntry(0).getValue();
            Date startDate = (Date) row.getEntry(1).getValue();
            String rruleStr = (String) row.getEntry(2).getValue();
            Date untilDate = (Date) row.getEntry(3).getValue();
            String timeZoneString = (String) row.getEntry(4).getValue();

            if (startDate == null || rruleStr == null || untilDate == null) {

              log.warn(String
                  .format("Processing event with id '%s', start date '%s', RRule '%s', and until date '%s' failed. Invalid data.",
                      id, startDate, rruleStr, untilDate));
              continue;
            }

            log.debug(String.format("Processing event with id '%s', start date '%s', RRule '%s', until date '%s', and timezone '%s'",
                id, startDate, rruleStr, untilDate, timeZoneString));

            TimeZone timeZone = TimeZone.getTimeZone(timeZoneString);
            if (timeZone == null) {
              timeZone = DateHelper.UTC;
            }

            calUntil.clear();
            calStart.clear();
            calUntil.setTimeZone(timeZone);
            calStart.setTimeZone(timeZone);

            // start processing
            calUntil.setTime(untilDate);
            calStart.setTime(startDate);

            // update date of start date to until date
            calStart.set(Calendar.YEAR, calUntil.get(Calendar.YEAR));
            calStart.set(Calendar.DAY_OF_YEAR, calUntil.get(Calendar.DAY_OF_YEAR));

            // add 23:59:59 to event start (next possible event time is +24h, 1 day)
            calStart.set(Calendar.HOUR_OF_DAY, 23);
            calStart.set(Calendar.MINUTE, 59);
            calStart.set(Calendar.SECOND, 59);
            calStart.set(Calendar.MILLISECOND, 0);

            // update recur until
            DateTime untilICal4J = new DateTime(calStart.getTime());
            untilICal4J.setUtc(true);
            RRule rRule = ICal4JUtils.calculateRRule(rruleStr);
            rRule.getRecur().setUntil(untilICal4J);

            try {
              databaseUpdateService
                  .execute(String.format("UPDATE t_plugin_calendar_event SET recurrence_rule = '%s', recurrence_until = '%s' WHERE pk = %s",
                      rRule.getValue(), DateHelper.formatIsoTimestamp(calStart.getTime()), id));
            } catch (Exception e) {
              log.error(String.format("Error while updating event with id '%s' and new recurrence_rule '%s', recurrence_until '%s'. Ignoring it.",
                  id, rRule.getValue(), DateHelper.formatIsoTimestamp(calStart.getTime())));
            }

            log.info(String.format("Updated event with id '%s' from '%s' to '%s'",
                id, DateHelper.formatIsoTimestamp(untilDate), DateHelper.formatIsoTimestamp(calStart.getTime())));
          }
          log.info("Until date migration is DONE.");
        }
        return UpdateRunningStatus.DONE;
      }

      private boolean hasNewInvoiceFields()
      {
        return databaseUpdateService.doesTableAttributeExist("t_fibu_rechnung", "customerref1") &&
            databaseUpdateService.doesTableAttributeExist("t_fibu_rechnung", "customeraddress");
      }

      private boolean hasBadUntilDate()
      {
        List<DatabaseResultRow> result = databaseUpdateService.query(
            "select pk from t_plugin_calendar_event where recurrence_until is not null and to_char(recurrence_until, 'hh24:mi:ss') = '00:00:00' and all_day = false LIMIT 1");
        return result.size() > 0;
      }
    });

    ////////////////////////////////////////////////////////////////////
    // 6.12.0
    // /////////////////////////////////////////////////////////////////
    list.add(new UpdateEntryImpl(CORE_REGION_ID, "6.12.0", "2017-05-22",
        "Correct calendar exdates. Change address image data to AddressDO.")
    {
      @Override
      public UpdatePreCheckStatus runPreCheck()
      {
        log.info("Running pre-check for ProjectForge version 6.12.0");
        if (hasISODates() || databaseUpdateService.doesTableAttributeExist("T_ADDRESS", "imagedata") == false) {
          return UpdatePreCheckStatus.READY_FOR_UPDATE;
        }
        return UpdatePreCheckStatus.ALREADY_UPDATED;
      }

      @Override
      public UpdateRunningStatus runUpdate()
      {
        if (databaseUpdateService.doesTableAttributeExist("T_ADDRESS", "imagedata") == false) {
          initDatabaseDao.updateSchema();
          migrateImageData();
          deleteImageHistoryData();
          deleteImageAddressAttrData();
          log.info("Address image data migration DONE.");
        }
        if (hasISODates()) {
          SimpleDateFormat iCalFormatterWithTime = new SimpleDateFormat(DateFormats.ICAL_DATETIME_FORMAT);
          SimpleDateFormat iCalFormatterAllDay = new SimpleDateFormat(DateFormats.COMPACT_DATE);
          List<SimpleDateFormat> formatterPatterns = Arrays
              .asList(new SimpleDateFormat(DateFormats.ISO_TIMESTAMP_SECONDS), new SimpleDateFormat(DateFormats.ISO_TIMESTAMP_MINUTES),
                  new SimpleDateFormat(DateFormats.ISO_DATE), iCalFormatterWithTime, iCalFormatterAllDay);
          List<DatabaseResultRow> resultList = databaseUpdateService
              .query(
                  "SELECT pk, recurrence_ex_date, all_day FROM t_plugin_calendar_event te WHERE te.recurrence_ex_date IS NOT NULL AND te.recurrence_ex_date <> ''");
          log.info("Found: " + resultList.size() + " event entries to update.");
          for (DatabaseResultRow row : resultList) {
            Integer id = (Integer) row.getEntry(0).getValue();
            String exDateList = (String) row.getEntry(1).getValue();
            Boolean allDay = (Boolean) row.getEntry(2).getValue();
            log.debug("Event with id: " + id + " has exdate value: " + exDateList);
            String[] exDateArray = exDateList.split(",");
            List<String> finalExDates = new ArrayList<>();
            for (String exDateOld : exDateArray) {
              Date oldDate = null;
              for (SimpleDateFormat sdf : formatterPatterns) {
                try {
                  oldDate = sdf.parse(exDateOld);
                  break;
                } catch (ParseException e) {
                  if (log.isDebugEnabled()) {
                    log.debug("Date not parsable. Try another parser.");
                  }
                }
              }
              if (oldDate == null) {
                log.error("Date not parsable. Ignoring it: " + exDateOld);
                continue;
              }
              if (allDay != null && allDay) {
                finalExDates.add(iCalFormatterAllDay.format(oldDate));
              } else {
                finalExDates.add(iCalFormatterWithTime.format(oldDate));
              }
            }
            String newExDateValue = String.join(",", finalExDates);
            try {
              databaseUpdateService.execute("UPDATE t_plugin_calendar_event SET recurrence_ex_date = '" + newExDateValue + "' WHERE pk = " + id);
            } catch (Exception e) {
              log.error("Error while updating event with id: " + id + " and new exdatevalue: " + newExDateValue + " . Ignoring it.");
            }
          }
          log.info("Exdate migration DONE.");
        }
        return UpdateRunningStatus.DONE;
      }

      private boolean hasISODates()
      {
        List<DatabaseResultRow> result = databaseUpdateService.query("SELECT * FROM T_PLUGIN_CALENDAR_EVENT WHERE recurrence_ex_date LIKE '%-%' LIMIT 1");
        return result.size() > 0;
      }

      private void deleteImageAddressAttrData()
      {
        List<DatabaseResultRow> attrResultList = databaseUpdateService.query("SELECT pk FROM t_address_attr WHERE propertyname = 'profileImageData'");
        for (DatabaseResultRow attrRow : attrResultList) {
          Integer attrId = (Integer) attrRow.getEntry(0).getValue();
          databaseUpdateService.execute("DELETE FROM t_address_attrdata WHERE parent_id = " + attrId);
          databaseUpdateService.execute("DELETE FROM t_address_attr WHERE pk = " + attrId);
        }
      }

      private void deleteImageHistoryData()
      {
        List<DatabaseResultRow> histAttrResultList = databaseUpdateService
            .query("SELECT pk FROM t_pf_history_attr WHERE propertyname LIKE '%attrs.profileImageData%'");
        for (DatabaseResultRow histAttrRow : histAttrResultList) {
          Long histAttrId = (Long) histAttrRow.getEntry(0).getValue();
          databaseUpdateService.execute("DELETE FROM t_pf_history_attr_data WHERE parent_pk = " + histAttrId);
          databaseUpdateService.execute("DELETE FROM t_pf_history_attr WHERE pk = " + histAttrId);
        }
      }

      private void migrateImageData()
      {
        AddressDao addressDao = applicationContext.getBean(AddressDao.class);
        List<AddressDO> allAddresses = addressDao.internalLoadAll();
        for (AddressDO ad : allAddresses) {
          byte[] imageData = ad.getAttribute("profileImageData", byte[].class);
          if (imageData != null && imageData.length > 0) {
            final PfEmgrFactory emf = applicationContext.getBean(PfEmgrFactory.class);
            emf.runInTrans(emgr -> {
              AddressDO addressDO = emgr.selectByPkAttached(AddressDO.class, ad.getId());
              addressDO.setImageData(imageData);
              emgr.update(addressDO);
              return null;
            });
          }
        }
      }
    });

    ////////////////////////////////////////////////////////////////////
    // 6.11.0
    // /////////////////////////////////////////////////////////////////
    list.add(new UpdateEntryImpl(CORE_REGION_ID, "6.11.0", "2017-05-03",
        "Add discounts and konto informations. Add period of performance to invoices.")
    {
      @Override
      public UpdatePreCheckStatus runPreCheck()
      {
        log.info("Running pre-check for ProjectForge version 6.11.0");
        if (isSchemaUpdateNecessary()) {
          return UpdatePreCheckStatus.READY_FOR_UPDATE;
        }
        return UpdatePreCheckStatus.ALREADY_UPDATED;
      }

      @Override
      public UpdateRunningStatus runUpdate()
      {
        if (isSchemaUpdateNecessary()) {
          initDatabaseDao.updateSchema();
        }
        return UpdateRunningStatus.DONE;
      }

      private boolean isSchemaUpdateNecessary()
      {
        return databaseUpdateService.doesTableAttributeExist("t_fibu_eingangsrechnung", "discountmaturity") == false
            || databaseUpdateService.doesTableAttributeExist("t_fibu_rechnung", "discountmaturity") == false
            || databaseUpdateService.doesTableAttributeExist("t_fibu_eingangsrechnung", "customernr") == false
            || databaseUpdateService.doTableAttributesExist(RechnungDO.class, "periodOfPerformanceBegin", "periodOfPerformanceEnd") == false
            || databaseUpdateService.doTableAttributesExist(RechnungsPositionDO.class, "periodOfPerformanceType", "periodOfPerformanceBegin",
            "periodOfPerformanceEnd") == false;
      }
    });

    ////////////////////////////////////////////////////////////////////
    // 6.10.0
    // /////////////////////////////////////////////////////////////////
    list.add(new UpdateEntryImpl(CORE_REGION_ID, "6.10.0", "2017-04-11",
        "Add column position_number to table T_FIBU_PAYMENT_SCHEDULE.")
    {
      @Override
      public UpdatePreCheckStatus runPreCheck()
      {
        log.info("Running pre-check for ProjectForge version 6.10.0");
        if (databaseUpdateService.doesTableAttributeExist("T_FIBU_PAYMENT_SCHEDULE", "position_number") == false) {
          return UpdatePreCheckStatus.READY_FOR_UPDATE;
        }
        return UpdatePreCheckStatus.ALREADY_UPDATED;
      }

      @Override
      public UpdateRunningStatus runUpdate()
      {
        if (databaseUpdateService.doesTableAttributeExist("T_FIBU_PAYMENT_SCHEDULE", "position_number") == false) {
          initDatabaseDao.updateSchema();
        }
        return UpdateRunningStatus.DONE;
      }

    });

    ////////////////////////////////////////////////////////////////////
    // 6.9.0
    // /////////////////////////////////////////////////////////////////
    list.add(new UpdateEntryImpl(CORE_REGION_ID, "6.9.0", "2017-03-15",
        "Allow multiple substitutions on application for leave.")
    {
      @Override
      public UpdatePreCheckStatus runPreCheck()
      {
        log.info("Running pre-check for ProjectForge version 6.9.0");
        if (databaseUpdateService.doesTableExist("t_employee_vacation_substitution") == false ||
            databaseUpdateService.doesTableAttributeExist("t_employee_vacation", "substitution_id") ||
            uniqueConstraintMissing()) {
          return UpdatePreCheckStatus.READY_FOR_UPDATE;
        }

        final Optional<Boolean> isColumnNullable = databaseUpdateService.isColumnNullable("T_PLUGIN_CALENDAR_EVENT", "UID");
        if (isColumnNullable.isPresent() == false || isColumnNullable.get()) {
          return UpdatePreCheckStatus.READY_FOR_UPDATE;
        }

        return UpdatePreCheckStatus.ALREADY_UPDATED;
      }

      @Override
      public UpdateRunningStatus runUpdate()
      {
        if (databaseUpdateService.doesTableExist("t_employee_vacation_substitution") == false || uniqueConstraintMissing()) {
          if (doesDuplicateUidsExists()) {
            handleDuplicateUids();
          }
          // Updating the schema
          initDatabaseDao.updateSchema();
        }

        final Optional<Boolean> isColumnNullable = databaseUpdateService.isColumnNullable("T_PLUGIN_CALENDAR_EVENT", "UID");
        if (isColumnNullable.isPresent() == false || isColumnNullable.get()) {
          databaseUpdateService.execute("ALTER TABLE t_plugin_calendar_event ALTER COLUMN uid SET NOT NULL;");
        }

        if (databaseUpdateService.doesTableAttributeExist("t_employee_vacation", "substitution_id")) {
          migrateSubstitutions();
          // drop old substitution column
          databaseUpdateService.dropTableAttribute("t_employee_vacation", "substitution_id");
        }

        return UpdateRunningStatus.DONE;
      }

      private void handleDuplicateUids()
      {
        final PfEmgrFactory emf = applicationContext.getBean(PfEmgrFactory.class);
        emf.runInTrans(emgr -> {
          List<DatabaseResultRow> resultSet = databaseUpdateService
              .query("SELECT uid, COUNT(*) FROM t_plugin_calendar_event GROUP BY uid HAVING COUNT(*) > 1");
          for (DatabaseResultRow resultLine : resultSet) {
            List<TeamEventDO> teList = emgr
                .selectAttached(TeamEventDO.class, "SELECT t FROM TeamEventDO t WHERE t.uid = :uid", "uid", resultLine.getEntry(0).getValue());
            for (TeamEventDO te : teList) {
              te.setUid(TeamCalConfig.get().createEventUid());
              emgr.update(te);
            }
          }
          return null;
        });
      }

      private boolean doesDuplicateUidsExists()
      {
        List<DatabaseResultRow> resultSet = databaseUpdateService.query("SELECT uid, COUNT(*) FROM t_plugin_calendar_event GROUP BY uid HAVING COUNT(*) > 1");
        return resultSet != null && resultSet.size() > 0;
      }

      // migrate from old substitution column to new t_employee_vacation_substitution table
      private void migrateSubstitutions()
      {
        final VacationDao vacationDao = applicationContext.getBean(VacationDao.class);
        final EmployeeDao employeeDao = applicationContext.getBean(EmployeeDao.class);

        final List<DatabaseResultRow> resultRows = databaseUpdateService
            .query("SELECT pk, substitution_id FROM t_employee_vacation WHERE substitution_id IS NOT NULL;");

        for (final DatabaseResultRow row : resultRows) {
          final int vacationId = (int) row.getEntry("pk").getValue();
          final int substitutionId = (int) row.getEntry("substitution_id").getValue();
          final VacationDO vacation = vacationDao.internalGetById(vacationId);
          final EmployeeDO substitution = employeeDao.internalGetById(substitutionId);
          vacation.getSubstitutions().add(substitution);
          vacationDao.internalUpdate(vacation);
        }
      }

      private boolean uniqueConstraintMissing()
      {
        return (databaseUpdateService.doesUniqueConstraintExists("T_PLUGIN_CALENDAR_EVENT", "unique_t_plugin_calendar_event_uid")
            || databaseUpdateService.doesUniqueConstraintExists("T_PLUGIN_CALENDAR_EVENT", "unique_t_plugin_calendar_event_uid_calendar_fk")) == false;
      }
    });

    ////////////////////////////////////////////////////////////////////
    // 6.8.0
    // /////////////////////////////////////////////////////////////////
    list.add(new UpdateEntryImpl(CORE_REGION_ID, "6.8.0", "2017-02-15",
        "Add calendar to vacation." + "Add possibility to create applications for leave of a half day.")
    {
      @Override
      public UpdatePreCheckStatus runPreCheck()
      {
        log.info("Running pre-check for ProjectForge version 6.8.0");
        if (databaseUpdateService.doesTableExist("t_employee_vacation_calendar") == false
            || databaseUpdateService.doesTableAttributeExist("t_employee_vacation", "is_half_day") == false) {
          return UpdatePreCheckStatus.READY_FOR_UPDATE;
        }
        return UpdatePreCheckStatus.ALREADY_UPDATED;
      }

      @Override
      public UpdateRunningStatus runUpdate()
      {
        if (databaseUpdateService.doesTableExist("t_employee_vacation_calendar") == false
            || databaseUpdateService.doesTableAttributeExist("t_employee_vacation", "is_half_day") == false) {
          //Updating the schema
          initDatabaseDao.updateSchema();
        }
        return UpdateRunningStatus.DONE;
      }

    });

    ////////////////////////////////////////////////////////////////////
    // 6.7.0
    // /////////////////////////////////////////////////////////////////
    list.add(new UpdateEntryImpl(CORE_REGION_ID, "6.7.0", "2017-01-11",
        "Add payment type for order book position. Add users to project and order. Extend order position status.")
    {
      private static final String AUFTRAG_TABLE_COL_NAME = "status";
      private static final String AUFTRAG_OLD_STATUS_POTENZIAL = "GROB_KALKULATION";
      private final String AUFTRAG_NEW_STATUS_POTENZIAL = AuftragsStatus.POTENZIAL.name();

      private static final String AUFTRAG_POS_TABLE_COL_NAME = "status";
      private static final String AUFTRAG_POS_OLD_STATUS_BEAUFTRAGT = "BEAUFTRAGTE_OPTION";
      private final String AUFTRAG_POS_NEW_STATUS_BEAUFTRAGT = AuftragsPositionsStatus.BEAUFTRAGT.name();
      private static final String AUFTRAG_POS_OLD_STATUS_ABGELEHNT = "NICHT_BEAUFTRAGT";
      private final String AUFTRAG_POS_NEW_STATUS_ABGELEHNT = AuftragsPositionsStatus.ABGELEHNT.name();

      private boolean doesAuftragPotenzialNeedsUpdate()
      {
        return databaseUpdateService.doesTableRowExists(AuftragDO.class, AUFTRAG_TABLE_COL_NAME, AUFTRAG_OLD_STATUS_POTENZIAL, true);
      }

      private boolean doesAuftragPosBeauftragtNeedsUpdate()
      {
        return databaseUpdateService.doesTableRowExists(AuftragsPositionDO.class, AUFTRAG_POS_TABLE_COL_NAME, AUFTRAG_POS_OLD_STATUS_BEAUFTRAGT, true);
      }

      private boolean doesAuftragPosAbgelehntNeedsUpdate()
      {
        return databaseUpdateService.doesTableRowExists(AuftragsPositionDO.class, AUFTRAG_POS_TABLE_COL_NAME, AUFTRAG_POS_OLD_STATUS_ABGELEHNT, true);
      }

      @Override
      public UpdatePreCheckStatus runPreCheck()
      {
        log.info("Running pre-check for ProjectForge version 6.7.0");
        if (this.isUpdateFibuAuftragPositionRequired()
            || databaseUpdateService.doesTableAttributeExist("T_FIBU_PROJEKT", "projectmanager_fk") == false
            || databaseUpdateService.doesTableAttributeExist("T_FIBU_PROJEKT", "headofbusinessmanager_fk") == false
            || databaseUpdateService.doesTableAttributeExist("T_FIBU_PROJEKT", "salesmanager_fk") == false
            || databaseUpdateService.doesTableAttributeExist("t_fibu_auftrag", "projectmanager_fk") == false
            || databaseUpdateService.doesTableAttributeExist("t_fibu_auftrag", "headofbusinessmanager_fk") == false
            || databaseUpdateService.doesTableAttributeExist("t_fibu_auftrag", "salesmanager_fk") == false) {
          return UpdatePreCheckStatus.READY_FOR_UPDATE;
        }

        if (doesAuftragPotenzialNeedsUpdate() || doesAuftragPosBeauftragtNeedsUpdate() || doesAuftragPosAbgelehntNeedsUpdate()) {
          return UpdatePreCheckStatus.READY_FOR_UPDATE;
        }

        return UpdatePreCheckStatus.ALREADY_UPDATED;
      }

      @Override
      public UpdateRunningStatus runUpdate()
      {
        if (this.isUpdateFibuAuftragPositionRequired()) {
          //Updating the schema
          initDatabaseDao.updateSchema();
          databaseUpdateService.execute("UPDATE t_fibu_auftrag_position SET paymentType = 'FESTPREISPAKET', art = NULL WHERE art = 'FESTPREISPAKET'");
          databaseUpdateService.execute("UPDATE t_fibu_auftrag_position SET paymentType = 'TIME_AND_MATERIALS', art = NULL WHERE art = 'TIME_AND_MATERIALS'");
          databaseUpdateService.execute("UPDATE t_fibu_auftrag_position SET art = 'WARTUNG' WHERE art = 'HOT_FIX'");
        }
        if (databaseUpdateService.doesTableAttributeExist("T_FIBU_PROJEKT", "projectmanager_fk") == false
            || databaseUpdateService.doesTableAttributeExist("T_FIBU_PROJEKT", "headofbusinessmanager_fk") == false
            || databaseUpdateService.doesTableAttributeExist("T_FIBU_PROJEKT", "salesmanager_fk") == false
            || databaseUpdateService.doesTableAttributeExist("t_fibu_auftrag", "projectmanager_fk") == false
            || databaseUpdateService.doesTableAttributeExist("t_fibu_auftrag", "headofbusinessmanager_fk") == false
            || databaseUpdateService.doesTableAttributeExist("t_fibu_auftrag", "salesmanager_fk") == false) {
          //Updating the schema
          initDatabaseDao.updateSchema();
        }

        if (doesAuftragPotenzialNeedsUpdate()) {
          databaseUpdateService.replaceTableCellStrings(AuftragDO.class, AUFTRAG_TABLE_COL_NAME, AUFTRAG_OLD_STATUS_POTENZIAL, AUFTRAG_NEW_STATUS_POTENZIAL);
        }
        if (doesAuftragPosBeauftragtNeedsUpdate()) {
          databaseUpdateService.replaceTableCellStrings(AuftragsPositionDO.class, AUFTRAG_POS_TABLE_COL_NAME, AUFTRAG_POS_OLD_STATUS_BEAUFTRAGT,
              AUFTRAG_POS_NEW_STATUS_BEAUFTRAGT);
        }
        if (doesAuftragPosAbgelehntNeedsUpdate()) {
          databaseUpdateService
              .replaceTableCellStrings(AuftragsPositionDO.class, AUFTRAG_POS_TABLE_COL_NAME, AUFTRAG_POS_OLD_STATUS_ABGELEHNT,
                  AUFTRAG_POS_NEW_STATUS_ABGELEHNT);
        }

        return UpdateRunningStatus.DONE;
      }

      private boolean isUpdateFibuAuftragPositionRequired()
      {
        // new field does not exist
        if (databaseUpdateService.doesTableAttributeExist("t_fibu_auftrag_position", "paymentType") == false)
          return true;

        // old values in art field
        if (databaseUpdateService.doesTableRowExists(AuftragsPositionDO.class, "art", "FESTPREISPAKET", true) ||
            databaseUpdateService.doesTableRowExists(AuftragsPositionDO.class, "art", "TIME_AND_MATERIALS", true) ||
            databaseUpdateService.doesTableRowExists(AuftragsPositionDO.class, "art", "HOT_FIX", true))
          return true;

        return false;
      }

    });

    ////////////////////////////////////////////////////////////////////
    // 6.6.1
    // /////////////////////////////////////////////////////////////////
    list.add(new UpdateEntryImpl(CORE_REGION_ID, "6.6.1", "2016-12-23", "Add probability of occurrence to order book.")
    {
      @Override
      public UpdatePreCheckStatus runPreCheck()
      {
        log.info("Running pre-check for ProjectForge version 6.6.1");
        if (databaseUpdateService.doesTableAttributeExist("t_fibu_auftrag", "probability_of_occurrence") == false) {
          return UpdatePreCheckStatus.READY_FOR_UPDATE;
        }
        return UpdatePreCheckStatus.ALREADY_UPDATED;
      }

      @Override
      public UpdateRunningStatus runUpdate()
      {
        if (databaseUpdateService.doesTableAttributeExist("t_fibu_auftrag", "probability_of_occurrence") == false) {
          //Updating the schema
          initDatabaseDao.updateSchema();
        }
        return UpdateRunningStatus.DONE;
      }

    });

    ////////////////////////////////////////////////////////////////////
    // 6.6.0
    // /////////////////////////////////////////////////////////////////
    list.add(new UpdateEntryImpl(CORE_REGION_ID, "6.6.0", "2016-12-14",
        "Add new visitorbook tables. Add table for vacation." +
            "Add new column in user table [lastWlanPasswordChange]. " +
            "Add new columns in order table [erfassungsDatum, entscheidungsDatum].")
    {
      @Override
      public UpdatePreCheckStatus runPreCheck()
      {
        log.info("Running pre-check for ProjectForge version 6.6.0");
        if (databaseUpdateService.doesTableExist("T_EMPLOYEE_VACATION") == false
            || databaseUpdateService.doesTableRowExists("T_CONFIGURATION", "PARAMETER", "hr.emailaddress",
            true) == false) {
          return UpdatePreCheckStatus.READY_FOR_UPDATE;
        } else if (
            databaseUpdateService.doTablesExist(VisitorbookDO.class, VisitorbookTimedDO.class, VisitorbookTimedAttrDO.class, VisitorbookTimedAttrDataDO.class,
                VisitorbookTimedAttrWithDataDO.class) == false || databaseUpdateService.doesGroupExists(ProjectForgeGroup.ORGA_TEAM) == false) {
          return UpdatePreCheckStatus.READY_FOR_UPDATE;
        } else if (databaseUpdateService.doTableAttributesExist(PFUserDO.class, "lastWlanPasswordChange") == false
            || databaseUpdateService.doTableAttributesExist(AuftragDO.class, "erfassungsDatum", "entscheidungsDatum") == false) {
          return UpdatePreCheckStatus.READY_FOR_UPDATE;
        }
        return UpdatePreCheckStatus.ALREADY_UPDATED;
      }

      @Override
      public UpdateRunningStatus runUpdate()
      {
        if ((databaseUpdateService.doesTableExist("T_EMPLOYEE_VACATION") == false) || (databaseUpdateService
            .doTablesExist(VisitorbookDO.class, VisitorbookTimedDO.class, VisitorbookTimedAttrDO.class, VisitorbookTimedAttrDataDO.class,
                VisitorbookTimedAttrWithDataDO.class) == false)
            || databaseUpdateService.doTableAttributesExist(PFUserDO.class, "lastWlanPasswordChange") == false
            || databaseUpdateService.doTableAttributesExist(AuftragDO.class, "erfassungsDatum", "entscheidungsDatum") == false) {
          //Updating the schema
          initDatabaseDao.updateSchema();
        }
        if (databaseUpdateService.doesTableRowExists("T_CONFIGURATION", "PARAMETER", "hr.emailaddress",
            true) == false) {
          final PfEmgrFactory emf = applicationContext.getBean(PfEmgrFactory.class);
          emf.runInTrans(emgr -> {
            ConfigurationDO confEntry = new ConfigurationDO();
            confEntry.setConfigurationType(ConfigurationType.STRING);
            confEntry.setGlobal(false);
            confEntry.setParameter("hr.emailaddress");
            confEntry.setStringValue("hr@management.de");
            emgr.insert(confEntry);
            return UpdateRunningStatus.DONE;
          });
        }
        if (databaseUpdateService.doesGroupExists(ProjectForgeGroup.ORGA_TEAM) == false) {
          GroupDao groupDao = applicationContext.getBean(GroupDao.class);
          GroupDO orgaGroup = new GroupDO();
          orgaGroup.setName(ProjectForgeGroup.ORGA_TEAM.getName());
          groupDao.internalSave(orgaGroup);
        }

        return UpdateRunningStatus.DONE;
      }

    });

    ////////////////////////////////////////////////////////////////////
    // 6.5.2
    // /////////////////////////////////////////////////////////////////
    list.add(new UpdateEntryImpl(CORE_REGION_ID, "6.5.2", "2016-11-24",
        "Add creator to team event.")
    {
      @Override
      public UpdatePreCheckStatus runPreCheck()
      {
        log.info("Running pre-check for ProjectForge version 6.5.2");
        if (databaseUpdateService.doesTableAttributeExist("T_PLUGIN_CALENDAR_EVENT", "team_event_fk_creator") == false) {
          return UpdatePreCheckStatus.READY_FOR_UPDATE;
        }
        return UpdatePreCheckStatus.ALREADY_UPDATED;
      }

      @Override
      public UpdateRunningStatus runUpdate()
      {
        if (databaseUpdateService.doesTableAttributeExist("T_PLUGIN_CALENDAR_EVENT", "team_event_fk_creator") == false) {
          //Updating the schema
          initDatabaseDao.updateSchema();
        }
        return UpdateRunningStatus.DONE;
      }

    });

    ////////////////////////////////////////////////////////////////////
    // 6.4.0
    // /////////////////////////////////////////////////////////////////
    list.add(new UpdateEntryImpl(CORE_REGION_ID, "6.4.0", "2016-10-12",
        "Move employee status to new timeable attribute.")
    {
      @Override
      public UpdatePreCheckStatus runPreCheck()
      {
        log.info("Running pre-check for ProjectForge version 6.4.0");
        // ensure that the tenant exists, otherwise the following statements will fail with an SQL exception
        if (!databaseUpdateService.doTablesExist(TenantDO.class) || databaseUpdateService.internalIsTableEmpty("T_TENANT")) {
          return UpdatePreCheckStatus.READY_FOR_UPDATE;
        }

        final EmployeeDao employeeDao = applicationContext.getBean(EmployeeDao.class);
        final boolean anyEmployeeWithAnOldStatusExists = databaseUpdateService.doTablesExist(EmployeeDO.class) &&
            employeeDao
                .internalLoadAll()
                .stream()
                .filter(e -> !e.isDeleted())
                .anyMatch(e -> e.getStatus() != null);

        final int employeeStatusGroupEntriesCount = databaseUpdateService
            .countTimeableAttrGroupEntries(EmployeeTimedDO.class, InternalAttrSchemaConstants.EMPLOYEE_STATUS_GROUP_NAME);

        if (anyEmployeeWithAnOldStatusExists && employeeStatusGroupEntriesCount <= 0) {
          return UpdatePreCheckStatus.READY_FOR_UPDATE;
        } else {
          return UpdatePreCheckStatus.ALREADY_UPDATED;
        }
      }

      @Override
      public UpdateRunningStatus runUpdate()
      {
        migrateEmployeeStatusToAttr();

        return UpdateRunningStatus.DONE;
      }

    });

    ////////////////////////////////////////////////////////////////////
    // 6.3.0
    // /////////////////////////////////////////////////////////////////
    list.add(new UpdateEntryImpl(CORE_REGION_ID, "6.3.0", "2016-08-31",
        "Add column to attendee data table. Alter table column for ssh-key. Add HR group.")
    {
      @Override
      public UpdatePreCheckStatus runPreCheck()
      {
        log.info("Running pre-check for ProjectForge version 6.3.0");
        if (databaseUpdateService.doesTableAttributeExist("T_PLUGIN_CALENDAR_EVENT_ATTENDEE", "address_id") == false) {
          return UpdatePreCheckStatus.READY_FOR_UPDATE;
        } else if (databaseUpdateService.getDatabaseTableColumnLenght(PFUserDO.class, "ssh_public_key") < 4096) {
          return UpdatePreCheckStatus.READY_FOR_UPDATE;
        } else if (databaseUpdateService.doesGroupExists(ProjectForgeGroup.HR_GROUP) == false) {
          return UpdatePreCheckStatus.READY_FOR_UPDATE;
        } else if (databaseUpdateService.doesTableAttributeExist("T_PLUGIN_CALENDAR_EVENT", "uid") == false) {
          return UpdatePreCheckStatus.READY_FOR_UPDATE;
        } else {
          return UpdatePreCheckStatus.ALREADY_UPDATED;
        }
      }

      @Override
      public UpdateRunningStatus runUpdate()
      {
        if (databaseUpdateService.doesTableAttributeExist("T_PLUGIN_CALENDAR_EVENT_ATTENDEE", "address_id") == false
            || databaseUpdateService.doesTableAttributeExist("T_PLUGIN_CALENDAR_EVENT", "uid") == false) {
          // fix unique constraint error
          uniqueConstraintWorkaround(databaseUpdateService, emf);

          // Updating the schema
          initDatabaseDao.updateSchema();
        }

        if (databaseUpdateService.getDatabaseTableColumnLenght(PFUserDO.class, "ssh_public_key") < 4096) {
          final Table userTable = new Table(PFUserDO.class);
          databaseUpdateService.alterTableColumnVarCharLength(userTable.getName(), "SSH_PUBLIC_KEY", 4096);
        }

        if (databaseUpdateService.doesGroupExists(ProjectForgeGroup.HR_GROUP) == false) {
          emf.runInTrans(emgr -> {
            GroupDO hrGroup = new GroupDO();
            hrGroup.setName("PF_HR");
            hrGroup.setDescription("Users for having full access to the companies hr.");
            hrGroup.setCreated();
            hrGroup.setTenant(applicationContext.getBean(TenantService.class).getDefaultTenant());

            final Set<PFUserDO> usersToAddToHrGroup = new HashSet<>();

            final List<UserRightDO> employeeRights = emgr.selectAttached(UserRightDO.class,
                "SELECT r FROM UserRightDO r WHERE r.rightIdString = :rightId",
                "rightId",
                "FIBU_EMPLOYEE");
            employeeRights.forEach(sr -> {
              sr.setRightIdString("HR_EMPLOYEE");
              usersToAddToHrGroup.add(sr.getUser());
              emgr.update(sr);
            });

            final List<UserRightDO> salaryRights = emgr.selectAttached(UserRightDO.class,
                "SELECT r FROM UserRightDO r WHERE r.rightIdString = :rightId",
                "rightId",
                "FIBU_EMPLOYEE_SALARY");

            salaryRights.forEach(sr -> {
              sr.setRightIdString("HR_EMPLOYEE_SALARY");
              usersToAddToHrGroup.add(sr.getUser());
              emgr.update(sr);
            });

            usersToAddToHrGroup.forEach(hrGroup::addUser);

            emgr.insert(hrGroup);
            return hrGroup;
          });
        }

        return UpdateRunningStatus.DONE;
      }

    });

    ////////////////////////////////////////////////////////////////////
    // 6.1.1
    // /////////////////////////////////////////////////////////////////
    list.add(new UpdateEntryImpl(CORE_REGION_ID, "6.1.1", "2016-07-27",
        "Changed timezone of starttime of the configurable attributes. Add uid to attendee.")
    {
      @Override
      public UpdatePreCheckStatus runPreCheck()
      {
        log.info("Running pre-check for ProjectForge version 6.1.1");
        if (databaseUpdateService.doTablesExist(EmployeeTimedDO.class) == false) {
          return UpdatePreCheckStatus.READY_FOR_UPDATE;
        }

        if (databaseUpdateService.isTableEmpty(EmployeeTimedDO.class)) {
          return UpdatePreCheckStatus.ALREADY_UPDATED;
        }

        final boolean timeFieldsOfAllEmployeeTimedDOsStartTimeAreZero = emf
            .runWoTrans(emgr -> emgr.selectAllAttached(EmployeeTimedDO.class)
                .stream()
                .map(EmployeeTimedDO::getStartTime)
                .map(DateHelper::convertDateToLocalDateTimeInUTC)
                .map(localDateTime -> localDateTime.get(ChronoField.SECOND_OF_DAY))
                .allMatch(seconds -> seconds == 0));

        return timeFieldsOfAllEmployeeTimedDOsStartTimeAreZero ? UpdatePreCheckStatus.ALREADY_UPDATED
            : UpdatePreCheckStatus.READY_FOR_UPDATE;
      }

      @Override
      public UpdateRunningStatus runUpdate()
      {
        if (databaseUpdateService.doTablesExist(EmployeeTimedDO.class) == false) {
          // fix unique constraint error
          uniqueConstraintWorkaround(databaseUpdateService, emf);
          // Updating the schema
          initDatabaseDao.updateSchema();
        }

        return emf.runInTrans(emgr -> {
          emgr.selectAllAttached(EmployeeTimedDO.class)
              .forEach(this::normalizeStartTime);

          return UpdateRunningStatus.DONE;
        });
      }

      private void normalizeStartTime(final TimeableRow entity)
      {
        final Date oldStartTime = entity.getStartTime();
        final Date newStartTime = DateHelper.convertMidnightDateToUTC(oldStartTime);
        entity.setStartTime(newStartTime);
      }

    });

    ////////////////////////////////////////////////////////////////////
    // 6.1.0
    // /////////////////////////////////////////////////////////////////
    list.add(new UpdateEntryImpl(CORE_REGION_ID, "6.1.0", "2016-07-14",
        "Adds several columns to employee table.")
    {
      @Override
      public UpdatePreCheckStatus runPreCheck()
      {
        log.info("Running pre-check for ProjectForge version 6.1.0");
        if (databaseUpdateService.doTableAttributesExist(EmployeeDO.class, "staffNumber") == false) {
          return UpdatePreCheckStatus.READY_FOR_UPDATE;
        }
        return UpdatePreCheckStatus.ALREADY_UPDATED;
      }

      @Override
      public UpdateRunningStatus runUpdate()
      {
        // fix unique constraint error
        uniqueConstraintWorkaround(databaseUpdateService, emf);
        // Updating the schema
        initDatabaseDao.updateSchema();

        return UpdateRunningStatus.DONE;
      }
    });

    // /////////////////////////////////////////////////////////////////
    // 6.0.0
    // /////////////////////////////////////////////////////////////////
    list.add(new UpdateEntryImpl(CORE_REGION_ID, "6.0.0", "2016-04-01",
        "Adds tenant table, tenant_id to all entities for multi-tenancy. Adds new history tables. Adds attr table for address. Adds t_configuration.is_global, t_pf_user.super_admin.")
    {
      @Override
      public UpdatePreCheckStatus runPreCheck()
      {
        log.info("Running pre-check for ProjectForge version 6.0.0");
        if (databaseUpdateService.doTablesExist(TenantDO.class) == false
            || databaseUpdateService.internalIsTableEmpty("t_tenant") == true ||
            databaseUpdateService.doTableAttributesExist(ConfigurationDO.class, "global") == false ||
            databaseUpdateService.doTableAttributesExist(PFUserDO.class, "superAdmin") == false) {
          return UpdatePreCheckStatus.READY_FOR_UPDATE;
        }

        return UpdatePreCheckStatus.ALREADY_UPDATED;
      }

      @SuppressWarnings({ "unchecked", "rawtypes" })
      @Override
      public UpdateRunningStatus runUpdate()
      {
        // fix unique constraint error
        uniqueConstraintWorkaround(databaseUpdateService, emf);

        // drop foreign keys for all known tables
        // ------------------------------------------------------------------------------------------------------------------------
        int count = databaseUpdateService.dropForeignKeys();
        log.info(String.format("%s foreign keys are dropped due to the new hibernate naming schema", count));
        // ------------------------------------------------------------------------------------------------------------------------

        // Updating the schema
        initDatabaseDao.updateSchema();

        // init default tenant
        TenantDO defaultTenant;
        if (databaseUpdateService.internalIsTableEmpty("t_tenant") == true) {
          try {
            defaultTenant = initDatabaseDao.insertDefaultTenant();
          } catch (Exception e) {
            e.printStackTrace();
            return UpdateRunningStatus.FAILED;
          }
        } else {
          defaultTenant = tenantDao.getDefaultTenant();
        }

        //Insert default tenant on every entity
        log.info("Start adding default tenant to entities.");
        List<EntityMetadata> entities = emf.getMetadataRepository().getTableEntities();
        Collections.reverse(entities);
        for (EntityMetadata entityClass : entities) {
          if (AbstractBaseDO.class.isAssignableFrom(entityClass.getJavaType())) {
            try {
              log.info("Set tenant id for entities of type: " + entityClass.getJavaType());
              emf.tx().go(emgr -> {
                Class<? extends AbstractBaseDO> entity = (Class<? extends AbstractBaseDO>) entityClass.getJavaType();
                CriteriaUpdate<? extends AbstractBaseDO> cu = CriteriaUpdate.createUpdate(entity);
                cu.set("tenant", defaultTenant);
                emgr.update(cu);
                return null;
              });
            } catch (Exception e) {
              log.error("Failed to update default tenant for entities of type: " + entityClass.getJavaType());
            }
          }
          if (UserXmlPreferencesDO.class.isAssignableFrom(entityClass.getJavaType())) {
            try {
              emf.runInTrans(emgr -> {
                log.info("Set tenant id for entities of type: " + UserXmlPreferencesDO.class.getClass());
                CriteriaUpdate<UserXmlPreferencesDO> cu = CriteriaUpdate.createUpdate(UserXmlPreferencesDO.class);
                cu.set("tenant", defaultTenant);
                emgr.update(cu);
                return null;
              });
            } catch (Exception e) {
              log.error("Failed to update default tenant for user xml prefs.");
            }
          }
        }
        log.info("Finished adding default tenant to entities.");

        // assign default tenant to each user
        log.info("Start assigning users to default tenant.");
        try {
          emf.tx().go(emgr -> {
            TenantDO attachedDefaultTenant = emgr.selectByPkAttached(TenantDO.class, defaultTenant.getId());
            List<PFUserDO> users = emgr.selectAttached(PFUserDO.class, "select u from PFUserDO u");
            for (PFUserDO user : users) {
              log.info("Assign user with id: " + user.getId() + " to default tenant.");
              attachedDefaultTenant.getAssignedUsers().add(user);
              emgr.update(attachedDefaultTenant);
            }
            return null;
          });
        } catch (Exception e) {
          log.error("Failed to assign users to default tenant.");
        }
        log.info("Finished assigning users to default tenant.");

        //History migration
        log.info("Start migrating history data.");
        HistoryMigrateService ms = applicationContext.getBean(HistoryMigrateService.class);
        long start = System.currentTimeMillis();
        try {
          ms.migrate();
        } catch (Exception ex) {
          log.error("Error while migrating history data", ex);
        }
        log.info("History Migration took: " + (System.currentTimeMillis() - start) / 1000 + " sec");
        log.info("Finished migrating history data.");

        return UpdateRunningStatus.DONE;
      }
    });

    // /////////////////////////////////////////////////////////////////
    // /////////////////////////////////////////////////////////////////
    // 5.5
    // /////////////////////////////////////////////////////////////////
    list.add(new UpdateEntryImpl(
        CORE_REGION_ID,
        "5.5",
        "2014-08-11",
        "Adds t_group.ldap_values, t_fibu_auftrag_position.period_of_performance_type, t_fibu_auftrag_position.mode_of_payment_type, t_fibu_payment_schedule, t_fibu_auftrag.period_of_performance_{begin|end}, length of t_address.public_key increased.")
    {

      @Override
      public UpdatePreCheckStatus runPreCheck()
      {
        if (RESTART_RQUIRED.equals("v5.5")) {
          return UpdatePreCheckStatus.RESTART_REQUIRED;
        }
        log.info("Running pre-check for ProjectForge version 5.5");
        if (databaseUpdateService.doTableAttributesExist(EmployeeDO.class, "weeklyWorkingHours") == false) {
          return UpdatePreCheckStatus.READY_FOR_UPDATE;
        }
        if (databaseUpdateService.doTableAttributesExist(GroupDO.class, "ldapValues") == false) {
          return UpdatePreCheckStatus.READY_FOR_UPDATE;
        }
        if (databaseUpdateService.doTableAttributesExist(AuftragsPositionDO.class, "periodOfPerformanceType",
            "modeOfPaymentType") == false) {
          return UpdatePreCheckStatus.READY_FOR_UPDATE;
        }
        if (databaseUpdateService.doTableAttributesExist(AuftragDO.class, "periodOfPerformanceBegin",
            "periodOfPerformanceEnd") == false) {
          return UpdatePreCheckStatus.READY_FOR_UPDATE;
        }
        if (databaseUpdateService.doTablesExist(PaymentScheduleDO.class) == false) {
          return UpdatePreCheckStatus.READY_FOR_UPDATE;
        }
        return UpdatePreCheckStatus.ALREADY_UPDATED;
      }

      @Override
      public UpdateRunningStatus runUpdate()
      {
        if (databaseUpdateService.doTableAttributesExist(EmployeeDO.class, "weeklyWorkingHours") == false) {
          // No length check available so assume enlargement if ldapValues doesn't yet exist:
          final Table addressTable = new Table(AddressDO.class);
          databaseUpdateService.alterTableColumnVarCharLength(addressTable.getName(), "public_key", 20000);

          // TODO HIBERNATE5 no longer supported
          //          final Table propertyDeltaTable = new Table(PropertyDelta.class);
          //          dao.alterTableColumnVarCharLength(propertyDeltaTable.getName(), "old_value", 20000);
          //          dao.alterTableColumnVarCharLength(propertyDeltaTable.getName(), "new_value", 20000);

          final Table employeeTable = new Table(EmployeeDO.class);
          databaseUpdateService.renameTableAttribute(employeeTable.getName(), "wochenstunden", "old_weekly_working_hours");
          databaseUpdateService.addTableAttributes(EmployeeDO.class, "weeklyWorkingHours");
          final List<DatabaseResultRow> rows = databaseUpdateService
              .query("select pk, old_weekly_working_hours from t_fibu_employee");
          if (rows != null) {
            for (final DatabaseResultRow row : rows) {
              final Integer pk = (Integer) row.getEntry("pk").getValue();
              final Integer oldWeeklyWorkingHours = (Integer) row.getEntry("old_weekly_working_hours").getValue();
              if (oldWeeklyWorkingHours == null) {
                continue;
              }
              databaseUpdateService.update("update t_fibu_employee set weekly_working_hours=? where pk=?",
                  new BigDecimal(oldWeeklyWorkingHours), pk);
            }
          }
        }
        if (databaseUpdateService.doTableAttributesExist(GroupDO.class, "ldapValues") == false) {
          databaseUpdateService.addTableAttributes(GroupDO.class, "ldapValues");
        }
        if (databaseUpdateService.doTableAttributesExist(AuftragsPositionDO.class, "periodOfPerformanceType",
            "modeOfPaymentType") == false) {
          databaseUpdateService.addTableAttributes(AuftragsPositionDO.class, "modeOfPaymentType");
          databaseUpdateService.addTableAttributes(AuftragsPositionDO.class, "periodOfPerformanceType");
        }
        if (databaseUpdateService.doTableAttributesExist(AuftragDO.class, "periodOfPerformanceBegin",
            "periodOfPerformanceEnd") == false) {
          databaseUpdateService.addTableAttributes(AuftragDO.class, "periodOfPerformanceBegin");
          databaseUpdateService.addTableAttributes(AuftragDO.class, "periodOfPerformanceEnd");
        }
        if (databaseUpdateService.doTablesExist(PaymentScheduleDO.class) == false) {
          new SchemaGenerator(databaseUpdateService).add(TenantDO.class).createSchema();
          new SchemaGenerator(databaseUpdateService).add(PaymentScheduleDO.class).createSchema();
          databaseUpdateService.createMissingIndices();
        }

        RESTART_RQUIRED = "v5.5";
        return UpdateRunningStatus.DONE;
      }
    });

    // /////////////////////////////////////////////////////////////////
    // 5.3
    // /////////////////////////////////////////////////////////////////
    list.add(new UpdateEntryImpl(CORE_REGION_ID, "5.3", "2013-11-24",
        "Adds t_pf_user.last_password_change, t_pf_user.password_salt.")
    {

      @Override
      public UpdatePreCheckStatus runPreCheck()
      {
        if (databaseUpdateService.doTableAttributesExist(PFUserDO.class, "lastPasswordChange", "passwordSalt") == false) {
          return UpdatePreCheckStatus.READY_FOR_UPDATE;
        }
        return UpdatePreCheckStatus.ALREADY_UPDATED;
      }

      @Override
      public UpdateRunningStatus runUpdate()
      {
        if (databaseUpdateService.doTableAttributesExist(PFUserDO.class, "lastPasswordChange", "passwordSalt") == false) {
          databaseUpdateService.addTableAttributes(PFUserDO.class, "lastPasswordChange", "passwordSalt");
        }
        return UpdateRunningStatus.DONE;
      }
    });

    // /////////////////////////////////////////////////////////////////
    // 5.2
    // /////////////////////////////////////////////////////////////////
    list.add(new UpdateEntryImpl(
        CORE_REGION_ID,
        "5.2",
        "2013-05-13",
        "Adds t_fibu_auftrag_position.time_of_performance_{start|end}, t_script.file{_name} and changes type of t_script.script{_backup} to byte[].")
    {
      @Override
      public UpdatePreCheckStatus runPreCheck()
      {
        if (databaseUpdateService.doTableAttributesExist(ScriptDO.class, "file", "filename") == true
            && databaseUpdateService.doTableAttributesExist(AuftragsPositionDO.class, "periodOfPerformanceBegin", "periodOfPerformanceEnd") == true) {
          return UpdatePreCheckStatus.ALREADY_UPDATED;
        }
        return UpdatePreCheckStatus.READY_FOR_UPDATE;
      }

      @Override
      public UpdateRunningStatus runUpdate()
      {
        if (databaseUpdateService.doTableAttributesExist(ScriptDO.class, "file", "filename") == false) {
          databaseUpdateService.addTableAttributes(ScriptDO.class, "file", "filename");
          final Table scriptTable = new Table(ScriptDO.class);
          databaseUpdateService.renameTableAttribute(scriptTable.getName(), "script", "old_script");
          databaseUpdateService.renameTableAttribute(scriptTable.getName(), "scriptbackup", "old_script_backup");
          databaseUpdateService.addTableAttributes(ScriptDO.class, "script", "scriptBackup");
          final List<DatabaseResultRow> rows = databaseUpdateService
              .query("select pk, old_script, old_script_backup from t_script");
          if (rows != null) {
            for (final DatabaseResultRow row : rows) {
              final Integer pk = (Integer) row.getEntry("pk").getValue();
              final String oldScript = (String) row.getEntry("old_script").getValue();
              final String oldScriptBackup = (String) row.getEntry("old_script_backup").getValue();
              final ScriptDO script = new ScriptDO();
              script.setScriptAsString(oldScript);
              script.setScriptBackupAsString(oldScriptBackup);
              databaseUpdateService.update("update t_script set script=?, script_backup=? where pk=?", script.getScript(),
                  script.getScriptBackup(), pk);
            }
          }
        }
        if (databaseUpdateService.doTableAttributesExist(AuftragsPositionDO.class, "periodOfPerformanceBegin",
            "periodOfPerformanceEnd") == false) {
          databaseUpdateService.addTableAttributes(AuftragsPositionDO.class, "periodOfPerformanceBegin",
              "periodOfPerformanceEnd");
        }
        return UpdateRunningStatus.DONE;
      }
    });

    // /////////////////////////////////////////////////////////////////
    // 5.0
    // /////////////////////////////////////////////////////////////////
    list.add(new UpdateEntryImpl(CORE_REGION_ID, VERSION_5_0, "2013-02-15",
        "Adds t_fibu_rechnung.konto, t_pf_user.ssh_public_key, fixes contract.IN_PROGRES -> contract.IN_PROGRESS")
    {
      final Table rechnungTable = new Table(RechnungDO.class);

      final Table userTable = new Table(PFUserDO.class);

      @Override
      public UpdatePreCheckStatus runPreCheck()
      {
        int entriesToMigrate = 0;
        if (databaseUpdateService.isVersionUpdated(CORE_REGION_ID, VERSION_5_0) == false) {
          entriesToMigrate = databaseUpdateService.queryForInt("select count(*) from t_contract where status='IN_PROGRES'");
        }
        return (databaseUpdateService.doTableAttributesExist(rechnungTable, "konto")
            && databaseUpdateService.doTableAttributesExist(userTable, "sshPublicKey")
            && entriesToMigrate == 0)
            ? UpdatePreCheckStatus.ALREADY_UPDATED : UpdatePreCheckStatus.READY_FOR_UPDATE;
      }

      @Override
      public UpdateRunningStatus runUpdate()
      {
        if (databaseUpdateService.doTableAttributesExist(rechnungTable, "konto") == false) {
          databaseUpdateService.addTableAttributes(rechnungTable, new TableAttribute(RechnungDO.class, "konto"));
        }
        if (databaseUpdateService.doTableAttributesExist(userTable, "sshPublicKey") == false) {
          databaseUpdateService.addTableAttributes(userTable, new TableAttribute(PFUserDO.class, "sshPublicKey"));
        }
        final int entriesToMigrate = databaseUpdateService
            .queryForInt("select count(*) from t_contract where status='IN_PROGRES'");
        if (entriesToMigrate > 0) {
          databaseUpdateService.execute("update t_contract set status='IN_PROGRESS' where status='IN_PROGRES'", true);
        }
        return UpdateRunningStatus.DONE;
      }
    });

    // /////////////////////////////////////////////////////////////////
    // 4.3.1
    // /////////////////////////////////////////////////////////////////
    list.add(new UpdateEntryImpl(CORE_REGION_ID, "4.3.1", "2013-01-29", "Adds t_fibu_projekt.konto")
    {
      final Table projektTable = new Table(ProjektDO.class);

      @Override
      public UpdatePreCheckStatus runPreCheck()
      {
        return databaseUpdateService.doTableAttributesExist(projektTable, "konto") == true //
            ? UpdatePreCheckStatus.ALREADY_UPDATED
            : UpdatePreCheckStatus.READY_FOR_UPDATE;
      }

      @Override
      public UpdateRunningStatus runUpdate()
      {
        if (databaseUpdateService.doTableAttributesExist(projektTable, "konto") == false) {
          databaseUpdateService.addTableAttributes(projektTable, new TableAttribute(ProjektDO.class, "konto"));
        }
        return UpdateRunningStatus.DONE;
      }
    });

    // /////////////////////////////////////////////////////////////////
    // 4.2
    // /////////////////////////////////////////////////////////////////
    list.add(new UpdateEntryImpl(
        CORE_REGION_ID,
        "4.2",
        "2012-08-09",
        "Adds t_pf_user.authenticationToken|local_user|restricted_user|deactivated|ldap_values, t_group.local_group, t_fibu_rechnung|eingangsrechnung|auftrag(=incoming and outgoing invoice|order).ui_status_as_xml")
    {
      final Table userTable = new Table(PFUserDO.class);

      final Table groupTable = new Table(GroupDO.class);

      final Table outgoingInvoiceTable = new Table(RechnungDO.class);

      final Table incomingInvoiceTable = new Table(EingangsrechnungDO.class);

      final Table orderTable = new Table(AuftragDO.class);

      @Override
      public UpdatePreCheckStatus runPreCheck()
      {
        return databaseUpdateService.doTableAttributesExist(userTable, "authenticationToken", "localUser", "restrictedUser",
            "deactivated", "ldapValues") == true //
            && databaseUpdateService.doTableAttributesExist(groupTable, "localGroup") == true
            // , "nestedGroupsAllowed", "nestedGroupIds") == true //
            && databaseUpdateService.doTableAttributesExist(outgoingInvoiceTable, "uiStatusAsXml") == true //
            && databaseUpdateService.doTableAttributesExist(incomingInvoiceTable, "uiStatusAsXml") == true //
            && databaseUpdateService.doTableAttributesExist(orderTable, "uiStatusAsXml") == true //
            ? UpdatePreCheckStatus.ALREADY_UPDATED : UpdatePreCheckStatus.READY_FOR_UPDATE;
      }

      @Override
      public UpdateRunningStatus runUpdate()
      {
        if (databaseUpdateService.doTableAttributesExist(userTable, "authenticationToken") == false) {
          databaseUpdateService.addTableAttributes(userTable, new TableAttribute(PFUserDO.class, "authenticationToken"));
        }
        if (databaseUpdateService.doTableAttributesExist(userTable, "localUser") == false) {
          databaseUpdateService.addTableAttributes(userTable,
              new TableAttribute(PFUserDO.class, "localUser").setDefaultValue("false"));
        }
        if (databaseUpdateService.doTableAttributesExist(userTable, "restrictedUser") == false) {
          databaseUpdateService.addTableAttributes(userTable,
              new TableAttribute(PFUserDO.class, "restrictedUser").setDefaultValue("false"));
        }
        if (databaseUpdateService.doTableAttributesExist(userTable, "deactivated") == false) {
          databaseUpdateService.addTableAttributes(userTable,
              new TableAttribute(PFUserDO.class, "deactivated").setDefaultValue("false"));
        }
        if (databaseUpdateService.doTableAttributesExist(userTable, "ldapValues") == false) {
          databaseUpdateService.addTableAttributes(userTable, new TableAttribute(PFUserDO.class, "ldapValues"));
        }
        if (databaseUpdateService.doTableAttributesExist(groupTable, "localGroup") == false) {
          databaseUpdateService.addTableAttributes(groupTable,
              new TableAttribute(GroupDO.class, "localGroup").setDefaultValue("false"));
        }
        // if (dao.doesTableAttributesExist(groupTable, "nestedGroupsAllowed") == false) {
        // dao.addTableAttributes(groupTable, new TableAttribute(GroupDO.class, "nestedGroupsAllowed").setDefaultValue("true"));
        // }
        // if (dao.doesTableAttributesExist(groupTable, "nestedGroupIds") == false) {
        // dao.addTableAttributes(groupTable, new TableAttribute(GroupDO.class, "nestedGroupIds"));
        // }
        if (databaseUpdateService.doTableAttributesExist(outgoingInvoiceTable, "uiStatusAsXml") == false) {
          databaseUpdateService.addTableAttributes(outgoingInvoiceTable,
              new TableAttribute(RechnungDO.class, "uiStatusAsXml"));
        }
        if (databaseUpdateService.doTableAttributesExist(incomingInvoiceTable, "uiStatusAsXml") == false) {
          databaseUpdateService.addTableAttributes(incomingInvoiceTable,
              new TableAttribute(EingangsrechnungDO.class, "uiStatusAsXml"));
        }
        if (databaseUpdateService.doTableAttributesExist(orderTable, "uiStatusAsXml") == false) {
          databaseUpdateService.addTableAttributes(orderTable, new TableAttribute(AuftragDO.class, "uiStatusAsXml"));
        }
        return UpdateRunningStatus.DONE;
      }
    });

    // /////////////////////////////////////////////////////////////////
    // 4.1
    // /////////////////////////////////////////////////////////////////
    list.add(new UpdateEntryImpl(CORE_REGION_ID, "4.1", "2012-04-21",
        "Adds t_pf_user.first_day_of_week and t_pf_user.hr_planning.")
    {
      final Table userTable = new Table(PFUserDO.class);

      @Override
      public UpdatePreCheckStatus runPreCheck()
      {
        return databaseUpdateService.doTableAttributesExist(userTable, "firstDayOfWeek", "hrPlanning") == true //
            ? UpdatePreCheckStatus.ALREADY_UPDATED
            : UpdatePreCheckStatus.READY_FOR_UPDATE;
      }

      @Override
      public UpdateRunningStatus runUpdate()
      {
        if (databaseUpdateService.doTableAttributesExist(userTable, "firstDayOfWeek") == false) {
          databaseUpdateService.addTableAttributes(userTable, new TableAttribute(PFUserDO.class, "firstDayOfWeek"));
        }
        if (databaseUpdateService.doTableAttributesExist(userTable, "hrPlanning") == false) {
          databaseUpdateService.addTableAttributes(userTable,
              new TableAttribute(PFUserDO.class, "hrPlanning").setDefaultValue("true"));
        }
        return UpdateRunningStatus.DONE;
      }
    });

    // /////////////////////////////////////////////////////////////////
    // 4.0
    // /////////////////////////////////////////////////////////////////
    list.add(new UpdateEntryImpl(CORE_REGION_ID, "4.0", "2012-04-18",
        "Adds 6th parameter to t_script and payment_type to t_fibu_eingangsrechnung.")
    {
      final Table scriptTable = new Table(ScriptDO.class);

      final Table eingangsrechnungTable = new Table(EingangsrechnungDO.class);

      @Override
      public UpdatePreCheckStatus runPreCheck()
      {
        return databaseUpdateService.doTableAttributesExist(scriptTable, "parameter6Name", "parameter6Type") == true //
            && databaseUpdateService.doTableAttributesExist(eingangsrechnungTable, "paymentType") == true //
            ? UpdatePreCheckStatus.ALREADY_UPDATED : UpdatePreCheckStatus.READY_FOR_UPDATE;
      }

      @Override
      public UpdateRunningStatus runUpdate()
      {
        if (databaseUpdateService.doTableAttributesExist(scriptTable, "parameter6Name") == false) {
          databaseUpdateService.addTableAttributes(scriptTable, new TableAttribute(ScriptDO.class, "parameter6Name"));
        }
        if (databaseUpdateService.doTableAttributesExist(scriptTable, "parameter6Type") == false) {
          databaseUpdateService.addTableAttributes(scriptTable, new TableAttribute(ScriptDO.class, "parameter6Type"));
        }
        if (databaseUpdateService.doTableAttributesExist(eingangsrechnungTable, "paymentType") == false) {
          databaseUpdateService.addTableAttributes(eingangsrechnungTable,
              new TableAttribute(EingangsrechnungDO.class, "paymentType"));
        }
        return UpdateRunningStatus.DONE;
      }
    });

    // /////////////////////////////////////////////////////////////////
    // 3.6.2
    // /////////////////////////////////////////////////////////////////
    list.add(new UpdateEntryImpl(
        CORE_REGION_ID,
        "3.6.1.3",
        "2011-12-05",
        "Adds columns t_kunde.konto_id, t_fibu_eingangsrechnung.konto_id, t_konto.status, t_task.protection_of_privacy and t_address.communication_language.")
    {
      @Override
      public UpdatePreCheckStatus runPreCheck()
      {
        final Table kundeTable = new Table(KundeDO.class);
        final Table eingangsrechnungTable = new Table(EingangsrechnungDO.class);
        final Table kontoTable = new Table(KontoDO.class);
        final Table taskTable = new Table(TaskDO.class);
        final Table addressTable = new Table(AddressDO.class);
        return databaseUpdateService.doTableAttributesExist(kundeTable, "konto") == true //
            && databaseUpdateService.doTableAttributesExist(eingangsrechnungTable, "konto") == true //
            && databaseUpdateService.doTableAttributesExist(kontoTable, "status") == true //
            && databaseUpdateService.doTableAttributesExist(addressTable, "communicationLanguage") == true //
            && databaseUpdateService.doTableAttributesExist(taskTable, "protectionOfPrivacy") //
            ? UpdatePreCheckStatus.ALREADY_UPDATED : UpdatePreCheckStatus.READY_FOR_UPDATE;
      }

      @Override
      public UpdateRunningStatus runUpdate()
      {
        final Table kundeTable = new Table(KundeDO.class);
        if (databaseUpdateService.doTableAttributesExist(kundeTable, "konto") == false) {
          databaseUpdateService.addTableAttributes(kundeTable, new TableAttribute(KundeDO.class, "konto"));
        }
        final Table eingangsrechnungTable = new Table(EingangsrechnungDO.class);
        if (databaseUpdateService.doTableAttributesExist(eingangsrechnungTable, "konto") == false) {
          databaseUpdateService.addTableAttributes(eingangsrechnungTable,
              new TableAttribute(EingangsrechnungDO.class, "konto"));
        }
        final Table kontoTable = new Table(KontoDO.class);
        if (databaseUpdateService.doTableAttributesExist(kontoTable, "status") == false) {
          databaseUpdateService.addTableAttributes(kontoTable, new TableAttribute(KontoDO.class, "status"));
        }
        final Table taskTable = new Table(TaskDO.class);
        if (databaseUpdateService.doTableAttributesExist(taskTable, "protectionOfPrivacy") == false) {
          databaseUpdateService.addTableAttributes(taskTable,
              new TableAttribute(TaskDO.class, "protectionOfPrivacy").setDefaultValue("false"));
        }
        final Table addressTable = new Table(AddressDO.class);
        if (databaseUpdateService.doTableAttributesExist(addressTable, "communicationLanguage") == false) {
          databaseUpdateService.addTableAttributes(addressTable,
              new TableAttribute(AddressDO.class, "communicationLanguage"));
        }
        databaseUpdateService.createMissingIndices();
        return UpdateRunningStatus.DONE;
      }
    });

    // /////////////////////////////////////////////////////////////////
    // 3.5.4
    // /////////////////////////////////////////////////////////////////
    list.add(new UpdateEntryImpl(CORE_REGION_ID, "3.5.4", "2011-02-24",
        "Adds table t_database_update. Adds attribute (excel_)date_format, hour_format_24 to table t_pf_user.")
    {
      @Override
      public UpdatePreCheckStatus runPreCheck()
      {
        final Table dbUpdateTable = new Table(DatabaseUpdateDO.class);
        final Table userTable = new Table(PFUserDO.class);
        return databaseUpdateService.doExist(dbUpdateTable) == true
            && databaseUpdateService.doTableAttributesExist(userTable, "dateFormat", "excelDateFormat",
            "timeNotation") == true //
            ? UpdatePreCheckStatus.ALREADY_UPDATED : UpdatePreCheckStatus.READY_FOR_UPDATE;
      }

      @Override
      public UpdateRunningStatus runUpdate()
      {
        final Table dbUpdateTable = new Table(DatabaseUpdateDO.class);
        final Table userTable = new Table(PFUserDO.class);
        dbUpdateTable.addAttributes("updateDate", "regionId", "versionString", "executionResult", "executedBy",
            "description");
        databaseUpdateService.createTable(dbUpdateTable);
        databaseUpdateService.addTableAttributes(userTable, new TableAttribute(PFUserDO.class, "dateFormat"));
        databaseUpdateService.addTableAttributes(userTable, new TableAttribute(PFUserDO.class, "excelDateFormat"));
        databaseUpdateService.addTableAttributes(userTable, new TableAttribute(PFUserDO.class, "timeNotation"));
        databaseUpdateService.createMissingIndices();
        TenantRegistryMap.getInstance().setAllUserGroupCachesAsExpired();
        //TODO: Lösung finden!!!
        //Registry.instance().getUserCache().setExpired();
        return UpdateRunningStatus.DONE;
      }
    });
    return list;
  }

  private static void uniqueConstraintWorkaround(final DatabaseUpdateService dus, final PfEmgrFactory emf)
  {
    EntityMetadata pce;

    try {
      pce = emf.getMetadataRepository().getEntityMetaDataBySimpleClassName("TeamEventDO");
    } catch (JpaMetadataEntityNotFoundException e) {
      log.error("No JPA class found for TeamEventDO");
      pce = null;
    }

    if (dus.doesTableAttributeExist("T_PLUGIN_CALENDAR_EVENT", "uid") == false && pce != null) {
      // required workaround, because null values are not accepted
      final String type = dus.getAttribute(pce.getJavaType(), "uid");
      final String command1 = String.format("ALTER TABLE T_PLUGIN_CALENDAR_EVENT ADD COLUMN UID %s DEFAULT 'default value'", type);

      dus.execute(command1);
      dus.execute("ALTER TABLE T_PLUGIN_CALENDAR_EVENT ALTER COLUMN UID SET NOT NULL");
      dus.execute("ALTER TABLE T_PLUGIN_CALENDAR_EVENT ALTER COLUMN UID DROP DEFAULT");
    }
  }

  public static void migrateEmployeeStatusToAttr()
  {
    final EmployeeService employeeService = applicationContext.getBean(EmployeeService.class);
    final EmployeeDao employeeDao = applicationContext.getBean(EmployeeDao.class);

    final List<EmployeeDO> employees = employeeDao.internalLoadAll();
    employees.forEach(employee -> {
      final EmployeeStatus status = employee.getStatus();
      if (status != null) {
        final EmployeeTimedDO newAttrRow = employeeService.addNewTimeAttributeRow(employee, InternalAttrSchemaConstants.EMPLOYEE_STATUS_GROUP_NAME);
        newAttrRow.setStartTime(getDateForStatus(employee));
        newAttrRow.putAttribute(InternalAttrSchemaConstants.EMPLOYEE_STATUS_DESC_NAME, status.getI18nKey());
        employeeDao.internalUpdate(employee);
      }
    });
  }

  private static Date getDateForStatus(final EmployeeDO employee)
  {
    // At first try to find the last change of the employee status in the history ...
    final Optional<Date> lastChange = findLastChangeOfEmployeeStatusInHistory(employee);
    if (lastChange.isPresent()) {
      // convert date from UTC to current zone date
      final TimeZone utc = TimeZone.getTimeZone("UTC");
      final TimeZone currentTimeZone = Configuration.getInstance().getDefaultTimeZone();
      final Date dateInCurrentTimezone = DateHelper.convertDateIntoOtherTimezone(lastChange.get(), utc, currentTimeZone);
      return DateHelper.resetTimePartOfDate(dateInCurrentTimezone);
    }

    // ... if there is nothing in the history, then use the entrittsdatum ...
    final Date eintrittsDatum = employee.getEintrittsDatum();
    if (eintrittsDatum != null) {
      return DateHelper.convertMidnightDateToUTC(eintrittsDatum);
    }

    // ... if there is no eintrittsdatum, use the current date.
    return DateHelper.todayAtMidnight();
  }

  private static Optional<Date> findLastChangeOfEmployeeStatusInHistory(final EmployeeDO employee)
  {
    final Predicate<HistoryEntry> hasStatusChangeHistoryEntries = historyEntry ->
        ((HistoryEntry<?>) historyEntry)
            .getDiffEntries()
            .stream()
            .anyMatch(
                diffEntry -> diffEntry.getPropertyName().startsWith("status")
            );

    return HistoryBaseDaoAdapter
        .getHistoryEntries(employee)
        .stream()
        .filter(hasStatusChangeHistoryEntries)
        .map(HistoryEntry::getModifiedAt)
        .findFirst(); // the history entries are already sorted by date
  }
}<|MERGE_RESOLUTION|>--- conflicted
+++ resolved
@@ -70,7 +70,6 @@
 import org.projectforge.business.scripting.ScriptDO;
 import org.projectforge.business.task.TaskDO;
 import org.projectforge.business.teamcal.TeamCalConfig;
-import org.projectforge.business.teamcal.event.model.TeamEventAttendeeDO;
 import org.projectforge.business.teamcal.event.model.TeamEventDO;
 import org.projectforge.business.user.GroupDao;
 import org.projectforge.business.user.ProjectForgeGroup;
@@ -142,30 +141,29 @@
     // 6.15.0
     // /////////////////////////////////////////////////////////////////
     list.add(new UpdateEntryImpl(CORE_REGION_ID, "6.15.0", "2017-07-19",
-<<<<<<< HEAD
-        "Add fields to event and event attendee table. Change unique constraint in event table.")
-=======
-        "Refactoring invoice template.")
->>>>>>> 0b684472
+        "Add fields to event and event attendee table. Change unique constraint in event table. Refactoring invoice template.")
     {
       @Override
       public UpdatePreCheckStatus runPreCheck()
       {
         log.info("Running pre-check for ProjectForge version 6.15.0");
-<<<<<<< HEAD
+        if (hasRefactoredInvoiceFields() == false) {
+          return UpdatePreCheckStatus.READY_FOR_UPDATE;
+        }
         if (this.missingFields() || oldUniqueConstraint() || noOwnership() || dtStampMissing()) {
-=======
+          return UpdatePreCheckStatus.READY_FOR_UPDATE;
+        }
+        return UpdatePreCheckStatus.ALREADY_UPDATED;
+      }
+
+      @Override
+      public UpdateRunningStatus runUpdate()
+      {
         if (hasRefactoredInvoiceFields() == false) {
->>>>>>> 0b684472
-          return UpdatePreCheckStatus.READY_FOR_UPDATE;
-        }
-        return UpdatePreCheckStatus.ALREADY_UPDATED;
-      }
-
-      @Override
-      public UpdateRunningStatus runUpdate()
-      {
-<<<<<<< HEAD
+          initDatabaseDao.updateSchema();
+          migrateCustomerRef();
+        }
+
         // update unique constraint
         if (oldUniqueConstraint()) {
           databaseUpdateService.execute("ALTER TABLE T_PLUGIN_CALENDAR_EVENT DROP CONSTRAINT unique_t_plugin_calendar_event_uid");
@@ -212,7 +210,7 @@
           }
         }
 
-        return null;
+        return UpdateRunningStatus.DONE;
       }
 
       private boolean missingFields()
@@ -242,12 +240,6 @@
       {
         List<DatabaseResultRow> result = databaseUpdateService.query("select pk from t_plugin_calendar_event where dt_stamp is not null LIMIT 1");
         return result.size() == 0;
-=======
-        if (hasRefactoredInvoiceFields() == false) {
-          initDatabaseDao.updateSchema();
-          migrateCustomerRef();
-        }
-        return UpdateRunningStatus.DONE;
       }
 
       private void migrateCustomerRef()
@@ -278,7 +270,6 @@
       {
         return databaseUpdateService.doesTableAttributeExist("t_fibu_rechnung", "attachment")
             && databaseUpdateService.doesTableAttributeExist("t_fibu_rechnung", "customerref2") == false;
->>>>>>> 0b684472
       }
     });
 
