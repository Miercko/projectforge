--- conflicted
+++ resolved
@@ -88,51 +88,39 @@
     ////////////////////////////////////////////////////////////////////
     // 6.3.0
     // /////////////////////////////////////////////////////////////////
-<<<<<<< HEAD
-    list.add(new UpdateEntryImpl(CORE_REGION_ID, "6.3.0", "2016-08-31", "Add column to attendee data table.")
-=======
-    list.add(new UpdateEntryImpl(CORE_REGION_ID, "6.3.0", "2016-08-26", "Alter table column for ssh-key.")
->>>>>>> 00bb6921
+    list.add(new UpdateEntryImpl(CORE_REGION_ID, "6.3.0", "2016-08-31",
+        "Add column to attendee data table. Alter table column for ssh-key.")
     {
       @Override
       public UpdatePreCheckStatus runPreCheck()
       {
         log.info("Running pre-check for ProjectForge version 6.3.0");
         final MyDatabaseUpdateService databaseUpdateDao = applicationContext.getBean(MyDatabaseUpdateService.class);
-<<<<<<< HEAD
         if (databaseUpdateDao.doesTableAttributeExist("T_PLUGIN_CALENDAR_EVENT_ATTENDEE", "address_id") == false) {
           return UpdatePreCheckStatus.READY_FOR_UPDATE;
+        } else if (databaseUpdateDao.getDatabaseTableColumnLenght(PFUserDO.class, "ssh_public_key") < 4096) {
+          return UpdatePreCheckStatus.READY_FOR_UPDATE;
         } else {
-=======
+          return UpdatePreCheckStatus.ALREADY_UPDATED;
+        }
+      }
+
+      @Override
+      public UpdateRunningStatus runUpdate()
+      {
+        final InitDatabaseDao initDatabaseDao = applicationContext.getBean(InitDatabaseDao.class);
+        final MyDatabaseUpdateService databaseUpdateDao = applicationContext.getBean(MyDatabaseUpdateService.class);
+        if (databaseUpdateDao.doesTableAttributeExist("T_PLUGIN_CALENDAR_EVENT_ATTENDEE", "address_id") == false) {
+          //Updating the schema
+          initDatabaseDao.updateSchema();
+        }
         if (databaseUpdateDao.getDatabaseTableColumnLenght(PFUserDO.class, "ssh_public_key") < 4096) {
-          return UpdatePreCheckStatus.READY_FOR_UPDATE;
-        }
-        else
-        {
->>>>>>> 00bb6921
-          return UpdatePreCheckStatus.ALREADY_UPDATED;
-        }
-      }
-
-      @Override
-      public UpdateRunningStatus runUpdate()
-      {
-<<<<<<< HEAD
-        InitDatabaseDao initDatabaseDao = applicationContext.getBean(InitDatabaseDao.class);
-        //Updating the schema
-        initDatabaseDao.updateSchema();
-        return UpdateRunningStatus.DONE;
-      }
-
-=======
-        final MyDatabaseUpdateService databaseUpdateDao = applicationContext.getBean(MyDatabaseUpdateService.class);
-
-        final Table userTable = new Table(PFUserDO.class);
-        databaseUpdateDao.alterTableColumnVarCharLength(userTable.getName(), "ssh_public_key", 4096);
-
-        return UpdateRunningStatus.DONE;
-      }
->>>>>>> 00bb6921
+          final Table userTable = new Table(PFUserDO.class);
+          databaseUpdateDao.alterTableColumnVarCharLength(userTable.getName(), "ssh_public_key", 4096);
+        }
+        return UpdateRunningStatus.DONE;
+      }
+
     });
 
     ////////////////////////////////////////////////////////////////////
@@ -371,8 +359,6 @@
           final Table addressTable = new Table(AddressDO.class);
           databaseUpdateDao.alterTableColumnVarCharLength(addressTable.getName(), "public_key", 20000);
 
-
-
           // TODO HIBERNATE5 no longer supported
           //          final Table propertyDeltaTable = new Table(PropertyDelta.class);
           //          dao.alterTableColumnVarCharLength(propertyDeltaTable.getName(), "old_value", 20000);
