--- conflicted
+++ resolved
@@ -119,22 +119,16 @@
       public UpdatePreCheckStatus runPreCheck()
       {
         log.info("Running pre-check for ProjectForge version 6.6.0");
-<<<<<<< HEAD
         final DatabaseUpdateService databaseUpdateService = applicationContext.getBean(DatabaseUpdateService.class);
         if (databaseUpdateService.doesTableExist("T_EMPLOYEE_VACATION") == false
             || databaseUpdateService.doesTableRowExists("T_CONFIGURATION", "PARAMETER", "hr.emailaddress",
             true) == false) {
           return UpdatePreCheckStatus.READY_FOR_UPDATE;
-        }
-        if (databaseUpdateService.doTablesExist(VisitorbookDO.class, VisitorbookTimedDO.class, VisitorbookTimedAttrDO.class, VisitorbookTimedAttrDataDO.class,
-            VisitorbookTimedAttrWithDataDO.class) == false || databaseUpdateService.doesGroupExists(ProjectForgeGroup.ORGA_TEAM) == false) {
-=======
-        if (databaseUpdateService.doTableAttributesExist(PFUserDO.class, "lastWlanPasswordChange") == false) {
-          return UpdatePreCheckStatus.READY_FOR_UPDATE;
         } else if (
             databaseUpdateService.doTablesExist(VisitorbookDO.class, VisitorbookTimedDO.class, VisitorbookTimedAttrDO.class, VisitorbookTimedAttrDataDO.class,
                 VisitorbookTimedAttrWithDataDO.class) == false || databaseUpdateService.doesGroupExists(ProjectForgeGroup.ORGA_TEAM) == false) {
->>>>>>> e00f656b
+          return UpdatePreCheckStatus.READY_FOR_UPDATE;
+        } else if (databaseUpdateService.doTableAttributesExist(PFUserDO.class, "lastWlanPasswordChange") == false) {
           return UpdatePreCheckStatus.READY_FOR_UPDATE;
         }
         return UpdatePreCheckStatus.ALREADY_UPDATED;
@@ -143,12 +137,12 @@
       @Override
       public UpdateRunningStatus runUpdate()
       {
-<<<<<<< HEAD
         final InitDatabaseDao initDatabaseDao = applicationContext.getBean(InitDatabaseDao.class);
         final DatabaseUpdateService databaseUpdateService = applicationContext.getBean(DatabaseUpdateService.class);
-        if ((databaseUpdateService.doesTableExist("T_EMPLOYEE_VACATION") == false) || (
-            databaseUpdateService.doTablesExist(VisitorbookDO.class, VisitorbookTimedDO.class, VisitorbookTimedAttrDO.class, VisitorbookTimedAttrDataDO.class,
-                VisitorbookTimedAttrWithDataDO.class) == false)) {
+        if ((databaseUpdateService.doesTableExist("T_EMPLOYEE_VACATION") == false) || (databaseUpdateService
+            .doTablesExist(VisitorbookDO.class, VisitorbookTimedDO.class, VisitorbookTimedAttrDO.class, VisitorbookTimedAttrDataDO.class,
+                VisitorbookTimedAttrWithDataDO.class) == false)
+            || databaseUpdateService.doTableAttributesExist(PFUserDO.class, "lastWlanPasswordChange") == false) {
           //Updating the schema
           initDatabaseDao.updateSchema();
         }
@@ -165,21 +159,12 @@
             return UpdateRunningStatus.DONE;
           });
         }
-=======
-        if (databaseUpdateService.doTableAttributesExist(PFUserDO.class, "lastWlanPasswordChange") == false ||
-            databaseUpdateService.doTablesExist(VisitorbookDO.class, VisitorbookTimedDO.class, VisitorbookTimedAttrDO.class, VisitorbookTimedAttrDataDO.class,
-                VisitorbookTimedAttrWithDataDO.class) == false) {
-          initDatabaseDao.updateSchema();
-        }
-
->>>>>>> e00f656b
         if (databaseUpdateService.doesGroupExists(ProjectForgeGroup.ORGA_TEAM) == false) {
           GroupDao groupDao = applicationContext.getBean(GroupDao.class);
           GroupDO orgaGroup = new GroupDO();
           orgaGroup.setName(ProjectForgeGroup.ORGA_TEAM.getName());
           groupDao.internalSave(orgaGroup);
         }
-
         return UpdateRunningStatus.DONE;
       }
 
