--- conflicted
+++ resolved
@@ -25,6 +25,7 @@
 
 import org.flywaydb.core.api.migration.BaseJavaMigration;
 import org.flywaydb.core.api.migration.Context;
+import org.projectforge.framework.time.PFDateTimeUtils;
 import org.slf4j.Logger;
 import org.slf4j.LoggerFactory;
 import org.springframework.jdbc.core.JdbcTemplate;
@@ -62,7 +63,6 @@
 
     // After installation of version 7 (snapshot), the cronjob for updating remaining vacation days yearly failed due to a bug in EmployeeAttrDO.parent (Kotlin-NPE)
     // So get the installation year:
-<<<<<<< HEAD
     int release7InstalledOnYear = Year.now().getValue();
     try {
       Timestamp release7InstalledOn = jdbc.queryForObject("select installed_on from t_flyway_schema_version where version='7.0.0'", Timestamp.class);
@@ -70,10 +70,6 @@
     } catch (Exception ex) {
       // OK, database seems to be empty.
     }
-=======
-    Timestamp release7InstalledOn = jdbc.queryForObject("select installed_on from t_flyway_schema_version where version='7.0.0'", Timestamp.class);
-    int release7InstalledOnYear = LocalDateTime.ofInstant(release7InstalledOn.toInstant(),ZoneId.of("UTC")).getYear();
->>>>>>> ad0e3f97
 
     SqlRowSet rs = jdbc.queryForRowSet("select p.modifiedat as modifiedat,p.value as value,e.pk as pk,e.tenant_id as tenant from t_fibu_employee_attr as p inner join t_fibu_employee as e on p.parent=e.pk where propertyname = 'previousyearleave' order by pk");
     int counter = 0;
