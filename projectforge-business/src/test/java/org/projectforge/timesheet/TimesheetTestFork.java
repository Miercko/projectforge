/////////////////////////////////////////////////////////////////////////////
//
// Project ProjectForge Community Edition
//         www.projectforge.org
//
// Copyright (C) 2001-2020 Micromata GmbH, Germany (www.micromata.com)
//
// ProjectForge is dual-licensed.
//
// This community edition is free software; you can redistribute it and/or
// modify it under the terms of the GNU General Public License as published
// by the Free Software Foundation; version 3 of the License.
//
// This community edition is distributed in the hope that it will be useful,
// but WITHOUT ANY WARRANTY; without even the implied warranty of
// MERCHANTABILITY or FITNESS FOR A PARTICULAR PURPOSE. See the GNU General
// Public License for more details.
//
// You should have received a copy of the GNU General Public License along
// with this program; if not, see http://www.gnu.org/licenses/.
//
/////////////////////////////////////////////////////////////////////////////

package org.projectforge.timesheet;

import org.junit.jupiter.api.BeforeEach;
import org.junit.jupiter.api.Test;
import org.projectforge.business.task.TaskDO;
import org.projectforge.business.task.TaskDao;
import org.projectforge.business.timesheet.TimesheetDO;
import org.projectforge.business.timesheet.TimesheetDao;
import org.projectforge.common.task.TaskStatus;
import org.projectforge.framework.access.AccessException;
import org.projectforge.framework.i18n.UserException;
import org.projectforge.framework.time.DatePrecision;
import org.projectforge.framework.time.PFDateTime;
import org.projectforge.test.AbstractTestBase;
import org.springframework.beans.factory.annotation.Autowired;

import java.io.Serializable;
import java.time.Month;
import java.util.Date;
import java.util.Locale;

import static org.junit.jupiter.api.Assertions.assertEquals;
import static org.junit.jupiter.api.Assertions.fail;

public class TimesheetTestFork extends AbstractTestBase {
  // private static final Logger log = Logger.getLogger(TaskTest.class);
  @Autowired
  TimesheetDao timesheetDao;

  @Autowired
  TaskDao taskDao;

  PFDateTime date;

  @BeforeEach
  public void setUp() {
    date = PFDateTime.from(new Date(), null, Locale.GERMAN).withPrecision(DatePrecision.MINUTE_15);
  }

  @Test
  public void hasSelectAccess() {
    final Serializable[] id = new Serializable[1];
    emf.runInTrans(emgr -> {
      initTestDB.addTask("ts-hasSelectAccess-task", "root");
      initTestDB.addUser("ts-hasSelectAccess-user");
      final TimesheetDO ts = new TimesheetDO();
      final long current = System.currentTimeMillis();

<<<<<<< HEAD
        ts.setTask(initTestDB.getTask("ts-hasSelectAccess-task"));
        ts.setUser(getUser("ts-hasSelectAccess-user"));
        ts.setLocation("Office");
        ts.setDescription("A lot of stuff done and more.");
        ts.setStartTime(new Date(current));
        ts.setStopTime(new Date(current + 2 * 60 * 60 * 1000));
        id[0] = timesheetDao.internalSave(ts);
        timesheetDao.internalSave(ts);
        return null;
=======
      ts.setTask(initTestDB.getTask("ts-hasSelectAccess-task"));
      ts.setUser(getUser("ts-hasSelectAccess-user"));
      ts.setLocation("Office");
      ts.setDescription("A lot of stuff done and more.");
      ts.setStartTime(new Timestamp(current));
      ts.setStopTime(new Timestamp(current + 2 * 60 * 60 * 1000));
      id[0] = timesheetDao.internalSave(ts);
      timesheetDao.internalSave(ts);
      return null;
>>>>>>> b209e00b
    });
    emf.runInTrans(emgr -> {
      logon(getUser("ts-hasSelectAccess-user"));
      final TimesheetDO ts = timesheetDao.getById(id[0]); // Has no access, but is owner of this timesheet
      assertEquals("Field should be hidden", TimesheetDao.HIDDEN_FIELD_MARKER, ts.getShortDescription());
      assertEquals("Field should be hidden", TimesheetDao.HIDDEN_FIELD_MARKER, ts.getDescription());
      assertEquals("Field should be hidden", TimesheetDao.HIDDEN_FIELD_MARKER, ts.getLocation());
      return null;
    });
    emf.runInTrans(emgr -> {
      final TimesheetDO ts = timesheetDao.internalGetById(id[0]);
      assertEquals("Field should not be overwritten", "A lot of stuff done and more.", ts.getShortDescription());
      assertEquals("Field should not be overwritten", "A lot of stuff done and more.", ts.getDescription());
      assertEquals("Field should not be overwritten", "Office", ts.getLocation());
      return null;
    });
  }

  @Test
  public void saveAndModify() {
    initTestDB.addTask("saveAndModify-task", "root");
    initTestDB.addUser("saveAndModify-user");
    final TimesheetDO ts1 = new TimesheetDO();
    final long current = System.currentTimeMillis();
    ts1.setStartTime(new Date(current));
    ts1.setStopTime(new Date(current + 2 * 60 * 60 * 1000));
    try {
      timesheetDao.internalSave(ts1);
      fail("timesheet without task and/or user should not be possible.");
    } catch (final Exception ex) {
    }
    ts1.setTask(getTask("saveAndModify-task"));
    try {
      timesheetDao.internalSave(ts1);
      fail("timesheet without user should not be possible.");
    } catch (final Exception ex) {
    }
    ts1.setTask(null);
    ts1.setUser(getUser("saveAndModify-user"));
    try {
      timesheetDao.internalSave(ts1);
      fail("timesheet without task and/or user should not be possible.");
    } catch (final Exception ex) {
    }
    ts1.setTask(getTask("saveAndModify-task"));
    ts1.setStartTime(new Date(current));
    ts1.setStopTime(new Date(current + 2 * 60 * 60 * 1000));
    timesheetDao.internalSave(ts1);
    // ToDo: Check onSaveOrUpdate: kost2Id vs. task!
  }

  @Test
  public void testOverlap() {
    logon(AbstractTestBase.ADMIN);
    initTestDB.addTask("timesheet", "root");
    initTestDB.addUser("timesheet-user");
    TimesheetDO ts1 = new TimesheetDO();
    ts1.setTask(getTask("timesheet"));
    ts1.setUser(getUser("timesheet-user"));
    setTimeperiod(ts1, 21, 8, 0, 21, 16, 0); // 11/21 from 8:00 to 16:00
    Serializable id = timesheetDao.save(ts1);
    ts1 = timesheetDao.internalGetById(id);

    final TimesheetDO ts2 = new TimesheetDO();
    ts2.setTask(getTask("timesheet"));
    ts2.setUser(getUser("timesheet-user"));
    setTimeperiod(ts2, 21, 15, 52, 21, 18, 0); // 11/21 from 15:45 to 18:00
    try {
      timesheetDao.save(ts2); // Overlap with ts1!
      fail();
    } catch (final UserException ex) {
      assertEquals("timesheet.error.timeperiodOverlapDetection", ex.getI18nKey());
    }
    setTimeperiod(ts2, 21, 7, 0, 21, 8, 15); // 11/21 from 07:00 to 08:15
    try {
      timesheetDao.save(ts2); // Overlap with ts1!
      fail();
    } catch (final UserException ex) {
      assertEquals("timesheet.error.timeperiodOverlapDetection", ex.getI18nKey());
    }
    setTimeperiod(ts2, 21, 16, 0, 21, 18, 0); // 11/21 from 16:00 to 18:00
    final Serializable id2 = timesheetDao.save(ts2); // No overlap, OK.

    TimesheetDO ts3 = new TimesheetDO();
    ts3.setTask(getTask("timesheet"));
    ts3.setUser(getUser("timesheet-user"));
    setTimeperiod(ts3, 21, 16, 0, 21, 18, 0); // 11/21 from 16:00 to 18:00
    try {
      timesheetDao.save(ts3); // Overlap with ts1!
      fail();
    } catch (final UserException ex) {
      assertEquals("timesheet.error.timeperiodOverlapDetection", ex.getI18nKey());
    }
    emf.runInTrans(emgr -> {
      final TimesheetDO t = timesheetDao.internalGetById(id2);
      timesheetDao.markAsDeleted(t); // Delete conflicting time sheet
      return null;
    });
    id = timesheetDao.save(ts3); // No overlap, OK.
    ts3 = timesheetDao.getById(id);
    try {
      timesheetDao.undelete(ts2); // Overlap with ts1!
      fail();
    } catch (final UserException ex) {
      assertEquals("timesheet.error.timeperiodOverlapDetection", ex.getI18nKey());
    }
  }

  @Test
  public void testTimesheetProtection() {
    logon(AbstractTestBase.ADMIN);
    // Create test tasks:
    initTestDB.addUser("tpt-user");
    TaskDO task;
    task = initTestDB.addTask("timesheetprotectiontest", "root");
    task = initTestDB.addTask("tpt", "timesheetprotectiontest");
    task = initTestDB.addTask("tpt.1", "tpt");
    task = initTestDB.addTask("tpt.1.1", "tpt.1");
    task = initTestDB.addTask("tpt.2", "tpt");
    date = date.withDate(2008, Month.OCTOBER, 31, 0, 0, 0);
    task.setProtectTimesheetsUntil(date.getLocalDate());
    taskDao.internalUpdate(task); // Without check access.
    task = initTestDB.addTask("tpt.2.1", "tpt.2");
    TimesheetDO sheet = new TimesheetDO();
    sheet.setUser(getUser("tpt-user"));
    System.out.println(sheet.getUserId());
    sheet.setTask(getTask("tpt.2.1"));
    setTimeperiod(sheet, 2008, Month.OCTOBER, 1, 7, 0, 21, 8, 15); // 10/01 from 07:00 to 08:15
    try {
      timesheetDao.save(sheet);
      fail("AccessException caused by time sheet violation expected.");
    } catch (final AccessException ex) {
      // OK
    }
    setTimeperiod(sheet, 2008, Month.OCTOBER, 31, 23, 45, 31, 0, 15); // 10/30 from 23:45 to 00:15
    try {
      timesheetDao.save(sheet);
      fail("AccessException caused by time sheet violation expected.");
    } catch (final AccessException ex) {
      // OK
    }
    setTimeperiod(sheet, 2008, Month.NOVEMBER, 1, 0, 0, 1, 2, 15); // 11/01 from 00:00 to 02:15
    final Serializable id = timesheetDao.save(sheet);
    sheet = timesheetDao.getById(id);
    date = date.withDate(2008, Month.OCTOBER, 31, 23, 45, 0);
    sheet.setStartTime(date.getSqlTimestamp());
    try {
      timesheetDao.update(sheet);
      fail("AccessException caused by time sheet violation expected.");
    } catch (final AccessException ex) {
      // OK
    }
    task = getTask("tpt.2");
    date.withDate(2008, Month.NOVEMBER, 30, 0, 0, 0); // Change protection date, so time sheet is now protected.
    task.setProtectTimesheetsUntil(date.getLocalDate());
    taskDao.internalUpdate(task); // Without check access.
    sheet = timesheetDao.getById(id);
    sheet.setDescription("Hurzel"); // Should work, because start and stop time is not modified.
    timesheetDao.update(sheet);
    date.withDate(2008, Month.NOVEMBER, 1, 2, 0, 0);
    sheet = timesheetDao.getById(id);
    sheet.setStopTime(date.getSqlTimestamp());
    try {
      timesheetDao.update(sheet);
      fail("AccessException caused by time sheet violation expected.");
    } catch (final AccessException ex) {
      // OK
    }
    sheet = timesheetDao.getById(id);
    try {
      timesheetDao.markAsDeleted(sheet);
      fail("AccessException caused by time sheet violation expected.");
    } catch (final AccessException ex) {
      // OK
    }
  }

  @Test
  public void testTaskBookable() {
    initTestDB.addTask("taskBookable", "root");
    final TaskDO task1 = initTestDB.addTask("dB.1", "taskBookable");
    final TaskDO task2 = initTestDB.addTask("dB.2", "taskBookable");
    initTestDB.addTask("dB.1.1", "dB.1");
    initTestDB.addUser("ttb-user");
    TimesheetDO sheet = new TimesheetDO();
    sheet.setUser(getUser("ttb-user"));
    sheet.setTask(getTask("dB.1.1"));
    setTimeperiod(sheet, 2009, Month.OCTOBER, 1, 7, 0, 1, 8, 15); // 10/01 from 07:00 to 08:15
    timesheetDao.save(sheet);
    task1.setStatus(TaskStatus.C);
    taskDao.internalUpdate(task1);
    task2.setStatus(TaskStatus.C);
    taskDao.internalUpdate(task2);
    sheet = new TimesheetDO();
    sheet.setUser(getUser("ttb-user"));
    sheet.setTask(getTask("dB.1.1"));
    setTimeperiod(sheet, 2009, Month.OCTOBER, 2, 7, 0, 2, 8, 15); // 10/02 from 07:00 to 08:15
    try {
      timesheetDao.save(sheet);
      fail("Exception expected: Task should not be bookable because parent task is closed.");
    } catch (final AccessException ex) {
      // OK
    }
    sheet.setTask(getTask("dB.1"));
    try {
      timesheetDao.save(sheet);
      fail("Exception expected: Task should not be bookable because parent task is closed.");
    } catch (final AccessException ex) {
      // OK
    }
  }

  private void setTimeperiod(final TimesheetDO timesheet, final int fromDay, final int fromHour, final int fromMinute,
                             final int toDay, final int toHour, final int toMinute) {
    setTimeperiod(timesheet, 1970, Month.NOVEMBER, fromDay, fromHour, fromMinute, toDay, toHour, toMinute);
  }

  private void setTimeperiod(final TimesheetDO timesheet, final int year, final Month month, final int fromDay,
                             final int fromHour, final int fromMinute, final int toDay, final int toHour,
                             final int toMinute) {
    date.withDate(year, month, fromDay, fromHour, fromMinute, 0);
    timesheet.setStartTime(date.getSqlTimestamp());
    date.withDate(year, month, toDay, toHour, toMinute, 0);
    timesheet.setStopTime(date.getSqlTimestamp());
  }
}<|MERGE_RESOLUTION|>--- conflicted
+++ resolved
@@ -69,7 +69,6 @@
       final TimesheetDO ts = new TimesheetDO();
       final long current = System.currentTimeMillis();
 
-<<<<<<< HEAD
         ts.setTask(initTestDB.getTask("ts-hasSelectAccess-task"));
         ts.setUser(getUser("ts-hasSelectAccess-user"));
         ts.setLocation("Office");
@@ -79,17 +78,6 @@
         id[0] = timesheetDao.internalSave(ts);
         timesheetDao.internalSave(ts);
         return null;
-=======
-      ts.setTask(initTestDB.getTask("ts-hasSelectAccess-task"));
-      ts.setUser(getUser("ts-hasSelectAccess-user"));
-      ts.setLocation("Office");
-      ts.setDescription("A lot of stuff done and more.");
-      ts.setStartTime(new Timestamp(current));
-      ts.setStopTime(new Timestamp(current + 2 * 60 * 60 * 1000));
-      id[0] = timesheetDao.internalSave(ts);
-      timesheetDao.internalSave(ts);
-      return null;
->>>>>>> b209e00b
     });
     emf.runInTrans(emgr -> {
       logon(getUser("ts-hasSelectAccess-user"));
