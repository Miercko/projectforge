/////////////////////////////////////////////////////////////////////////////
//
// Project ProjectForge Community Edition
//         www.projectforge.org
//
// Copyright (C) 2001-2020 Micromata GmbH, Germany (www.micromata.com)
//
// ProjectForge is dual-licensed.
//
// This community edition is free software; you can redistribute it and/or
// modify it under the terms of the GNU General Public License as published
// by the Free Software Foundation; version 3 of the License.
//
// This community edition is distributed in the hope that it will be useful,
// but WITHOUT ANY WARRANTY; without even the implied warranty of
// MERCHANTABILITY or FITNESS FOR A PARTICULAR PURPOSE. See the GNU General
// Public License for more details.
//
// You should have received a copy of the GNU General Public License along
// with this program; if not, see http://www.gnu.org/licenses/.
//
/////////////////////////////////////////////////////////////////////////////

package org.projectforge.test;

import de.micromata.genome.db.jpa.history.api.HistoryEntry;
import de.micromata.genome.db.jpa.history.entities.EntityOpType;
import org.junit.jupiter.api.AfterAll;
import org.junit.jupiter.api.BeforeAll;
import org.junit.jupiter.api.BeforeEach;
import org.junit.jupiter.api.extension.ExtendWith;
import org.projectforge.ProjectForgeApp;
import org.projectforge.business.configuration.ConfigurationService;
import org.projectforge.business.login.Login;
import org.projectforge.business.login.LoginDefaultHandler;
import org.projectforge.business.multitenancy.TenantRegistry;
import org.projectforge.business.multitenancy.TenantRegistryMap;
import org.projectforge.business.task.TaskDO;
import org.projectforge.business.user.ProjectForgeGroup;
import org.projectforge.business.user.UserGroupCache;
import org.projectforge.business.user.service.UserService;
import org.projectforge.framework.access.AccessChecker;
import org.projectforge.framework.access.AccessException;
import org.projectforge.framework.access.AccessType;
import org.projectforge.framework.access.OperationType;
import org.projectforge.framework.configuration.ConfigXmlTest;
import org.projectforge.framework.configuration.GlobalConfiguration;
import org.projectforge.framework.persistence.database.DatabaseService;
import org.projectforge.framework.persistence.jpa.PfEmgrFactory;
import org.projectforge.framework.persistence.user.api.ThreadLocalUserContext;
import org.projectforge.framework.persistence.user.entities.GroupDO;
import org.projectforge.framework.persistence.user.entities.PFUserDO;
import org.projectforge.framework.time.DateHelper;
import org.projectforge.framework.time.PFDateTime;
import org.projectforge.registry.Registry;
import org.projectforge.web.WicketSupport;
import org.springframework.beans.BeansException;
import org.springframework.beans.factory.annotation.Autowired;
import org.springframework.context.ApplicationContext;
import org.springframework.jdbc.core.JdbcTemplate;
import org.springframework.stereotype.Component;
import org.springframework.test.context.ContextConfiguration;
import org.springframework.test.context.junit.jupiter.SpringExtension;

import javax.annotation.PostConstruct;
import javax.persistence.EntityManager;
import javax.persistence.PersistenceContext;
import javax.sql.DataSource;
import java.io.File;
import java.math.BigDecimal;
import java.time.LocalDate;
import java.time.Month;
import java.util.Date;
import java.util.Locale;
import java.util.TimeZone;

import static org.junit.jupiter.api.Assertions.*;


/**
 * Every test should finish with a valid database with test cases. If not, the test should call recreateDatabase() on afterAll!
 *
 * @author Kai Reinhard (k.reinhard@micromata.de)
 */
@ExtendWith(SpringExtension.class)
@ContextConfiguration(classes = {TestConfiguration.class})
//@Transactional
@Component
public abstract class AbstractTestBase {
  protected static final org.slf4j.Logger log = org.slf4j.LoggerFactory
          .getLogger(AbstractTestBase.class);

  public static final String ADMIN = "PFAdmin";

  public static final String TEST_ADMIN_USER = "testSysAdmin";

  public static final String TEST_EMPLOYEE_USER = "testEmployee";

  public static final String TEST_EMPLOYEE_USER_PASSWORD = "testEmployee42";

  public static final String TEST_ADMIN_USER_PASSWORD = "testSysAdmin42";

  public static final String TEST_FINANCE_USER = "testFinanceUser";

  public static final String TEST_HR_USER = "testHRUser";

  public static final String TEST_FULL_ACCESS_USER = "testFullAccessUser";

  public static final String TEST_FULL_ACCESS_USER_PASSWORD = "testFullAccessUser42";

  public static final String TEST_GROUP = "testGroup";

  public static final String TEST_USER = "testUser";

  public static final String TEST_USER_PASSWORD = "testUser42";

  public static final String TEST_USER2 = "testUser2";

  public static final String TEST_DELETED_USER = "deletedTestUser";

  public static final String TEST_DELETED_USER_PASSWORD = "deletedTestUser42";

  public static final String TEST_PROJECT_MANAGER_USER = "testProjectManager";

  public static final String TEST_PROJECT_ASSISTANT_USER = "testProjectAssistant";

  public static final String TEST_CONTROLLING_USER = "testController";

  public static final String TEST_MARKETING_USER = "testMarketingUser";

  public static final String ADMIN_GROUP = ProjectForgeGroup.ADMIN_GROUP.toString();

  public static final String FINANCE_GROUP = ProjectForgeGroup.FINANCE_GROUP.toString();

  public static final String CONTROLLING_GROUP = ProjectForgeGroup.CONTROLLING_GROUP.toString();

  public static final String PROJECT_MANAGER = ProjectForgeGroup.PROJECT_MANAGER.toString();

  public static final String PROJECT_ASSISTANT = ProjectForgeGroup.PROJECT_ASSISTANT.toString();

  public static final String MARKETING_GROUP = ProjectForgeGroup.MARKETING_GROUP.toString();

  public static final String ORGA_GROUP = ProjectForgeGroup.ORGA_TEAM.toString();

  public static final String HR_GROUP = ProjectForgeGroup.HR_GROUP.toString();

  @Autowired
  protected ApplicationContext applicationContext;

  public static PFUserDO ADMIN_USER;

  @PersistenceContext
  protected EntityManager em;

  @Autowired
  protected UserService userService;

  @Autowired
  protected AccessChecker accessChecker;

  @Autowired
  protected InitTestDB initTestDB;

  @Autowired
  protected PfEmgrFactory emf;

  @Autowired
  private DataSource dataSource;

  @Autowired
  private ConfigurationService configurationService;

  @Autowired
  private DatabaseService databaseService;

  @PostConstruct
  private void postConstruct() {
    WicketSupport.register(applicationContext);
  }

  protected int mCount = 0;

  private static boolean initialized = false;

  private static AbstractTestBase instance = null;

  protected AbstractTestBase() {
    System.setProperty(ProjectForgeApp.CONFIG_PARAM_BASE_DIR, new File("target", "ProjectForgeTest").getAbsolutePath());
  }

  @BeforeAll
  public static void _beforeAll() {
    ProjectForgeApp.internalSetJunitTestMode();
    initialized = false;
  }

  @AfterAll
  public static void _afterAll() {
    instance.afterAll();
    instance = null;
    initialized = false;
  }

  /**
   * Override this as beforeAll, but non static.
   */
  protected void beforeAll() {

  }

  /**
   * Override this as afterAll, but non static.
   * Every test should finish with a valid database with test cases. If not, the test should call recreateDatabase() on afterAll!
   */
  protected void afterAll() {

  }

  @BeforeEach
  void beforeEach() {
    if (instance == null) {
      instance = this; // Store instance for afterAll method.
      //System.out.println("******** " + instance.getClass());
    }
    if (!initialized) {
      initialized = true;
      if (getUser(ADMIN) == null) {
        recreateDataBase();
      }
      beforeAll();
    }
  }


  /**
   * Will be called once (BeforeClass). You may it call in your test to get a fresh database in your test class for your
   * method.
   */
  public void recreateDataBase() {
    System.setProperty("user.timezone", "UTC");
    TimeZone.setDefault(DateHelper.UTC);
    Locale.setDefault(Locale.ENGLISH);
    log.info("user.timezone is: " + System.getProperty("user.timezone"));
    final JdbcTemplate jdbc = new JdbcTemplate(dataSource);
    try {
      jdbc.execute("CHECKPOINT DEFRAG");
    } catch (final org.springframework.jdbc.BadSqlGrammarException ex) {
      // ignore
    }

    clearDatabase();
    databaseService.insertDefaultTenant();

    GlobalConfiguration.createConfiguration(configurationService);
    TenantRegistryMap tenantRegistryMap = TenantRegistryMap.getInstance();
    tenantRegistryMap.setApplicationContext(applicationContext);
    ConfigXmlTest.createTestConfiguration();

    Registry.getInstance().init(applicationContext);

    try {
      initDb();
    } catch (BeansException e) {
      log.error("Something in setUp go wrong: " + e.getMessage(), e);
    }
    return;
  }

  protected void initDb() {
    init(true);
  }

  /**
   * Init and reinitialise context before each run
   */
  public void init(final boolean createTestData) {
    final LoginDefaultHandler loginHandler = applicationContext.getBean(LoginDefaultHandler.class);
    loginHandler.initialize();
    Login.getInstance().setLoginHandler(loginHandler);
    if (createTestData) {
      initTestDB.initDatabase();
    }
  }

  protected TenantRegistry getTenantRegistry() {
    return TenantRegistryMap.getInstance().getTenantRegistry();
  }

  protected UserGroupCache getUserGroupCache() {
    return getTenantRegistry().getUserGroupCache();
  }

  protected void clearDatabase() {
    emf.getJpaSchemaService().clearDatabase();
    TenantRegistryMap.getInstance().setAllUserGroupCachesAsExpired();
    getUserGroupCache().setExpired();
    TenantRegistryMap.getInstance().clear();
    initTestDB.clearUsers();
  }

  public PFUserDO logon(final String username) {
    final PFUserDO user = userService.getByUsername(username);
    if (user == null) {
      fail("User not found: " + username);
    }
    ThreadLocalUserContext.setUser(getUserGroupCache(), PFUserDO.Companion.createCopyWithoutSecretFields(user));
    return user;
  }

  public void logon(final PFUserDO user) {
    ThreadLocalUserContext.setUser(getUserGroupCache(), user);
  }

  protected void logoff() {
    ThreadLocalUserContext.setUser(getUserGroupCache(), null);
  }

  public GroupDO getGroup(final String groupName) {
    return initTestDB.getGroup(groupName);
  }

  public Integer getGroupId(final String groupName) {
    return initTestDB.getGroup(groupName).getId();
  }

  public TaskDO getTask(final String taskName) {
    return initTestDB.getTask(taskName);
  }

  public PFUserDO getUser(final String userName) {
    return initTestDB.getUser(userName);
  }

  public Integer getUserId(final String userName) {
    return initTestDB.getUser(userName).getId();
  }

  protected void logStart(final String name) {
    logStartPublic(name);
    mCount = 0;
  }

  protected void logEnd() {
    logEndPublic();
    mCount = 0;
  }

  protected void logDot() {
    log(".");
  }

  protected void log(final String string) {
    logPublic(string);
    if (++mCount % 40 == 0) {
      System.out.println("");
    }
  }

  public static void logStartPublic(final String name) {
    System.out.print(name + ": ");
  }

  public static void logEndPublic() {
    System.out.println(" (OK)");
  }

  public static void logDotPublic() {
    logPublic(".");
  }

  public static void logPublic(final String string) {
    System.out.print(string);
  }

  public static void logSingleEntryPublic(final String string) {
    System.out.println(string);
  }

  protected void assertAccessException(final AccessException ex, final Integer taskId, final AccessType accessType,
                                       final OperationType operationType) {
    assertEquals(accessType, ex.getAccessType());
    assertEquals(operationType, ex.getOperationType());
    assertEquals(taskId, ex.getTaskId());
  }

  @SuppressWarnings("rawtypes")
  protected void assertHistoryEntry(final HistoryEntry entry, final Integer entityId, final PFUserDO user,
                                    final EntityOpType type) {
    assertHistoryEntry(entry, entityId, user, type, null, null, null, null);
  }

  @SuppressWarnings("rawtypes")
  protected void assertHistoryEntry(final HistoryEntry entry, final Integer entityId, final PFUserDO user,
                                    final EntityOpType type,
                                    final String propertyName, final Class<?> classType, final Object oldValue, final Object newValue) {
    assertEquals(user.getId().toString(), entry.getUserName());
    // assertEquals(AddressDO.class.getSimpleName(), entry.getClassName());
    assertEquals(null, entry.getUserComment());
    assertEquals(type, entry.getEntityOpType());
    assertEquals(entityId, entry.getEntityId());
    if (propertyName != null) {
      fail("TODO HISTORY History not yet implemented");
    }
  }

  public static void assertBigDecimal(final int v1, final BigDecimal v2) {
    assertBigDecimal(new BigDecimal(v1), v2);
  }

  public static void assertBigDecimal(final BigDecimal v1, final BigDecimal v2) {
    assertTrue(v1.compareTo(v2) == 0, "BigDecimal values are not equal: " + v1 + " != " + v2);
  }

  protected void assertUTCDate(final Date date, final int year, final Month month, final int day, final int hour,
<<<<<<< HEAD
                               final int minute, final int second) {
    PFDateTime dateTime = PFDateTime.from(date, false, DateHelper.UTC);
=======
                               final int minute,
                               final int second) {
    PFDateTime dateTime = PFDateTime.from(date, DateHelper.UTC);
>>>>>>> b209e00b
    assertEquals(year, dateTime.getYear());
    assertEquals(month, dateTime.getMonth());
    assertEquals(day, dateTime.getDayOfMonth());
    assertEquals(hour, dateTime.getHour());
    assertEquals(minute, dateTime.getMinute());
    assertEquals(second, dateTime.getSecond());
  }

  protected void assertLocalDate(final LocalDate date, final int year, final Month month, final int day) {
    assertEquals(year, date.getYear());
    assertEquals(month, date.getMonth());
    assertEquals(day, date.getDayOfMonth());
  }
}<|MERGE_RESOLUTION|>--- conflicted
+++ resolved
@@ -412,14 +412,8 @@
   }
 
   protected void assertUTCDate(final Date date, final int year, final Month month, final int day, final int hour,
-<<<<<<< HEAD
                                final int minute, final int second) {
-    PFDateTime dateTime = PFDateTime.from(date, false, DateHelper.UTC);
-=======
-                               final int minute,
-                               final int second) {
     PFDateTime dateTime = PFDateTime.from(date, DateHelper.UTC);
->>>>>>> b209e00b
     assertEquals(year, dateTime.getYear());
     assertEquals(month, dateTime.getMonth());
     assertEquals(day, dateTime.getDayOfMonth());
