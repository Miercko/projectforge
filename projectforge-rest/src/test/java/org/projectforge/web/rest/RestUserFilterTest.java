--- conflicted
+++ resolved
@@ -26,12 +26,8 @@
 import org.junit.jupiter.api.BeforeEach;
 import org.junit.jupiter.api.Test;
 import org.mockito.Mockito;
-<<<<<<< HEAD
-=======
 import org.projectforge.business.user.UserAuthenticationsService;
 import org.projectforge.business.user.UserTokenType;
-import org.projectforge.business.user.service.UserService;
->>>>>>> c73b7684
 import org.projectforge.framework.persistence.user.entities.PFUserDO;
 import org.projectforge.rest.Authentication;
 import org.projectforge.rest.config.Rest;
@@ -46,8 +42,7 @@
 
 import static org.mockito.Mockito.*;
 
-public class RestUserFilterTest extends AbstractTestBase
-{
+public class RestUserFilterTest extends AbstractTestBase {
   @Autowired
   private RestAuthenticationUtils restAuthenticationUtils;
 
@@ -63,28 +58,20 @@
   private static boolean initialized;
 
   @BeforeEach
-  public void init()
-  {
+  public void init() {
     if (initialized)
       return;
     initialized = true;
     PFUserDO user = getUserGroupCache().getUser(AbstractTestBase.TEST_USER);
     this.userId = user.getId();
-<<<<<<< HEAD
-    this.userToken = userService.getAuthenticationToken(this.userId);
     this.filter.setRestAuthenticationUtils(restAuthenticationUtils);
-=======
     logon(AbstractTestBase.TEST_ADMIN_USER);
     this.userToken = userAuthenticationsService.getToken(this.userId, UserTokenType.CALENDAR_REST); // Admin access required.
     logoff();
-    this.filter.setUserService(userService);
-    this.filter.setUserAuthenticationsService(userAuthenticationsService);
->>>>>>> c73b7684
   }
 
   @Test
-  public void testAuthentication() throws IOException, ServletException, InterruptedException
-  {
+  public void testAuthentication() throws IOException, ServletException, InterruptedException {
     final HttpServletResponse response = mock(HttpServletResponse.class);
 
     // Wrong password
@@ -112,8 +99,7 @@
   }
 
   private HttpServletRequest mockRequest(final String username, final String password, final Integer userId,
-      final String authenticationToken)
-  {
+                                         final String authenticationToken) {
     final HttpServletRequest request = mock(HttpServletRequest.class);
     if (username != null) {
       when(request.getHeader(Mockito.eq(Authentication.AUTHENTICATION_USERNAME))).thenReturn(username);
