--- conflicted
+++ resolved
@@ -23,11 +23,9 @@
 
 package org.projectforge.rest.orga
 
-<<<<<<< HEAD
 import mu.KotlinLogging
-=======
+
 import org.projectforge.business.configuration.ConfigurationService
->>>>>>> de084e3c
 import org.projectforge.business.orga.ContractDO
 import org.projectforge.business.orga.ContractDao
 import org.projectforge.framework.i18n.translate
@@ -40,10 +38,7 @@
 import org.projectforge.rest.config.JacksonConfiguration
 import org.projectforge.rest.config.Rest
 import org.projectforge.rest.core.AbstractDTOPagesRest
-<<<<<<< HEAD
 import org.projectforge.rest.dto.Contract
-=======
->>>>>>> de084e3c
 import org.projectforge.ui.*
 import org.projectforge.ui.filter.UIFilterElement
 import org.springframework.beans.factory.annotation.Autowired
@@ -57,10 +52,13 @@
 
 @RestController
 @RequestMapping("${Rest.URL}/contract")
-<<<<<<< HEAD
-class ContractPagesRest : AbstractDTOPagesRest<ContractDO, Contract, ContractDao>(ContractDao::class.java, "legalAffaires.contract.title") {
+class ContractPagesRest
+    : AbstractDTOPagesRest<ContractDO, Contract, ContractDao>(ContractDao::class.java, "legalAffaires.contract.title") {
     @Autowired
     private lateinit var attachmentsService: AttachmentsService
+
+    @Autowired
+    private lateinit var configurationService: ConfigurationService
 
     @PostConstruct
     private fun postConstruct() {
@@ -68,15 +66,16 @@
          * Enable attachments for this entity.
          */
         enableJcr()
-=======
-class ContractPagesRest
-    : AbstractDTOPagesRest<ContractDO, Contract, ContractDao>(ContractDao::class.java, "legalAffaires.contract.title") {
-    @Autowired
-    private lateinit var configurationService: ConfigurationService
+        JacksonConfiguration.registerAllowedUnknownProperties(Contract::class.java, "statusAsString")
+    }
 
-    @PostConstruct
-    private fun postConstruct() {
-        JacksonConfiguration.registerAllowedUnknownProperties(Contract::class.java, "statusAsString")
+    /**
+     * Initializes new outbox mails for adding.
+     */
+    override fun newBaseDO(request: HttpServletRequest?): ContractDO {
+        val contract = super.newBaseDO(request)
+        contract.date = LocalDate.now()
+        return contract
     }
 
     override fun transformForDB(dto: Contract): ContractDO {
@@ -89,33 +88,8 @@
         val contract = Contract()
         contract.copyFrom(obj)
         return contract
->>>>>>> de084e3c
     }
 
-    /**
-     * Initializes new outbox mails for adding.
-     */
-    override fun newBaseDO(request: HttpServletRequest?): ContractDO {
-        val contract = super.newBaseDO(request)
-        contract.date = LocalDate.now()
-        return contract
-    }
-
-<<<<<<< HEAD
-    override fun transformForDB(dto: Contract): ContractDO {
-        val contractDO = ContractDO()
-        dto.copyTo(contractDO)
-        return contractDO
-    }
-
-    override fun transformFromDB(obj: ContractDO, editMode: Boolean): Contract {
-        val contract = Contract()
-        contract.copyFrom(obj)
-        return contract
-    }
-
-=======
->>>>>>> de084e3c
     override fun validate(validationErrors: MutableList<ValidationError>, dto: Contract) {
         val date = PFDay.fromOrNull(dto.date)
         if (date != null && PFDay.now().isBefore(date)) { // No dates in the future accepted.
@@ -153,11 +127,7 @@
      * LAYOUT Edit page
      */
     override fun createEditLayout(dto: Contract, userAccess: UILayout.UserAccess): UILayout {
-<<<<<<< HEAD
-        val title = UIInput("title", lc).enableAutoCompletion(this)
-=======
         val title = UIInput("title", lc, focus = true).enableAutoCompletion(this)
->>>>>>> de084e3c
         val coContractorA = UIInput("coContractorA", lc).enableAutoCompletion(this)
         val coContractorB = UIInput("coContractorB", lc).enableAutoCompletion(this)
         val contractPersonA = UIInput("contractPersonA", lc).enableAutoCompletion(this)
@@ -171,20 +141,12 @@
 
         val layout = super.createEditLayout(dto, userAccess)
                 .add(UIRow()
-<<<<<<< HEAD
                         .add(UIFieldset(UILength(lg = 6))
-                                .add(lc, "number")
-                                .add(title)
-                                .add(lc, "type", "status", "reference"))
-                        .add(UIFieldset(UILength(lg = 6))
-=======
-                        .add(UIFieldset(UILength(md = 6))
                                 .add(number)
                                 .add(title)
                                 .add(UISelect("type", lc, values = contractTypes))
                                 .add(lc, "status", "reference"))
-                        .add(UIFieldset(UILength(md = 6))
->>>>>>> de084e3c
+                        .add(UIFieldset(UILength(lg = 6))
                                 .add(lc, "date", "resubmissionOnDate", "dueDate", "signingDate")
                                 .add(UIRow()
                                         .add(UICol(6).add(lc, "validFrom"))
