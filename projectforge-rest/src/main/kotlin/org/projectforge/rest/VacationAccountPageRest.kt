/////////////////////////////////////////////////////////////////////////////
//
// Project ProjectForge Community Edition
//         www.projectforge.org
//
// Copyright (C) 2001-2020 Micromata GmbH, Germany (www.micromata.com)
//
// ProjectForge is dual-licensed.
//
// This community edition is free software; you can redistribute it and/or
// modify it under the terms of the GNU General Public License as published
// by the Free Software Foundation; version 3 of the License.
//
// This community edition is distributed in the hope that it will be useful,
// but WITHOUT ANY WARRANTY; without even the implied warranty of
// MERCHANTABILITY or FITNESS FOR A PARTICULAR PURPOSE. See the GNU General
// Public License for more details.
//
// You should have received a copy of the GNU General Public License along
// with this program; if not, see http://www.gnu.org/licenses/.
//
/////////////////////////////////////////////////////////////////////////////

package org.projectforge.rest

import mu.KotlinLogging
import org.projectforge.business.fibu.EmployeeDO
import org.projectforge.business.fibu.EmployeeDao
import org.projectforge.business.user.service.UserPrefService
import org.projectforge.business.vacation.model.VacationDO
import org.projectforge.business.vacation.repository.LeaveAccountEntryDao
import org.projectforge.business.vacation.repository.RemainingLeaveDao
import org.projectforge.business.vacation.service.VacationService
import org.projectforge.business.vacation.service.VacationStatsFormatted
import org.projectforge.common.DateFormatType
import org.projectforge.framework.i18n.translate
import org.projectforge.framework.i18n.translateMsg
import org.projectforge.framework.persistence.user.api.ThreadLocalUserContext
import org.projectforge.framework.time.PFDateTimeUtils
import org.projectforge.framework.time.PFDay
import org.projectforge.model.rest.RestPaths
import org.projectforge.rest.config.Rest
import org.projectforge.rest.core.PagesResolver
import org.projectforge.rest.dto.FormLayoutData
import org.projectforge.rest.dto.LeaveAccountEntry
import org.projectforge.rest.dto.PostData
import org.projectforge.rest.dto.Vacation
import org.projectforge.ui.*
import org.springframework.beans.factory.annotation.Autowired
import org.springframework.web.bind.annotation.*
import java.time.Month
import java.time.Year
import javax.validation.Valid

private val log = KotlinLogging.logger {}

@RestController
@RequestMapping("${Rest.URL}/vacationAccount")
class VacationAccountPageRest {
    class Data(
            var employee: EmployeeDO? = null,
            var statistics: MutableMap<String, Any>? = null,
            var vacations: MutableMap<String, Any>? = null
    )

    @Autowired
    private lateinit var employeeDao: EmployeeDao

    @Autowired
    private lateinit var leaveAccountEntryDao: LeaveAccountEntryDao

    @Autowired
    private lateinit var userPrefService: UserPrefService

    @Autowired
    private lateinit var vacationService: VacationService

    @Autowired
    private lateinit var remainingLeaveDao: RemainingLeaveDao

    @GetMapping("dynamic")
    fun getForm(@RequestParam("id") searchEmployeeId: Int? = null): FormLayoutData {
        val layout = UILayout("vacation.leaveaccount.title")
        val lc = LayoutContext(VacationDO::class.java)
        layout.addTranslations("employee",
                "vacation.leaveaccount.title",
                "vacation.annualleave",
                "vacation.previousyearleave",
                "vacation.subtotal",
                "menu.vacation.leaveAccountEntry",
                "vacation.vacationApproved",
                "vacation.vacationInProgress",
                "vacation.availablevacation",
                "vacation.specialApproved",
                "vacation.specialInProgress",
                "vacation.title.list",
                "vacation.startdate",
                "vacation.enddate",
                "vacation.Days",
                "vacation.replacement",
                "vacation.manager",
                "vacation.status",
                "vacation.vacationmode",
                "vacation.special",
                "comment",
                "vacation.leaveAccountEntry.title.heading",
                "date",
                "vacation.leaveAccountEntry.amount",
                "description"
        )
        val endOfYear = vacationService.getEndOfCarryVacationOfPreviousYear(Year.now().value)
        val endOfYearString = PFDateTimeUtils.ensureUsersDateTimeFormat(DateFormatType.DATE_WITHOUT_YEAR).format(endOfYear)
        layout.addTranslation("vacation.previousyearleaveunused", translateMsg("vacation.previousyearleaveunused", endOfYearString))

        val isHRMember = vacationService.hasLoggedInUserHRVacationAccess()

        val employeeId: Int? = if (isHRMember) {
            // If, and only if the current logged-in user is a member of HR staff, other employees may be chosen:
            // 1st any given user by request param is used,
            // 2nd the last chosen user from the user's preferences or, if none given:
            // 3rd the current loggedin user himself.
            searchEmployeeId ?: getUserPref().employeeId ?: ThreadLocalUserContext.getUserContext().employeeId
        } else {
            // For non HR users, only the user himself is assumed.
            ThreadLocalUserContext.getUserContext().employeeId;
        }
        val employee = employeeDao.internalGetById(employeeId)

        val statistics = mutableMapOf<String, Any>()
        val currentStats = vacationService.getVacationStats(employee, Year.now().value)
        val prevStats = vacationService.getVacationStats(employee, Year.now().value - 1)
        val vacations = mutableMapOf<String, Any>()
        if (employeeId != null) {
            statistics["statisticsCurrentYear"] = VacationStatsFormatted(currentStats)
            statistics["statisticsPreviousYear"] = VacationStatsFormatted(prevStats)
            readVacations(vacations, "Current", employeeId, currentStats.year)
            readVacations(vacations, "Previous", employeeId, prevStats.year)
            val periodBegin = PFDay.of(prevStats.year, Month.JANUARY, 1).localDate
            val periodEnd = PFDay.of(currentStats.year, Month.JANUARY, 1).endOfYear.localDate
            leaveAccountEntryDao.getList(employeeId, periodBegin, periodEnd)?.let { list ->
                vacations["leaveAccountEntries"] = list.map { LeaveAccountEntry(it) }.sortedByDescending { it.date }
            }
        }
<<<<<<< HEAD
        val buttonCol = UICol(length = 6)
        val responseAction = ResponseAction(PagesResolver.getEditPageUrl(VacationPagesRest::class.java, params = mapOf("employee" to employeeId)), targetType = TargetType.REDIRECT)
=======
        val buttonCol = UICol(6)
        val responseAction = ResponseAction(PagesResolver.getEditPageUrl(VacationPagesRest::class.java), targetType = TargetType.REDIRECT)
>>>>>>> 37613fb1
        responseAction.addVariable("returnToCaller", "account")
        // TODO: Add employee for preselecting edit form
        buttonCol.add(UIButton("add", translate("add"), UIColor.SUCCESS, responseAction = responseAction))
        if (this.vacationService.hasLoggedInUserHRVacationAccess() &&
                currentStats.remainingLeaveFromPreviousYear != prevStats.vacationDaysLeftInYear) {
            buttonCol.add(UIButton("recalculate", translate("vacation.recalculateRemainingLeave"), UIColor.DANGER,
                    responseAction = ResponseAction("vacationAccount/recalculate", targetType = TargetType.POST)))
        }

        val statisticRow = UIRow()

        if (isHRMember) {
            statisticRow
                    .add(UICol(UILength(md = 4, sm = 12))
                            .add(lc, "employee"))
                    .add(UICol(UILength(md = 8, sm = 12))
                            .add(UICustomized("vacation.statistics")))
        } else {
            statisticRow.add(UICol(UILength(md = 12, sm = 12))
                    .add(UICustomized("vacation.statistics")))
        }


        layout.add(UIFieldset(12)
                .add(statisticRow)
                .add(UIRow().add(buttonCol))
        ).add(UIFieldset(12)
                .add(UIRow()
                        .add(UICol(12)
                                .add(UICustomized("vacation.entries")))))

        layout.add(UIFieldset(12, title = "vacation.subscription")
                .add(UILabel("vacation.subscription.info")))

        layout.watchFields.add("employee")
        LayoutUtils.process(layout)

        val data = Data(employee = employee, statistics = statistics, vacations = vacations)

        return FormLayoutData(data, layout, null)
    }

    @PostMapping(RestPaths.WATCH_FIELDS)
    fun watchFields(@Valid @RequestBody postData: PostData<Data>): ResponseAction {
        val employeeId = postData.data.employee?.id
        if (postData.watchFieldsTriggered?.contains("employee") == false || employeeId == null) {
            return ResponseAction(targetType = TargetType.NOTHING)
        }
        getUserPref().employeeId = employeeId
        return buildResponseAction(employeeId)
    }

    @PostMapping("recalculate")
    fun recalculateRemainingLeave(@Valid @RequestBody postData: PostData<Data>): ResponseAction {
        if (!this.vacationService.hasLoggedInUserHRVacationAccess() || postData.data.employee == null) {
            log.warn { "User has now HR vacation access. Recalculating of remaining leaves ignored." }
            return ResponseAction(targetType = TargetType.NOTHING)
        }
        val employeeId = postData.data.employee!!.id

        remainingLeaveDao.internalMarkAsDeleted(employeeId, Year.now().value)

        return buildResponseAction(employeeId)
    }

    private fun buildResponseAction(employeeId: Int): ResponseAction {
        val layoutData = getForm(employeeId)

        return ResponseAction(
                url = "${PagesResolver.getDynamicPageUrl(this::class.java, id = employeeId, absolute = true)}",
                targetType = TargetType.UPDATE
        )
                .addVariable("data", layoutData.data)
                .addVariable("ui", layoutData.ui)
    }

    private fun readVacations(variables: MutableMap<String, Any>, id: String, employeeId: Int, year: Int) {
        val yearDate = PFDay.of(year, Month.JANUARY, 1)
        val dbList = vacationService.getVacationsListForPeriod(employeeId, yearDate.localDate, yearDate.endOfYear.localDate, true, true)
        val list = dbList.map { Vacation(it) }
        variables["vacations${id}Year"] = list
        variables["year$id"] = year
    }

    class VacationAccountUserPref(var employeeId: Int? = null)

    private fun getUserPref(): VacationAccountUserPref {
        return userPrefService.ensureEntry("vacation", "account", VacationAccountUserPref())
    }
}<|MERGE_RESOLUTION|>--- conflicted
+++ resolved
@@ -141,13 +141,8 @@
                 vacations["leaveAccountEntries"] = list.map { LeaveAccountEntry(it) }.sortedByDescending { it.date }
             }
         }
-<<<<<<< HEAD
-        val buttonCol = UICol(length = 6)
+        val buttonCol = UICol(6)
         val responseAction = ResponseAction(PagesResolver.getEditPageUrl(VacationPagesRest::class.java, params = mapOf("employee" to employeeId)), targetType = TargetType.REDIRECT)
-=======
-        val buttonCol = UICol(6)
-        val responseAction = ResponseAction(PagesResolver.getEditPageUrl(VacationPagesRest::class.java), targetType = TargetType.REDIRECT)
->>>>>>> 37613fb1
         responseAction.addVariable("returnToCaller", "account")
         // TODO: Add employee for preselecting edit form
         buttonCol.add(UIButton("add", translate("add"), UIColor.SUCCESS, responseAction = responseAction))
