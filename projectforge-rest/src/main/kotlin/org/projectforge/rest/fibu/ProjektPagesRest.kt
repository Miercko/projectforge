/////////////////////////////////////////////////////////////////////////////
//
// Project ProjectForge Community Edition
//         www.projectforge.org
//
// Copyright (C) 2001-2020 Micromata GmbH, Germany (www.micromata.com)
//
// ProjectForge is dual-licensed.
//
// This community edition is free software; you can redistribute it and/or
// modify it under the terms of the GNU General Public License as published
// by the Free Software Foundation; version 3 of the License.
//
// This community edition is distributed in the hope that it will be useful,
// but WITHOUT ANY WARRANTY; without even the implied warranty of
// MERCHANTABILITY or FITNESS FOR A PARTICULAR PURPOSE. See the GNU General
// Public License for more details.
//
// You should have received a copy of the GNU General Public License along
// with this program; if not, see http://www.gnu.org/licenses/.
//
/////////////////////////////////////////////////////////////////////////////

package org.projectforge.rest.fibu

import org.projectforge.business.fibu.ProjektDO
import org.projectforge.business.fibu.ProjektDao
import org.projectforge.business.fibu.kost.KostCache
import org.projectforge.rest.config.Rest
import org.projectforge.rest.core.AbstractDTOPagesRest
import org.projectforge.rest.dto.Projekt
import org.projectforge.ui.*
import org.springframework.web.bind.annotation.RequestMapping
import org.springframework.web.bind.annotation.RestController

@RestController
@RequestMapping("${Rest.URL}/project")
class ProjektPagesRest
    : AbstractDTOPagesRest<ProjektDO, Projekt, ProjektDao>(
        ProjektDao::class.java,
        "fibu.projekt.title") {

    override fun transformFromDB(obj: ProjektDO, editMode: Boolean): Projekt {
        val projekt = Projekt(null, obj.displayName)
        projekt.copyFrom(obj)
        projekt.kost = obj.kost
        projekt.nummernkreis = obj.nummernkreis
        projekt.bereich = obj.bereich
        projekt.kunde?.copyFrom(obj.kunde!!)
        return projekt
    }

    override fun transformForDB(dto: Projekt): ProjektDO {
        val projektDO = ProjektDO()
        dto.copyTo(projektDO)
        return projektDO
    }

    /**
     * LAYOUT List page
     */
    override fun createListLayout(): UILayout {
        val layout = super.createListLayout()
<<<<<<< HEAD
                .add(UITable.UIResultSetTable()
                        .add(lc, "kost", "identifier", "kunde.name", "name", "kunde.division", "task", "konto", "status", "projektManagerGroup", "internKost2_4", "description"))
=======
                .add(UITable.createUIResultSetTable()
                        .add(lc, "nummer", "identifier", "kunde", "name", "kunde.division", "konto", "status",
                                "projektManagerGroup", "Kost2Art?", "description"))
>>>>>>> c9896967
        layout.getTableColumnById("konto").formatter = Formatter.KONTO
        layout.getTableColumnById("task").formatter = Formatter.TASK_PATH
        layout.getTableColumnById("projektManagerGroup").formatter = Formatter.GROUP
        return LayoutUtils.processListPage(layout, this)
    }

    /**
     * LAYOUT Edit page
     */
    override fun createEditLayout(dto: Projekt, userAccess: UILayout.UserAccess): UILayout {
        val konto = UIInput("konto", lc, tooltip = "fibu.projekt.konto.tooltip")

        val layout = super.createEditLayout(dto, userAccess)
                .add(UIRow()
                        .add(UICol()
                                .add(UICustomized("cost.number24"))
                                .add(UISelect.createCustomerSelect(lc, "kunde", false, "fibu.kunde"))
                                .add(konto)
                                .add(lc, "name", "identifier", "task")
                                .add(UISelect.createGroupSelect(lc, "projektManagerGroup", false, "fibu.projekt.projektManagerGroup"))
                                .add(lc, "projectManager", "headOfBusinessManager", "description")
                                .add(UILabel("TODO: Kost 2 Types"))))
        return LayoutUtils.processEditPage(layout, dto, this)
    }
}<|MERGE_RESOLUTION|>--- conflicted
+++ resolved
@@ -61,14 +61,8 @@
      */
     override fun createListLayout(): UILayout {
         val layout = super.createListLayout()
-<<<<<<< HEAD
-                .add(UITable.UIResultSetTable()
-                        .add(lc, "kost", "identifier", "kunde.name", "name", "kunde.division", "task", "konto", "status", "projektManagerGroup", "internKost2_4", "description"))
-=======
                 .add(UITable.createUIResultSetTable()
-                        .add(lc, "nummer", "identifier", "kunde", "name", "kunde.division", "konto", "status",
-                                "projektManagerGroup", "Kost2Art?", "description"))
->>>>>>> c9896967
+                        .add(lc, "nummer", "identifier", "kunde", "name", "kunde.division", "konto", "status", "projektManagerGroup", "Kost2Art?", "description"))
         layout.getTableColumnById("konto").formatter = Formatter.KONTO
         layout.getTableColumnById("task").formatter = Formatter.TASK_PATH
         layout.getTableColumnById("projektManagerGroup").formatter = Formatter.GROUP
