--- conflicted
+++ resolved
@@ -84,14 +84,6 @@
                 .add(UIRow()
                         .add(UICol()
                                 .add(lc, "username", "firstname", "lastname", "organization", "email",
-<<<<<<< HEAD
-                                        "authenticationToken", "jiraUsername", "hrPlanning", "deactivated"/*, "password"*/))
-                        .add(UICol()
-                                .add(lc, "lastLogin", "language", "dateFormat", "excelDateFormat", "timeNotation",
-                                        "timeZoneObject", "personalPhoneIdentifiers", "sshPublicKey")))
-                .add(UISelect.createGroupSelect(lc, "readonlyAccessUsers", true, "user.assignedGroups"))
-                .add(UILabel("TODO: Add tenant select for assigned tenants"))
-=======
                                         /*"authenticationToken",*/
                                         "jiraUsername", "hrPlanning", "deactivated"/*, "password"*/))
                         .add(createUserSettingsCol(UILength(1)))
@@ -110,7 +102,6 @@
                         autoCompletion = AutoCompletion<Int>(url = "group/aco"),
                         labelProperty = "name",
                         valueProperty = "id"))*/
->>>>>>> 0e850ecb
                 .add(lc, "description")
 
         return LayoutUtils.processEditPage(layout, dto, this)
