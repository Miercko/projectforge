--- conflicted
+++ resolved
@@ -55,8 +55,6 @@
     @Autowired
     private lateinit var pollResponseDao: PollResponseDao
 
-<<<<<<< HEAD
-=======
     @Autowired
     private lateinit var groupService: GroupService
 
@@ -64,7 +62,6 @@
     private lateinit var userService: UserService
 
 
->>>>>>> c609b883
     fun getExcel(poll: Poll): ByteArray? {
         val responses = pollResponseDao.internalLoadAll().filter { it.poll?.id == poll.id }
         val classPathResource = ClassPathResource("officeTemplates/PollResultTemplate" + ".xlsx")
