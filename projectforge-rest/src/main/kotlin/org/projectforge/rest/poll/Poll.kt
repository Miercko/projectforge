package org.projectforge.rest.poll

import org.projectforge.business.poll.PollDO
import org.projectforge.framework.persistence.user.entities.PFUserDO
import org.projectforge.rest.dto.BaseDTO
import org.projectforge.rest.poll.types.BaseType
import org.projectforge.rest.poll.types.Frage
import java.time.LocalDate

class Poll(
    var title: String? = null,
    var description: String? = null,
    var owner: PFUserDO? = null,
    var location: String? = null,
    var date: LocalDate? = null,
    var deadline: LocalDate? = null,
<<<<<<< HEAD
    var inputFields: List<InputField>? = null,
    var state: State? = State.RUNNING,
=======
    var questionType: String? = null,
    var inputFields: MutableList<Frage>? = null,
>>>>>>> 9a6751c3
    var canSeeResultUsers: String? = null,
    var canEditPollUsers: String? = null,
    var canVoteInPoll: String? = null
) : BaseDTO<PollDO>() {

}<|MERGE_RESOLUTION|>--- conflicted
+++ resolved
@@ -3,7 +3,6 @@
 import org.projectforge.business.poll.PollDO
 import org.projectforge.framework.persistence.user.entities.PFUserDO
 import org.projectforge.rest.dto.BaseDTO
-import org.projectforge.rest.poll.types.BaseType
 import org.projectforge.rest.poll.types.Frage
 import java.time.LocalDate
 
@@ -14,13 +13,9 @@
     var location: String? = null,
     var date: LocalDate? = null,
     var deadline: LocalDate? = null,
-<<<<<<< HEAD
-    var inputFields: List<InputField>? = null,
     var state: State? = State.RUNNING,
-=======
     var questionType: String? = null,
     var inputFields: MutableList<Frage>? = null,
->>>>>>> 9a6751c3
     var canSeeResultUsers: String? = null,
     var canEditPollUsers: String? = null,
     var canVoteInPoll: String? = null
