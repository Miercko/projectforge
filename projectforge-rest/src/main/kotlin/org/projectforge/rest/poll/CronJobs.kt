package org.projectforge.rest.poll

import org.projectforge.business.poll.PollDO
import org.projectforge.business.poll.PollDao
import org.projectforge.business.user.UserDao
import org.projectforge.mail.MailAttachment
import org.projectforge.rest.poll.Exel.ExcelExport
import org.springframework.beans.factory.annotation.Autowired
import java.util.*
import org.springframework.scheduling.annotation.Scheduled
import org.springframework.web.bind.annotation.RestController
import java.time.LocalDate
import java.time.LocalDateTime
import java.time.ZoneId
import java.time.temporal.ChronoUnit
import kotlin.collections.ArrayList
import org.slf4j.Logger
import org.slf4j.LoggerFactory

@RestController
class CronJobs {

    private val log: Logger = LoggerFactory.getLogger(CronJobs::class.java)

    @Autowired
    private lateinit var pollDao: PollDao

    @Autowired
    private lateinit var pollMailService: PollMailService

    @Autowired
    private lateinit var userDao: UserDao


    /**
     * Cron job for daily stuff
     */
//    @Scheduled(cron = "0 0 1 * * *") // 1am everyday
    @Scheduled(cron = "0 * * * * *") // Every Minute
    fun dailyCronJobs() {
        cronDeletePolls()
        cronEndPolls()
    }

    /**
     * Method to end polls after deadline
     */
    fun cronEndPolls() {
        var mail = "";
        var header = "";

        val polls = pollDao.internalLoadAll()
        val list = ArrayList<MailAttachment>()
        // set State.FINISHED for all old polls
        polls.forEach {
            if (it.deadline?.isBefore(LocalDate.now()) == true) {
                it.state = PollDO.State.FINISHED
                // check if state is open or closed

                val ihkExporter = ExcelExport()

                val poll = Poll()
                poll.copyFrom(it)

                val exel = ihkExporter
                    .getExcel(poll)

                val attachment = object : MailAttachment {
                    override fun getFilename(): String {
                        return it.title + "_" + LocalDateTime.now().year + "_Result" + ".xlsx"
                    }

                    override fun getContent(): ByteArray? {
                        return exel
                    }
                }
                list.add(attachment)

                header = "Umfrage ist abgelaufen"
                mail = """
                        Die Umfrage ist zu ende. Hier die ergebnisse.
                     """.trimMargin()

                pollDao.internalSaveOrUpdate(it)
            }

        }

        try {

            // erstell mir eine funktion, die alles deadlines mir gibt die in der zukunft liegen
            val pollsInFuture = polls.filter { it.deadline?.isAfter(LocalDate.now()) ?: false }
            pollsInFuture.forEach {
                val daysDifference = ChronoUnit.DAYS.between(LocalDate.now(), it.deadline)
                if (daysDifference == 1L || daysDifference == 7L) {
                    header = "Umfrage Endet in $daysDifference Tage"
                    mail = """
                    Sehr geehrter Teilnehmer,wir laden Sie herzlich dazu ein, an unserer Umfrage zum Thema ${it.title} teilzunehmen. 
                    Ihre Meinung ist uns sehr wichtig und wir würden uns freuen, wenn Sie uns dabei helfen könnten,
<<<<<<< HEAD
                    unsere Forschungsergebnisse zu verbessern. Für diese Umfrage ist ${
                        it ///owner
=======
                    unsere Forschungsergebnisse zu verbessern. Für diese Umfrage ist ${it ///owner
>>>>>>> 57e9a067
                    }zuständig.
                    Bei Fragen oder Anmerkungen können Sie sich gerne an ihn wenden.
                    Bitte beachten Sie, dass das Enddatum für die Teilnahme an dieser Umfrage der ${it.deadline.toString()} ist.
                    Wir würden uns freuen, wenn Sie sich die Zeit nehmen könnten, um diese Umfrage auszufüllen.
                    Vielen Dank im Voraus für Ihre Unterstützung.
                    
                    Mit freundlichen Grüßen,${
                        it  ///owmer
                    }
                     """.trimMargin()
                }
            }


            if (mail.isNotEmpty()) {
                pollMailService.sendMail(to = "test", subject = header, content = mail, mailAttachments = list)
            }
        } catch (e: Exception) {
            log.error(e.toString())
        }
    }


    /**
     * Method to delete old polls
     */
    private fun cronDeletePolls() {
        println("CRON JOB NOW!")
        // check if poll end in future
        val polls = pollDao.internalLoadAll()
        val pollsMoreThanOneYearPast = polls.filter {
            it.deadline?.isBefore(LocalDate.from(LocalDate.now().minusYears(1))) == true
        }

        pollsMoreThanOneYearPast.forEach { poll ->
            val pollDto = Poll()
            pollDto.copyFrom(poll)
            pollDto.fullAccessUsers?.forEach { user ->
                if (user.email != null) {
                    pollMailService.sendPollDeletedMail(user.email!!, pollDto)
                }
            }

            pollDao.internalMarkAsDeleted(poll)
        }
    }
}<|MERGE_RESOLUTION|>--- conflicted
+++ resolved
@@ -97,12 +97,8 @@
                     mail = """
                     Sehr geehrter Teilnehmer,wir laden Sie herzlich dazu ein, an unserer Umfrage zum Thema ${it.title} teilzunehmen. 
                     Ihre Meinung ist uns sehr wichtig und wir würden uns freuen, wenn Sie uns dabei helfen könnten,
-<<<<<<< HEAD
                     unsere Forschungsergebnisse zu verbessern. Für diese Umfrage ist ${
                         it ///owner
-=======
-                    unsere Forschungsergebnisse zu verbessern. Für diese Umfrage ist ${it ///owner
->>>>>>> 57e9a067
                     }zuständig.
                     Bei Fragen oder Anmerkungen können Sie sich gerne an ihn wenden.
                     Bitte beachten Sie, dass das Enddatum für die Teilnahme an dieser Umfrage der ${it.deadline.toString()} ist.
