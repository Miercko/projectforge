--- conflicted
+++ resolved
@@ -74,7 +74,7 @@
             if (field.type == BaseType.TextQuestion) {
                 col.add(UITextArea("responses[$index].answers[0]"))
             }
-            if (field.type == BaseType.SingleResponseQuestion) {
+            if (field.type == BaseType.YesNoQuestion) {
                 col.add(
                     UIRadioButton(
                         "responses[$index].answers[0]",
@@ -93,14 +93,11 @@
             if (field.type == BaseType.DateQuestion) {
                 col.add(UITextArea("responses[$index].answers[0]"))
             }
-<<<<<<< HEAD
-=======
             if (field.type == BaseType.MultiResponseQuestion) {
                 field.answers?.forEachIndexed { index2, _ ->
                     col.add(UICheckbox("responses[$index].answers[$index2]", label = field.answers?.get(index2) ?: ""))
                 }
             }
->>>>>>> 75192b92
             fieldSet2.add(UIRow().add(col))
             layout.add(fieldSet2)
         }
