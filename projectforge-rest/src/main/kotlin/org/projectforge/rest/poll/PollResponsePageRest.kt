/////////////////////////////////////////////////////////////////////////////
//
// Project ProjectForge Community Edition
//         www.projectforge.org
//
// Copyright (C) 2001-2024 Micromata GmbH, Germany (www.micromata.com)
//
// ProjectForge is dual-licensed.
//
// This community edition is free software; you can redistribute it and/or
// modify it under the terms of the GNU General Public License as published
// by the Free Software Foundation; version 3 of the License.
//
// This community edition is distributed in the hope that it will be useful,
// but WITHOUT ANY WARRANTY; without even the implied warranty of
// MERCHANTABILITY or FITNESS FOR A PARTICULAR PURPOSE. See the GNU General
// Public License for more details.
//
// You should have received a copy of the GNU General Public License along
// with this program; if not, see http://www.gnu.org/licenses/.
//
/////////////////////////////////////////////////////////////////////////////

package org.projectforge.rest.poll

import com.fasterxml.jackson.databind.ObjectMapper
import org.projectforge.business.poll.PollDO
import org.projectforge.business.poll.PollDao
import org.projectforge.business.poll.PollResponseDO
import org.projectforge.business.poll.PollResponseDao
import org.projectforge.business.poll.filter.PollAssignment
import org.projectforge.business.user.service.UserService
import org.projectforge.framework.access.AccessException
import org.projectforge.framework.i18n.translateMsg
import org.projectforge.framework.persistence.user.api.ThreadLocalUserContext
import org.projectforge.framework.persistence.user.entities.PFUserDO
import org.projectforge.framework.utils.NumberHelper
import org.projectforge.menu.MenuItem
import org.projectforge.menu.MenuItemTargetType
import org.projectforge.model.rest.RestPaths
import org.projectforge.rest.config.Rest
import org.projectforge.rest.core.AbstractDynamicPageRest
import org.projectforge.rest.core.PagesResolver
import org.projectforge.rest.core.RestResolver
import org.projectforge.rest.dto.FormLayoutData
import org.projectforge.rest.dto.PostData
import org.projectforge.rest.poll.types.*
import org.projectforge.ui.*
import org.springframework.beans.factory.annotation.Autowired
import org.springframework.http.ResponseEntity
import org.springframework.web.bind.annotation.*
import java.time.format.DateTimeFormatter
import java.util.*
import jakarta.servlet.http.HttpServletRequest
import javax.validation.Valid


@RestController
@RequestMapping("${Rest.URL}/pollResponse")
class PollResponsePageRest : AbstractDynamicPageRest() {

    @Autowired
    private lateinit var pollDao: PollDao

    @Autowired
    private lateinit var pollResponseDao: PollResponseDao

    @Autowired
    private lateinit var pollMailService: PollMailService

    @Autowired
    private lateinit var userService: UserService

    private var pollId: Long? = null
    private var questionOwnerId: Long? = null

    @GetMapping("dynamic")
    fun getForm(
        request: HttpServletRequest,
        @RequestParam("pollId") pollStringId: String?,
        @RequestParam("questionOwner") delUser: String?,
        @RequestParam("returnToCaller") returnToCaller: String?,
    ): FormLayoutData {
        if (pollId === null || pollStringId != null) {
            pollId = NumberHelper.parseLong(pollStringId) ?: throw IllegalArgumentException("id not given.")
        }
        // used to load answers, is an attendee chosen by a fullAccessUser in order to answer for them or the ThreadLocal User
        val pollData = pollDao.find(pollId, checkAccess = false) ?: PollDO()

        val answerTitle: String
        if (delUser != null && pollDao.hasFullAccess(pollData) && pollDao.isAttendee(pollData, delUser.toLong())) {
            questionOwnerId = delUser.toLong()
            answerTitle = translateMsg("poll.delegationAnswers") + userService.getUser(questionOwnerId).displayName
        } else {
            questionOwnerId = ThreadLocalUserContext.loggedInUserId
            answerTitle = translateMsg("poll.yourAnswers")
        }


        val pollDto = transformPollFromDB(pollData)

        if (pollData.id == null) {
            throw AccessException("access.exception.noAccess", "Umfrage nicht gefunden.")
        }

        // allow access to attendee, full access and owner
        if (pollData.getPollAssignment().contains(PollAssignment.OTHER)) {
            throw AccessException("access.exception.noAccess", "Du darfst nicht auf diese Umfrage antworten.")
        }

        val layout = UILayout("poll.response.title")
        if (pollDao.hasFullAccess(pollData)) {
            layout.add(
                MenuItem(
                    "EDIT",
                    i18nKey = "poll.title.edit",
                    url = PagesResolver.getEditPageUrl(PollPageRest::class.java, pollDto.id),
                    type = MenuItemTargetType.REDIRECT
                )
            )
        }

        val fieldset = UIFieldset(12, title = pollDto.title + " - " + answerTitle)
        layout.add(fieldset)
        fieldset.add(UIReadOnlyField(value = pollDto.description, label = translateMsg("poll.description")))
            .add(UIReadOnlyField(value = pollDto.location, label = translateMsg("poll.location")))
            .add(UIReadOnlyField(value = pollDto.owner?.displayName, label = translateMsg("poll.owner")))
            .add(UIReadOnlyField(value = pollDto.deadline.toString(), label = translateMsg("poll.deadline")))

<<<<<<< HEAD
        if (!pollDto.isFinished() && ThreadLocalUserContext.loggedInUserId === questionOwnerId) {
=======


      /*  Aktuell nicht benutzbar auskommentiert bis es behoben wird
        if (pollDto.isFinished() && ThreadLocalUserContext.userId === questionOwnerId && pollDao.hasFullAccess(pollData)) {
>>>>>>> f8c97b8b
            val fieldSetDelegationUser = UIFieldset(title = "poll.userDelegation")
            fieldSetDelegationUser.add(
                UIInput(
                    id = "delegationUser",
                    label = "user",
                    dataType = UIDataType.USER
                )
            )
                .add(UISpacer())
                .add(
                    UIButton.createDefaultButton(
                        id = "response-poll-button",
                        responseAction = ResponseAction(
                            RestResolver.getRestUrl(
                                this::class.java,
                                "showDelegatedUser"
                            ),
                            targetType = TargetType.GET
                        ),
                        title = "poll.selectUser"
                    ),
                )
            layout.add(fieldSetDelegationUser)
        }

       */

        val pollResponse = PollResponse()
        pollResponse.poll = pollData

        pollResponseDao.selectAll(checkAccess = false).firstOrNull { response ->
            response.owner?.id == questionOwnerId
                    && response.poll?.id == pollData.id
        }?.let {
            pollResponse.copyFrom(it)
        }

        pollDto.inputFields?.forEachIndexed { index, field ->
            val fieldSetQuestions = UIFieldset(title = field.question)
            val questionAnswer = QuestionAnswer()
            questionAnswer.uid = UUID.randomUUID().toString()
            questionAnswer.questionUid = field.uid
            pollResponse.responses?.firstOrNull {
                it.questionUid == field.uid
            }.let {
                if (it == null) pollResponse.responses?.add(questionAnswer)
            }

            val col = UICol()

            if (field.type == BaseType.PollTextQuestion) {
                col.add(
                    PollPageRest.getUiElement(
                        pollDto.isFinished(),
                        "responses[$index].answers[0]",
                        "poll.question.TextQuestion",
                        UIDataType.STRING
                    )
                )
            }

            if (field.type == BaseType.PollMultiResponseQuestion || field.type === BaseType.PollSingleResponseQuestion) {
                field.answers?.forEachIndexed { index2, _ ->
                    if (pollResponse.responses?.get(index)?.answers?.getOrNull(index2) == null) {
                        pollResponse.responses?.get(index)?.answers?.add(index2, false)
                    }
                    if (field.type == BaseType.PollMultiResponseQuestion) {
                        col.add(
                            UICheckbox(
                                "responses[$index].answers[$index2]",
                                label = field.answers?.get(index2) ?: ""
                            )
                        )
                    } else {
                        col.add(
                            UIRadioButton(
                                "responses[$index].answers[0]",
                                value = field.answers?.get(index2) ?: "",
                                label = field.answers?.get(index2) ?: ""
                            )
                        )
                    }
                }
                col.add(
                    UITextArea(
                        "responses[$index].annotation[0]",
                        label = "poll.Annotations",
                        additionalLabel = "poll.annotations.description"
                    )
                )

            }

            fieldSetQuestions.add(UIRow().add(col))
            fieldset.add(fieldSetQuestions)
        }

        val backUrl = if (returnToCaller.isNullOrEmpty()) {
            PagesResolver.getListPageUrl(PollPageRest::class.java, absolute = true)
        } else {
            // Fix doubled encoding:
            returnToCaller.replace("%2F", "/")
        }
        layout.add(
            UIButton.createBackButton(
                responseAction = ResponseAction(
                    backUrl,
                    targetType = TargetType.REDIRECT
                ),
                default = true
            )
        )

        if (!pollDto.isFinished()) {
            layout.add(
                UIButton.createDefaultButton(
                    id = "addResponse",
                    title = translateMsg("poll.respond"),
                    responseAction = ResponseAction(
                        RestResolver.getRestUrl(
                            this::class.java,
                            "addResponse"
                        ) + "/?questionOwner=${questionOwnerId}", targetType = TargetType.POST
                    )
                )
            )
        }

        layout.watchFields.add("delegationUser")
        LayoutUtils.process(layout)
        return FormLayoutData(pollResponse, layout, createServerData(request))
    }

    @PostMapping("addResponse")
    fun addResponse(
        request: HttpServletRequest,
        @RequestBody postData: PostData<PollResponse>, @RequestParam("questionOwner") questionOwner: Long?
    ): ResponseEntity<ResponseAction>? {
        val pollResponseDO = PollResponseDO()
        postData.data.copyTo(pollResponseDO)

        pollResponseDO.owner = userService.getUser(questionOwner)
        pollResponseDao.selectAll(checkAccess = false).firstOrNull { pollResponse ->
            pollResponse.owner?.id == questionOwner
                    && pollResponse.poll?.id == postData.data.poll?.id
        }?.let {
            it.responses = pollResponseDO.responses
            pollResponseDao.update(it)
            return ResponseEntity.ok(
                ResponseAction(
                    targetType = TargetType.REDIRECT,
                    url = PagesResolver.getListPageUrl(PollPageRest::class.java, absolute = true)
                )
            )
        }

        pollResponseDao.insertOrUpdate(pollResponseDO)

        if (ThreadLocalUserContext.loggedInUser != pollResponseDO.owner) {
            sendMailResponseToOwner(pollResponseDO, ThreadLocalUserContext.loggedInUser!!)
        }

        return ResponseEntity.ok(
            ResponseAction(
                targetType = TargetType.REDIRECT,
                url = PagesResolver.getListPageUrl(PollPageRest::class.java, absolute = true)
            )
        )
    }

    private fun sendMailResponseToOwner(pollResponseDO: PollResponseDO, canedUser: PFUserDO) {
        val emailList = ArrayList<String>()
        pollResponseDO.owner?.email?.let { emailList.add(it) }
        pollMailService.sendMail(
            canedUser.email.toString(), emailList,
            translateMsg("poll.response.mail.update.subject", canedUser.displayName),
            translateMsg(
                "poll.response.mail.update.content",
                pollResponseDO.owner?.displayName,
                pollResponseDO.poll?.title,
                canedUser.displayName,
                pollResponseDO.poll?.deadline?.format(DateTimeFormatter.ofPattern("dd.MM.yyyy")).toString()
            )
        )
    }

    @GetMapping("showDelegatedUser")
    fun showDelegatedUser(
        request: HttpServletRequest
    ): ResponseEntity<ResponseAction>? {
        val poll = pollDao.find(pollId, checkAccess = false)
        val attendees = listOfNotNull(
            poll!!.attendeeIds,
            poll.fullAccessUserIds,
            poll.owner?.id
        )
        val joinedAttendeeIds = attendees.joinToString(", ")
        if (questionOwnerId == ThreadLocalUserContext.loggedInUserId) {
            return ResponseEntity.ok(
                ResponseAction()
            )
        }
        if (joinedAttendeeIds.split(", ").any { it.toLong() == questionOwnerId }) {
            return ResponseEntity.ok(
                ResponseAction(
                    url = "/react/response/dynamic?pollId=${pollId}&questionOwner=${questionOwnerId}",
                    targetType = TargetType.REDIRECT
                )
            )
        } else {
            return ResponseEntity.badRequest().body(
                ResponseAction(
                    url = "/react/poll",
                    targetType = TargetType.REDIRECT,
                    message = ResponseAction.Message("poll.exception.noAttendee")
                )
            )
        }
    }


    @PostMapping(RestPaths.WATCH_FIELDS)
    fun watchFields(@Valid @RequestBody postData: PostData<Poll>): ResponseEntity<ResponseAction> {
        questionOwnerId = postData.data.delegationUser?.id
        return ResponseEntity.ok(ResponseAction(targetType = TargetType.UPDATE))
    }


    private fun transformPollFromDB(obj: PollDO): Poll {
        val poll = Poll()
        poll.copyFrom(obj)
        if (obj.inputFields != null) {
            val a = ObjectMapper().readValue(obj.inputFields, MutableList::class.java)
            poll.inputFields = a.map { Question().toObject(ObjectMapper().writeValueAsString(it)) }.toMutableList()
        }
        return poll
    }
}<|MERGE_RESOLUTION|>--- conflicted
+++ resolved
@@ -81,7 +81,7 @@
         @RequestParam("questionOwner") delUser: String?,
         @RequestParam("returnToCaller") returnToCaller: String?,
     ): FormLayoutData {
-        if (pollId === null || pollStringId != null) {
+        if (pollId == null || pollStringId != null) {
             pollId = NumberHelper.parseLong(pollStringId) ?: throw IllegalArgumentException("id not given.")
         }
         // used to load answers, is an attendee chosen by a fullAccessUser in order to answer for them or the ThreadLocal User
@@ -127,14 +127,8 @@
             .add(UIReadOnlyField(value = pollDto.owner?.displayName, label = translateMsg("poll.owner")))
             .add(UIReadOnlyField(value = pollDto.deadline.toString(), label = translateMsg("poll.deadline")))
 
-<<<<<<< HEAD
-        if (!pollDto.isFinished() && ThreadLocalUserContext.loggedInUserId === questionOwnerId) {
-=======
-
-
       /*  Aktuell nicht benutzbar auskommentiert bis es behoben wird
         if (pollDto.isFinished() && ThreadLocalUserContext.userId === questionOwnerId && pollDao.hasFullAccess(pollData)) {
->>>>>>> f8c97b8b
             val fieldSetDelegationUser = UIFieldset(title = "poll.userDelegation")
             fieldSetDelegationUser.add(
                 UIInput(
@@ -270,7 +264,6 @@
 
     @PostMapping("addResponse")
     fun addResponse(
-        request: HttpServletRequest,
         @RequestBody postData: PostData<PollResponse>, @RequestParam("questionOwner") questionOwner: Long?
     ): ResponseEntity<ResponseAction>? {
         val pollResponseDO = PollResponseDO()
@@ -322,9 +315,7 @@
     }
 
     @GetMapping("showDelegatedUser")
-    fun showDelegatedUser(
-        request: HttpServletRequest
-    ): ResponseEntity<ResponseAction>? {
+    fun showDelegatedUser(): ResponseEntity<ResponseAction>? {
         val poll = pollDao.find(pollId, checkAccess = false)
         val attendees = listOfNotNull(
             poll!!.attendeeIds,
