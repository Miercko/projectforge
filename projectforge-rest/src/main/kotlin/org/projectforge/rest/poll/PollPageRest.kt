--- conflicted
+++ resolved
@@ -431,7 +431,7 @@
     @GetMapping("export")
     fun export(@RequestParam("id") id: String): ResponseEntity<Resource>? {
         val poll = Poll()
-        val pollDo = pollDao.getById(id.toInt())
+        val pollDo = pollDao.find(id.toLong())!!
         poll.copyFrom(pollDo)
         User.restoreDisplayNames(poll.attendees, userService)
         val bytes: ByteArray? = excelExport
@@ -462,7 +462,7 @@
                 val poll = Poll()
                 val id: String
                 id = postData.data.id.toString()
-                val pollDo = pollDao.getById(id.toInt())
+                val pollDo = pollDao.find(id.toInt())!!
                 poll.copyFrom(pollDo)
                 User.restoreDisplayNames(poll.attendees, userService)
 
@@ -666,7 +666,7 @@
             dto.attendees = allUsers.sortedBy { it.displayName }
         }
         if (watchFieldsTriggered?.get(0) == "fullAccessGroups") {
-            val groupIds = dto.fullAccessGroups?.filter { it.id != null }?.map { it.id!! }?.toIntArray()
+            val groupIds = dto.fullAccessGroups?.filter { it.id != null }?.map { it.id!! }?.toLongArray()
             val userIds = UserService().getUserIds(groupService.getGroupUsers(groupIds))
             val users = User.toUserList(userIds)
             User.restoreDisplayNames(users, userService)
@@ -871,28 +871,6 @@
     }
 
 
-<<<<<<< HEAD
-    @GetMapping("export")
-    fun export(@RequestParam("id") id: String): ResponseEntity<Resource>? {
-        val poll = Poll()
-        val pollDo = pollDao.find(id.toInt())
-        poll.copyFrom(pollDo!!)
-        User.restoreDisplayNames(poll.attendees, userService)
-        val bytes: ByteArray? = excelExport
-            .getExcel(poll)
-        val filename = ("${poll.title}_${LocalDateTime.now().year}_Result.xlsx")
-
-        if (bytes == null || bytes.isEmpty()) {
-            log.error("Oops, xlsx is empty. Filename: $filename")
-            return null
-        }
-        log.info("Exporting $filename")
-        return RestUtils.downloadFile(filename, bytes)
-    }
-
-
-=======
->>>>>>> f8c97b8b
     companion object {
         /**
          *  Once created, questions should be ReadOnly
