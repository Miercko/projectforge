--- conflicted
+++ resolved
@@ -1,8 +1,7 @@
 package org.projectforge.rest.poll
 
-<<<<<<< HEAD
-import org.projectforge.business.fibu.EmployeeDO
 import org.projectforge.business.group.service.GroupService
+import com.fasterxml.jackson.databind.ObjectMapper
 import org.projectforge.business.poll.PollDO
 import org.projectforge.business.poll.PollDao
 import org.projectforge.business.user.service.UserService
@@ -10,23 +9,12 @@
 import org.projectforge.framework.persistence.api.MagicFilter
 import org.projectforge.framework.persistence.user.api.ThreadLocalUserContext
 import org.projectforge.framework.utils.NumberHelper
-=======
-import com.fasterxml.jackson.databind.ObjectMapper
-import org.projectforge.business.poll.PollDO
-import org.projectforge.business.poll.PollDao
-import org.projectforge.framework.persistence.api.MagicFilter
 import org.projectforge.mail.MailAttachment
->>>>>>> 96dfd0a4
 import org.projectforge.menu.MenuItem
 import org.projectforge.menu.MenuItemTargetType
 import org.projectforge.rest.VacationExportPageRest
 import org.projectforge.rest.config.Rest
 import org.projectforge.rest.core.*
-<<<<<<< HEAD
-import org.projectforge.rest.dto.*
-import org.projectforge.ui.*
-import org.springframework.beans.factory.annotation.Autowired
-=======
 import org.projectforge.rest.config.RestUtils
 import org.projectforge.rest.core.AbstractDTOPagesRest
 import org.projectforge.rest.core.PagesResolver
@@ -34,17 +22,17 @@
 import org.projectforge.rest.poll.Exel.ExcelExport
 import org.projectforge.rest.poll.types.BaseType
 import org.projectforge.rest.poll.types.Frage
+import org.projectforge.rest.dto.*
 import org.projectforge.ui.*
 import org.slf4j.Logger
 import org.slf4j.LoggerFactory
 import org.springframework.core.io.Resource
-import org.springframework.beans.factory.annotation.Autowired
 import org.springframework.http.ResponseEntity
 import org.springframework.web.bind.annotation.*
 import java.util.*
 import org.springframework.scheduling.annotation.Scheduled
 import org.springframework.web.bind.annotation.PostMapping
->>>>>>> 96dfd0a4
+import org.springframework.beans.factory.annotation.Autowired
 import org.springframework.web.bind.annotation.RequestMapping
 import org.springframework.web.bind.annotation.RestController
 import java.time.LocalDate
@@ -58,28 +46,25 @@
 @RequestMapping("${Rest.URL}/poll")
 class PollPageRest : AbstractDTOPagesRest<PollDO, Poll, PollDao>(PollDao::class.java, "poll.title") {
 
-<<<<<<< HEAD
+    private val log: Logger = LoggerFactory.getLogger(PollPageRest::class.java)
+
     @Autowired
     private lateinit var userService: UserService;
 
     @Autowired
     private lateinit var groupService: GroupService;
+
+    @Autowired
+    private lateinit var pollDao: PollDao
+
+    @Autowired
+    private lateinit var pollMailService: PollMailService
 
     override fun newBaseDTO(request: HttpServletRequest?): Poll {
         val result = Poll()
         result.owner = ThreadLocalUserContext.user
         return result
     }
-=======
-
-    private val log: Logger = LoggerFactory.getLogger(PollPageRest::class.java)
-
-    @Autowired
-    private lateinit var pollDao: PollDao
-
-    @Autowired
-    private lateinit var pollMailService: PollMailService
->>>>>>> 96dfd0a4
 
     override fun transformForDB(dto: Poll): PollDO {
         val pollDO = PollDO()
@@ -95,17 +80,14 @@
     override fun transformFromDB(obj: PollDO, editMode: Boolean): Poll {
         val poll = Poll()
         poll.copyFrom(obj)
-<<<<<<< HEAD
+        if(obj.inputFields!= null){
+            var a = ObjectMapper().readValue(obj.inputFields, MutableList::class.java)
+            poll.inputFields = a.map { Frage().toObject(ObjectMapper().writeValueAsString(it)) }.toMutableList()
+        }
         User.restoreDisplayNames(poll.fullAccessUsers, userService)
         Group.restoreDisplayNames(poll.fullAccessGroups, groupService)
         User.restoreDisplayNames(poll.attendees, userService)
         Group.restoreDisplayNames(poll.groupAttendees, groupService)
-=======
-        if(obj.inputFields!= null){
-            var a = ObjectMapper().readValue(obj.inputFields, MutableList::class.java)
-            poll.inputFields = a.map { Frage().toObject(ObjectMapper().writeValueAsString(it)) }.toMutableList()
-        }
->>>>>>> 96dfd0a4
         return poll
     }
 
@@ -119,16 +101,7 @@
             this,
             userAccess = userAccess,
         )
-<<<<<<< HEAD
-            .add(lc, "title", "description", "location")
-            .add(lc, "owner")
-            .add(lc, "deadline")
-            .add(lc, "date")
-=======
-            .add(lc, "title", "description", "location", "owner", "deadline", "state")
-
-
->>>>>>> 96dfd0a4
+            .add(lc, "title", "description", "location", "owner", "deadline", "date", "state")
         layout.add(
             MenuItem(
                 "export",
@@ -146,29 +119,14 @@
         dto.copyTo(obj)
         val layout = super.createEditLayout(dto, userAccess)
         layout.add(
-<<<<<<< HEAD
-            UIRow()
-                .add(
-                    UIFieldset(UILength(md = 6, lg = 4))
-                        .add(lc, "title", "description", "location")
+            UIRow().add(
+                UIFieldset(UILength(md = 6, lg = 4)).add(lc, "title", "description", "location")
                         .add(lc, "owner")
                         .add(lc, "deadline", "date")
                         .add(UISelect.createUserSelect(lc, "fullAccessUsers", true, "poll.fullAccessUsers"))
                         .add(UISelect.createGroupSelect(lc, "fullAccessGroups", true, "poll.fullAccessGroups"))
                         .add(UISelect.createUserSelect(lc, "attendees", true, "poll.attendees"))
                         .add(UISelect.createGroupSelect(lc, "groupAttendees", true, "poll.groupAttendees"))
-                ))
-            .add(UIButton.createAddButton(responseAction = ResponseAction("${Rest.URL}/poll/add", targetType = TargetType.POST)))
-                layout.watchFields.addAll(
-            arrayOf(
-                "title",
-                "description",
-                "location",
-                "deadline",
-                "date"
-=======
-            UIRow().add(
-                UIFieldset(UILength(md = 6, lg = 4)).add(lc, "title", "description", "location", "owner", "deadline")
             )
         )
         layout.add(
@@ -185,33 +143,13 @@
         )
         addQuestionFieldset(layout, dto)
 
-        layout.watchFields.addAll(
+                layout.watchFields.addAll(
             arrayOf(
-                "title", "description", "location", "deadline"
->>>>>>> 96dfd0a4
+                "title", "description", "location", "deadline",
+                "date"
             )
         )
         return LayoutUtils.processEditPage(layout, dto, this)
-    }
-
-<<<<<<< HEAD
-
-=======
-    override fun onWatchFieldsUpdate(
-        request: HttpServletRequest, dto: Poll, watchFieldsTriggered: Array<String>?
-    ): ResponseEntity<ResponseAction> {
-        val title = dto.title
-        val description = dto.description
-        val location = dto.location
-        val deadline = dto.deadline
-
-        val userAccess = UILayout.UserAccess()
-        val poll = PollDO()
-        dto.copyTo(poll)
-        checkUserAccess(poll, userAccess)
-        return ResponseEntity.ok(
-            ResponseAction(targetType = TargetType.UPDATE).addVariable("data", dto).addVariable("ui", createEditLayout(dto, userAccess))
-        )
     }
 
     override fun onAfterSaveOrUpdate(request: HttpServletRequest, obj: PollDO, postData: PostData<Poll>) {
@@ -243,8 +181,6 @@
 
         var mail = "";
         var header = "";
-
-
 
         val polls = pollDao.internalLoadAll()
         val list = ArrayList<MailAttachment>()
@@ -344,8 +280,6 @@
         }
     }
 
-
-
     // PostMapping add
     @PostMapping("/add")
     fun addQuestionField(
@@ -376,7 +310,6 @@
             ResponseAction(targetType = TargetType.UPDATE).addVariable("data", dto).addVariable("ui", createEditLayout(dto, userAccess))
         )
     }
->>>>>>> 96dfd0a4
 
 
     private fun addQuestionFieldset(layout: UILayout, dto: Poll) {
@@ -457,7 +390,7 @@
         return RestUtils.downloadFile(filename, bytes)
     }
 
-    // create a update layout funktion, welche das lyout nummr updatet und rurück gibt es soll für jeden Frage Basistyp eine eigene funktion haben
+    // create a update layout funktion, welche die layout nummer updatet und zurück gibt es soll für jeden Frage Basistyp eine eigene funktion haben
 
 
     /*dto.inputFields?.forEachIndexed { field, index ->
