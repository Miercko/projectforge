package org.projectforge.rest.poll

import com.fasterxml.jackson.databind.ObjectMapper
import org.projectforge.business.group.service.GroupService
<<<<<<< HEAD
import org.projectforge.business.poll.*
=======
import org.projectforge.business.poll.PollDO
import org.projectforge.business.poll.PollDao
import org.projectforge.business.poll.filter.PollAssignment
import org.projectforge.business.poll.filter.PollAssignmentFilter
import org.projectforge.business.poll.filter.PollState
import org.projectforge.business.poll.filter.PollStateFilter
>>>>>>> f1aa89d1
import org.projectforge.business.user.service.UserService
import org.projectforge.framework.access.AccessException
import org.projectforge.framework.i18n.translate
import org.projectforge.framework.i18n.translateMsg
import org.projectforge.framework.persistence.api.MagicFilter
import org.projectforge.framework.persistence.api.QueryFilter
import org.projectforge.framework.persistence.api.impl.CustomResultFilter
import org.projectforge.framework.persistence.user.api.ThreadLocalUserContext
import org.projectforge.rest.config.Rest
import org.projectforge.rest.config.RestUtils
import org.projectforge.rest.core.*
import org.projectforge.rest.dto.*
import org.projectforge.rest.poll.excel.ExcelExport
import org.projectforge.rest.poll.types.BaseType
import org.projectforge.rest.poll.types.PREMADE_QUESTIONS
import org.projectforge.rest.poll.types.Question
import org.projectforge.ui.*
import org.projectforge.ui.filter.UIFilterListElement
import org.slf4j.Logger
import org.slf4j.LoggerFactory
import org.springframework.beans.factory.annotation.Autowired
import org.springframework.core.io.Resource
import org.springframework.http.ResponseEntity
import org.springframework.web.bind.annotation.*
import java.time.LocalDate
import java.time.LocalDateTime
import java.util.*
import javax.servlet.http.HttpServletRequest

@RestController
@RequestMapping("${Rest.URL}/poll")
class PollPageRest : AbstractDTOPagesRest<PollDO, Poll, PollDao>(PollDao::class.java, "poll.title") {

    private val log: Logger = LoggerFactory.getLogger(PollPageRest::class.java)

    @Autowired
    private lateinit var userService: UserService

    @Autowired
    private lateinit var groupService: GroupService

    @Autowired
    private lateinit var pollMailService: PollMailService

    @Autowired
    private lateinit var pollDao: PollDao

    @Autowired
    private lateinit var excelExport: ExcelExport

    override fun newBaseDTO(request: HttpServletRequest?): Poll {
        val result = Poll()
        result.owner = ThreadLocalUserContext.user
        return result
    }


    override fun transformForDB(dto: Poll): PollDO {
        val pollDO = PollDO()
        dto.copyTo(pollDO)
        if (dto.inputFields != null) {
            pollDO.inputFields = ObjectMapper().writeValueAsString(dto.inputFields)
        }
        return pollDO
    }


    // override fun transformForDB editMode not used
    override fun transformFromDB(obj: PollDO, editMode: Boolean): Poll {
        val poll = Poll()
        poll.copyFrom(obj)
        User.restoreDisplayNames(poll.fullAccessUsers, userService)
        Group.restoreDisplayNames(poll.fullAccessGroups, groupService)
        User.restoreDisplayNames(poll.attendees, userService)
        Group.restoreDisplayNames(poll.groupAttendees, groupService)
        return poll
    }

    /**
     * @return the response page.
     */
    override fun getStandardEditPage(): String {
        return "${PagesResolver.getDynamicPageUrl(ResponsePageRest::class.java)}:id"
    }

    override fun createListLayout(
        request: HttpServletRequest, layout: UILayout, magicFilter: MagicFilter, userAccess: UILayout.UserAccess
    ) {
        val pollLC = LayoutContext(lc)
        layout.add(
            UITable.createUIResultSetTable()
                .add(pollLC, "title", "description", "location", "owner", "deadline", "date", "state")
        )
    }

    override fun addMagicFilterElements(elements: MutableList<UILabelledElement>) {
        elements.add(
            UIFilterListElement("assignment", label = translate("poll.pollAssignment"), defaultFilter = true)
                .buildValues(PollAssignment.OWNER, PollAssignment.OTHER)
        )
        elements.add(
            UIFilterListElement("status", label = translate("poll.state"), defaultFilter = true)
                .buildValues(PollState.RUNNING, PollState.FINISHED)
        )
    }

    override fun preProcessMagicFilter(target: QueryFilter, source: MagicFilter): List<CustomResultFilter<PollDO>>? {
        val filters = mutableListOf<CustomResultFilter<PollDO>>()
        val assignmentFilterEntry = source.entries.find { it.field == "assignment" }
        if (assignmentFilterEntry != null) {
            assignmentFilterEntry.synthetic = true
            val values = assignmentFilterEntry.value.values
            if (!values.isNullOrEmpty()) {
                val enums = values.map { PollAssignment.valueOf(it) }
                filters.add(PollAssignmentFilter(enums))
            }
        }
        val statusFilterEntry = source.entries.find { it.field == "status" }
        if (statusFilterEntry != null) {
            statusFilterEntry.synthetic = true
            val values = statusFilterEntry.value.values
            if (!values.isNullOrEmpty()) {
                val enums = values.map { PollState.valueOf(it) }
                filters.add(PollStateFilter(enums))
            }
        }
        return filters
    }

    override fun createEditLayout(dto: Poll, userAccess: UILayout.UserAccess): UILayout {
        val layout = super.createEditLayout(dto, userAccess)

        val fieldset = UIFieldset(UILength(12))

        addDefaultParameterFields(dto, fieldset, isRunning = dto.state == PollDO.State.RUNNING)

        fieldset
            .add(UISelect.createUserSelect(lc, "fullAccessUsers", true, "poll.fullAccessUsers"))
            .add(UISelect.createGroupSelect(lc, "fullAccessGroups", true, "poll.fullAccessGroups"))
            .add(UISelect.createUserSelect(lc, "attendees", true, "poll.attendees"))
            .add(UISelect.createGroupSelect(lc, "groupAttendees", true, "poll.groupAttendees"))
        if (!dto.isAlreadyCreated()) {
            fieldset.add(
                UIRow()
                    .add(
                        UICol(UILength(xs = 9, sm = 9, md = 9, lg = 9))
                            .add(
                                UISelect(
                                    "questionType",
                                    values = BaseType.values().map { UISelectValue(it, it.name) },
                                    label = "poll.questionType"
                                )
                            )
                    )
                    .add(
                        UICol(UILength(xs = 3, sm = 3, md = 3, lg = 3))
                            .add(
                                UIButton.createDefaultButton(
                                    id = "add-question-button",
                                    title = "poll.button.addQuestion",
                                    responseAction = ResponseAction(
                                        "${Rest.URL}/poll/add",
                                        targetType = TargetType.PUT
                                    ),
                                    default = false
                                )
                            )
                    )
            )
                .add(
                    UIRow()
                        .add(
                            UICol(UILength(xs = 9, sm = 9, md = 9, lg = 9))
                        )
                        .add(
                            UICol(UILength(xs = 3, sm = 3, md = 3, lg = 3))
                                .add(
                                    UIButton.createDefaultButton(
                                        id = "micromata-template-button",
                                        responseAction = ResponseAction(
                                            "${Rest.URL}/poll/addPremadeQuestions",
                                            targetType = TargetType.PUT
                                        ),
                                        title = "poll.button.micromataTemplate",
                                        default = false
                                    )
                                )
                        )
                )
        }
        layout.add(fieldset)

        addQuestionFieldset(layout, dto)

        layout.watchFields.addAll(listOf("groupAttendees"))


        val confirmMessage = if (dto.attendees.isNullOrEmpty()) {
            translateMsg("poll.confirmation.creationNoAttendees")
        } else {
            translateMsg("poll.confirmation.creation")
        }

        val processedLayout = LayoutUtils.processEditPage(layout, dto, this)
        processedLayout.actions.filterIsInstance<UIButton>().find {
            it.id == "create"
        }?.confirmMessage = confirmMessage


        if (dto.isAlreadyCreated()) {
            processedLayout.addAction(
                UIButton.createDangerButton(
                    id = "poll-button-finish",
                    title = "poll.button.finish",
                    confirmMessage = translateMsg("poll.confirmation.finish"),
                    responseAction = ResponseAction(
                        "${Rest.URL}/poll/finish",
                        targetType = TargetType.PUT
                    ),
                    layout = layout,
                )
            )
        }

        return processedLayout
    }


    @PutMapping("/finish")
    fun changeStateToFinsish(
        request: HttpServletRequest,
        @RequestBody postData: PostData<Poll>
    ): ResponseEntity<ResponseAction> {
        postData.data.state = PollDO.State.FINISHED
        postData.data.deadline = LocalDate.now()

        return super.saveOrUpdate(request, postData)
    }

    override fun onBeforeSaveOrUpdate(request: HttpServletRequest, obj: PollDO, postData: PostData<Poll>) {
        if (obj.inputFields.isNullOrEmpty() || obj.inputFields.equals("[]")) {
            throw AccessException("poll.error.oneQuestionRequired")
        }

        super.onBeforeSaveOrUpdate(request, obj, postData)
    }


    override fun onAfterSaveOrUpdate(request: HttpServletRequest, obj: PollDO, postData: PostData<Poll>) {
        // add all attendees mails
        val mailTo: ArrayList<String> =
            ArrayList(postData.data.attendees?.map { it.email }?.mapNotNull { it } ?: emptyList())
        val owner = userService.getUser(obj.owner?.id)
        val mailFrom = owner?.email.toString()
        val mailSubject: String
        val mailContent: String

        if (postData.data.isAlreadyCreated()) {
            mailSubject = translateMsg("poll.mail.update.subject")
            mailContent = translateMsg(
                "poll.mail.update.content", obj.title, owner?.displayName
            )
        } else {
            mailSubject = translateMsg("poll.mail.created.subject")
            mailContent = translateMsg(
                "poll.mail.created.content", obj.title, owner?.displayName
            )
        }
        pollMailService.sendMail(mailFrom, mailTo, mailSubject, mailContent)

        super.onAfterSaveOrUpdate(request, obj, postData)
    }


    @PostMapping("/addAnswer/{fieldId}")
    fun addAnswerForMultipleChoice(
        @RequestBody postData: PostData<Poll>,
        @PathVariable("fieldId") fieldUid: String,
    ): ResponseEntity<ResponseAction> {
        val dto = postData.data
        val userAccess = getUserAccess(dto)

        val found = dto.inputFields?.find { it.uid == fieldUid }
        found?.answers?.add("")
        dto.owner = userService.getUser(dto.owner?.id)
        return ResponseEntity.ok(
            ResponseAction(targetType = TargetType.UPDATE).addVariable("data", dto).addVariable(
                "ui",
                createEditLayout(dto, userAccess)
            )
        )
    }


    // PostMapping add
    @PutMapping("/add")
    fun addQuestionField(
        @RequestBody postData: PostData<Poll>
    ): ResponseEntity<ResponseAction> {
        val dto = postData.data
        val userAccess = getUserAccess(dto)

        val type = dto.questionType?.let { BaseType.valueOf(it) } ?: BaseType.TextQuestion
        val question = Question(uid = UUID.randomUUID().toString(), type = type)
        if (type == BaseType.SingleResponseQuestion) {
            question.answers = mutableListOf("yes", "no")
        }

        dto.inputFields!!.add(question)
        dto.owner = userService.getUser(dto.owner?.id)
        return ResponseEntity.ok(
            ResponseAction(targetType = TargetType.UPDATE).addVariable("data", dto)
                .addVariable("ui", createEditLayout(dto, userAccess))
        )
    }

    override fun addMagicFilterElements(elements: MutableList<UILabelledElement>) {
        elements.add(
            UIFilterListElement("assignment", label = translate("poll.pollAssignment"), defaultFilter = true)
                .buildValues(PollAssignment.OWNER, PollAssignment.ACCESS, PollAssignment.ATTENDEE, PollAssignment.OTHER)
        )
        elements.add(
            UIFilterListElement("status", label = translate("poll.status"), defaultFilter = true)
                .buildValues(PollState.RUNNING, PollState.FINISHED)
        )
    }

    override fun preProcessMagicFilter(target: QueryFilter, source: MagicFilter): List<CustomResultFilter<PollDO>> {
        val filters = mutableListOf<CustomResultFilter<PollDO>>()
        val assignmentFilterEntry = source.entries.find { it.field == "assignment" }
        if (assignmentFilterEntry != null) {
            assignmentFilterEntry.synthetic = true
            val values = assignmentFilterEntry.value.values
            if (!values.isNullOrEmpty()) {
                val enums = values.map { PollAssignment.valueOf(it) }
                filters.add(PollAssignmentFilter(enums))
            }
        }
        val statusFilterEntry = source.entries.find { it.field == "status" }
        if (statusFilterEntry != null) {
            statusFilterEntry.synthetic = true
            val values = statusFilterEntry.value.values
            if (!values.isNullOrEmpty()) {
                val enums = values.map { PollState.valueOf(it) }
                filters.add(PollStatusFilter(enums))
            }
        }
        return filters
    }


    override fun onWatchFieldsUpdate(
        request: HttpServletRequest,
        dto: Poll,
        watchFieldsTriggered: Array<String>?
    ): ResponseEntity<ResponseAction> {

        val groupIds = dto.groupAttendees?.filter { it.id != null }?.map { it.id!! }?.toIntArray()
        val userIds = UserService().getUserIds(groupService.getGroupUsers(groupIds))
        val users = User.toUserList(userIds)
        User.restoreDisplayNames(users, userService)
        val allUsers = dto.attendees?.toMutableList() ?: mutableListOf()

        var counter = 0
        users?.forEach { user ->
            if (allUsers.none { it.id == user.id }) {
                allUsers.add(user)
                counter++
            }
        }

        dto.groupAttendees = mutableListOf()
        dto.attendees = allUsers.sortedBy { it.displayName }
        dto.owner = userService.getUser(dto.owner?.id)
        val userAccess = getUserAccess(dto)

        return ResponseEntity.ok(
            ResponseAction(
                targetType = TargetType.UPDATE
            )
                .addVariable("ui", createEditLayout(dto, userAccess))
                .addVariable("data", dto)
        )
    }


    @PutMapping("/addPremadeQuestions")
    private fun addPremadeQuestionsField(
        @RequestBody postData: PostData<Poll>,
    ): ResponseEntity<ResponseAction> {
        val dto = postData.data
        val userAccess = getUserAccess(dto)

        PREMADE_QUESTIONS.entries.forEach { entry ->
            dto.inputFields?.add(entry.value)
        }

        return ResponseEntity.ok(
            ResponseAction(targetType = TargetType.UPDATE).addVariable("data", dto)
                .addVariable("ui", createEditLayout(dto, userAccess))
        )
    }


    private fun addQuestionFieldset(layout: UILayout, dto: Poll) {
        dto.inputFields?.forEachIndexed { index, field ->
            val fieldset = UIFieldset(UILength(12), title = field.type.toString())
            if (!dto.isAlreadyCreated()) {
                fieldset.add(generateDeleteButton(layout, field.uid))
            }
            fieldset.add(
                getUiElement(
                    dto.isAlreadyCreated(),
                    "inputFields[${index}].question",
                    translateMsg("poll.question")
                )
            )

            if (field.type == BaseType.SingleResponseQuestion || field.type == BaseType.MultiResponseQuestion) {
                field.answers?.forEachIndexed { answerIndex, _ ->
                    fieldset.add(
                        generateSingleAndMultiResponseAnswer(
                            dto.isAlreadyCreated(),
                            index,
                            field.uid,
                            answerIndex,
                            layout
                        )
                    )
                }
                if (!dto.isAlreadyCreated()) {
                    fieldset.add(
                        UIRow().add(
                            UIButton.createAddButton(
                                responseAction = ResponseAction(
                                    "${Rest.URL}/poll/addAnswer/${field.uid}", targetType = TargetType.POST
                                ),
                                default = false
                            )
                        )
                    )
                }
            }

            layout.add(fieldset)
        }
    }


    private fun generateSingleAndMultiResponseAnswer(
        objGiven: Boolean,
        inputFieldIndex: Int,
        questionUid: String?,
        answerIndex: Int,
        layout: UILayout
    ): UIRow {
        val row = UIRow()
        row.add(
            UICol()
                .add(
                    getUiElement(
                        objGiven,
                        "inputFields[${inputFieldIndex}].answers[${answerIndex}]",
                        translateMsg("poll.answer") + " ${answerIndex + 1}"
                    )
                )
        )
        if (!objGiven) {
            row.add(
                UICol()
                    .add(
                        UIButton.createDangerButton(
                            id = "X",
                            responseAction = ResponseAction(
                                "${Rest.URL}/poll/deleteAnswer/${questionUid}/${answerIndex}",
                                targetType = TargetType.POST
                            )
                        ).withConfirmMessage(layout, confirmMessage = "poll.confirmation.deleteAnswer")
                    )
            )
        }

        return row
    }


    @PostMapping("/deleteAnswer/{questionUid}/{answerIndex}")
    fun deleteAnswerOfSingleAndMultipleResponseQuestion(
        @RequestBody postData: PostData<Poll>,
        @PathVariable("questionUid") questionUid: String,
        @PathVariable("answerIndex") answerIndex: Int
    ): ResponseEntity<ResponseAction> {
        val dto = postData.data
        val userAccess = getUserAccess(dto)

        dto.inputFields?.find { it.uid.equals(questionUid) }?.answers?.removeAt(answerIndex)
        dto.owner = userService.getUser(dto.owner?.id)
        return ResponseEntity.ok(
            ResponseAction(targetType = TargetType.UPDATE).addVariable("data", dto)
                .addVariable("ui", createEditLayout(dto, userAccess))
        )
    }


    private fun generateDeleteButton(layout: UILayout, uid: String?): UIRow {
        val row = UIRow()
        row.add(
            UICol(UILength(11))
        )
            .add(
                UICol(length = UILength(1))
                    .add(
                        UIButton.createDangerButton(
                            id = "X",
                            responseAction = ResponseAction(
                                "${Rest.URL}/poll/deleteQuestion/${uid}", targetType = TargetType.POST
                            )
                        ).withConfirmMessage(layout, confirmMessage = "poll.confirmation.deleteQuestion")
                    )
            )
        return row
    }


    @PostMapping("/deleteQuestion/{uid}")
    fun deleteQuestion(
        @RequestBody postData: PostData<Poll>,
        @PathVariable("uid") uid: String,
    ): ResponseEntity<ResponseAction> {
        val dto = postData.data
        val userAccess = UILayout.UserAccess(insert = true, update = true)

        val matchingQuestion: Question? = dto.inputFields?.find { it.uid.equals(uid) }
        dto.inputFields?.remove(matchingQuestion)

        return ResponseEntity.ok(
            ResponseAction(targetType = TargetType.UPDATE).addVariable("data", dto)
                .addVariable("ui", createEditLayout(dto, userAccess))
        )
    }


    @PostMapping("/export/{id}")
    fun export(@PathVariable("id") id: String): ResponseEntity<Resource>? {
        val poll = Poll()
        val pollDo = pollDao.getById(id.toInt())
        poll.copyFrom(pollDo)
        User.restoreDisplayNames(poll.attendees, userService)
        val bytes: ByteArray? = excelExport
            .getExcel(poll)
        val filename = ("${poll.title}_${LocalDateTime.now().year}_Result.xlsx")

        if (bytes == null || bytes.isEmpty()) {
            log.error("Oops, xlsx has zero size. Filename: $filename")
            return null
        }
        return RestUtils.downloadFile(filename, bytes)
    }


    companion object {
        /**
         *  Once created, questions should be ReadOnly
         */
        @JvmStatic
        fun getUiElement(
            isReadOnly: Boolean,
            id: String,
            label: String? = null,
            dataType: UIDataType = UIDataType.STRING
        ): UIElement {
            return if (isReadOnly)
                UIReadOnlyField(id, label = label, dataType = dataType)
            else
                UIInput(id, label = label, dataType = dataType)
        }
    }


    private fun addDefaultParameterFields(pollDto: Poll, fieldset: UIFieldset, isRunning: Boolean) {
        if (isRunning) {
            fieldset
                .add(lc, "title", "description", "location")
                .add(UISelect.createUserSelect(lc, "owner", false, "poll.owner"))
                .add(lc, "deadline", "date")
        } else {
            fieldset
                .add(UIReadOnlyField(value = pollDto.title, label = "titel", dataType = UIDataType.STRING))
                .add(UIReadOnlyField(value = pollDto.description, label = "description", dataType = UIDataType.STRING))
                .add(UIReadOnlyField(value = pollDto.location, label = "location", dataType = UIDataType.STRING))
                .add(
                    UIReadOnlyField(
                        value = pollDto.deadline.toString(),
                        label = "deadline",
                        dataType = UIDataType.STRING
                    )
                )
                .add(
                    UIReadOnlyField(
                        value = (pollDto.date?.toString() ?: ""),
                        label = "date",
                        dataType = UIDataType.STRING
                    )
                )
                .add(UIReadOnlyField(value = pollDto.owner?.displayName, label = "owner", dataType = UIDataType.STRING))
        }
    }


    /**
     * restricts the user access accordingly
     */
    private fun getUserAccess(dto: Poll): UILayout.UserAccess {
        val pollDO = PollDO()
        dto.copyTo(pollDO)

        return if (pollDao.hasFullAccess(pollDO) == false) {
            // no full access user
            UILayout.UserAccess(insert = false, update = false, delete = false, history = false)
        } else {
            if (!dto.isAlreadyCreated()) {
                // full access when creating new poll
                UILayout.UserAccess(insert = true, update = true, delete = false, history = true)
            } else {
                // full access when viewing old poll
                UILayout.UserAccess(insert = false, update = false, delete = true, history = false)
            }
        }
    }
}<|MERGE_RESOLUTION|>--- conflicted
+++ resolved
@@ -2,16 +2,11 @@
 
 import com.fasterxml.jackson.databind.ObjectMapper
 import org.projectforge.business.group.service.GroupService
-<<<<<<< HEAD
 import org.projectforge.business.poll.*
-=======
-import org.projectforge.business.poll.PollDO
-import org.projectforge.business.poll.PollDao
 import org.projectforge.business.poll.filter.PollAssignment
 import org.projectforge.business.poll.filter.PollAssignmentFilter
 import org.projectforge.business.poll.filter.PollState
 import org.projectforge.business.poll.filter.PollStateFilter
->>>>>>> f1aa89d1
 import org.projectforge.business.user.service.UserService
 import org.projectforge.framework.access.AccessException
 import org.projectforge.framework.i18n.translate
@@ -141,6 +136,7 @@
         return filters
     }
 
+
     override fun createEditLayout(dto: Poll, userAccess: UILayout.UserAccess): UILayout {
         val layout = super.createEditLayout(dto, userAccess)
 
@@ -328,41 +324,6 @@
         )
     }
 
-    override fun addMagicFilterElements(elements: MutableList<UILabelledElement>) {
-        elements.add(
-            UIFilterListElement("assignment", label = translate("poll.pollAssignment"), defaultFilter = true)
-                .buildValues(PollAssignment.OWNER, PollAssignment.ACCESS, PollAssignment.ATTENDEE, PollAssignment.OTHER)
-        )
-        elements.add(
-            UIFilterListElement("status", label = translate("poll.status"), defaultFilter = true)
-                .buildValues(PollState.RUNNING, PollState.FINISHED)
-        )
-    }
-
-    override fun preProcessMagicFilter(target: QueryFilter, source: MagicFilter): List<CustomResultFilter<PollDO>> {
-        val filters = mutableListOf<CustomResultFilter<PollDO>>()
-        val assignmentFilterEntry = source.entries.find { it.field == "assignment" }
-        if (assignmentFilterEntry != null) {
-            assignmentFilterEntry.synthetic = true
-            val values = assignmentFilterEntry.value.values
-            if (!values.isNullOrEmpty()) {
-                val enums = values.map { PollAssignment.valueOf(it) }
-                filters.add(PollAssignmentFilter(enums))
-            }
-        }
-        val statusFilterEntry = source.entries.find { it.field == "status" }
-        if (statusFilterEntry != null) {
-            statusFilterEntry.synthetic = true
-            val values = statusFilterEntry.value.values
-            if (!values.isNullOrEmpty()) {
-                val enums = values.map { PollState.valueOf(it) }
-                filters.add(PollStatusFilter(enums))
-            }
-        }
-        return filters
-    }
-
-
     override fun onWatchFieldsUpdate(
         request: HttpServletRequest,
         dto: Poll,
