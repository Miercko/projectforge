--- conflicted
+++ resolved
@@ -1,7 +1,6 @@
 package org.projectforge.rest.poll
 
 import com.fasterxml.jackson.databind.ObjectMapper
-import org.json.simple.JSONObject
 import org.projectforge.business.poll.PollDO
 import org.projectforge.business.poll.PollDao
 import org.projectforge.framework.persistence.api.MagicFilter
@@ -10,9 +9,7 @@
 import org.projectforge.menu.MenuItemTargetType
 import org.projectforge.rest.VacationExportPageRest
 import org.projectforge.rest.config.Rest
-<<<<<<< HEAD
 import org.projectforge.rest.core.*
-=======
 import org.projectforge.rest.config.RestUtils
 import org.projectforge.rest.core.AbstractDTOPagesRest
 import org.projectforge.rest.core.PagesResolver
@@ -20,7 +17,6 @@
 import org.projectforge.rest.poll.Exel.ExcelExport
 import org.projectforge.rest.poll.types.BaseType
 import org.projectforge.rest.poll.types.Frage
->>>>>>> 9a6751c3
 import org.projectforge.ui.*
 import org.slf4j.Logger
 import org.slf4j.LoggerFactory
@@ -37,7 +33,6 @@
 import java.time.LocalDateTime
 import java.time.ZoneId
 import java.time.temporal.ChronoUnit
-import java.util.*
 import javax.servlet.http.HttpServletRequest
 import kotlin.collections.ArrayList
 
@@ -73,21 +68,16 @@
         return poll
     }
 
-<<<<<<< HEAD
-    override fun createListLayout(request: HttpServletRequest, layout: UILayout, magicFilter: MagicFilter, userAccess: UILayout.UserAccess) {
-        var id = 10094
-=======
     override fun createListLayout(
         request: HttpServletRequest, layout: UILayout, magicFilter: MagicFilter, userAccess: UILayout.UserAccess
     ) {
->>>>>>> 9a6751c3
+        var id = 10094
         agGridSupport.prepareUIGrid4ListPage(
             request,
             layout,
             magicFilter,
             this,
             userAccess = userAccess,
-<<<<<<< HEAD
         )
             .add(lc, "title", "description", "location", "owner", "deadline")
             .add(lc, "canSeeResultUsers")
@@ -96,9 +86,6 @@
             .add(lc,"button")
 
 
-=======
-        ).add(lc, "title", "description", "location").add(lc, "owner").add(lc, "deadline")
->>>>>>> 9a6751c3
         layout.add(
             MenuItem(
                 "export",
@@ -119,14 +106,6 @@
         dto.copyTo(obj)
         val layout = super.createEditLayout(dto, userAccess)
         layout.add(
-<<<<<<< HEAD
-            UIRow()
-                .add(
-                    UIFieldset(UILength(md = 6, lg = 4))
-                        .add(lc, "title", "description", "location", "owner", "deadline")
-                ))
-            .add(UIButton.createAddButton(responseAction = ResponseAction("${Rest.URL}/poll/add", targetType = TargetType.POST)))
-=======
             UIRow().add(
                 UIFieldset(UILength(md = 6, lg = 4)).add(lc, "title", "description", "location", "owner", "deadline")
             )
@@ -145,7 +124,6 @@
         )
         addQuestionFieldset(layout, dto)
 
->>>>>>> 9a6751c3
 
         layout.watchFields.addAll(
             arrayOf(
@@ -267,10 +245,7 @@
 
     // PostMapping add
     @PostMapping("/add")
-<<<<<<< HEAD
-    fun add(){
-=======
-    fun addFrageField(
+    fun addQuestionField(
         @RequestBody postData: PostData<Poll>,
     ): ResponseEntity<ResponseAction> {
         val userAccess = UILayout.UserAccess(insert = true, update = true)
@@ -376,7 +351,6 @@
             return null;
         }
         return RestUtils.downloadFile(filename, bytes)
->>>>>>> 9a6751c3
     }
 
     // create a update layout funktion, welche das lyout nummr updatet und rurück gibt es soll für jeden Frage Basistyp eine eigene funktion haben
