--- conflicted
+++ resolved
@@ -1,10 +1,7 @@
 package org.projectforge.rest.poll
 
 import com.fasterxml.jackson.databind.ObjectMapper
-<<<<<<< HEAD
-=======
 import org.projectforge.business.group.service.GroupService
->>>>>>> 8ca140aa
 import org.projectforge.business.poll.PollDO
 import org.projectforge.business.poll.PollDao
 import org.projectforge.business.user.service.UserService
@@ -62,17 +59,10 @@
     //override fun transformForDB editMode not used
     override fun transformFromDB(pollDO: PollDO, editMode: Boolean): Poll {
         val poll = Poll()
-<<<<<<< HEAD
-        poll.copyFrom(obj)
-        if (obj.inputFields != null) {
-            var a = ObjectMapper().readValue(obj.inputFields, MutableList::class.java)
-            poll.inputFields = a.map { Frage().toObject(ObjectMapper().writeValueAsString(it)) }.toMutableList()
-=======
         poll.copyFrom(pollDO)
         if (pollDO.inputFields != null) {
             val fields = ObjectMapper().readValue(pollDO.inputFields, MutableList::class.java)
             poll.inputFields = fields.map { Question().toObject(ObjectMapper().writeValueAsString(it)) }.toMutableList()
->>>>>>> 8ca140aa
         }
         User.restoreDisplayNames(poll.fullAccessUsers, userService)
         Group.restoreDisplayNames(poll.fullAccessGroups, groupService)
@@ -156,7 +146,6 @@
                 )
             )
         )
-
         addQuestionFieldset(layout, dto)
 
                 layout.watchFields.addAll(
@@ -165,38 +154,9 @@
                 "date"
             )
         )
-
         return LayoutUtils.processEditPage(layout, dto, this)
     }
 
-<<<<<<< HEAD
-    override fun onWatchFieldsUpdate(
-        request: HttpServletRequest, dto: Poll, watchFieldsTriggered: Array<String>?
-    ): ResponseEntity<ResponseAction> {
-
-        val userAccess = UILayout.UserAccess()
-        val poll = PollDO()
-        dto.copyTo(poll)
-        checkUserAccess(poll, userAccess)
-        return ResponseEntity.ok(
-            ResponseAction(targetType = TargetType.UPDATE).addVariable("data", dto).addVariable("ui", createEditLayout(dto, userAccess))
-        )
-    }
-
-    @GetMapping("anleitung")
-    fun rendernleitung(): UILayout {
-        val layout = UILayout("poll.anleitung")
-        layout.add(
-            UIRow().add(
-                UIFieldset(UILength(md = 6, lg = 4)).add(
-                    UILabel("poll.anleitung")
-                )
-            )
-        )
-
-        return layout
-    }
-=======
     //TODO refactor this whole file into multiple smaller files
 
     override fun onAfterSaveOrUpdate(request: HttpServletRequest, poll: PollDO, postData: PostData<Poll>) {
@@ -205,7 +165,6 @@
         pollMailService.sendMail(subject = "", content = "", to = "test.mail")
     }
 
->>>>>>> 8ca140aa
 
     @PostMapping("/addAntwort/{fieldId}")
     fun addAntwortFeld(
@@ -222,8 +181,6 @@
             ResponseAction(targetType = TargetType.UPDATE).addVariable("data", dto).addVariable("ui", createEditLayout(dto, userAccess))
         )
     }
-
-
 
     // PostMapping add
     @PostMapping("/add")
@@ -234,14 +191,6 @@
         val dto = postData.data
         val poll = PollDO()
 
-<<<<<<< HEAD
-        var frage = Frage(uid = UUID.randomUUID().toString(), type = type)
-        if (type == BaseType.JaNeinFrage) {
-            frage.antworten = mutableListOf("ja", "nein")
-        }
-        if (type == BaseType.DatumsAbfrage) {
-            frage.antworten = mutableListOf("Ja", "Vielleicht", "Nein")
-=======
         var type = BaseType.valueOf(dto.questionType ?: "TextQuestion")
         var question = Question(uid = UUID.randomUUID().toString(), type = type)
         if(type == BaseType.YesNoQuestion) {
@@ -249,7 +198,6 @@
         }
         if(type == BaseType.DateQuestion) {
             question.answers = mutableListOf("Ja", "Vielleicht", "Nein")
->>>>>>> 8ca140aa
         }
 
         dto.inputFields!!.add(question)
@@ -292,15 +240,9 @@
                         )
                     )
                 }
-<<<<<<< HEAD
-                feld.add(
-                    UIFieldset(UILength(md = 6, lg = 4), title = field.type.toString()).add(UIInput("inputFields[${index}].question"))
-                        .add(groupLayout)
-=======
                 row.add(
                     UIFieldset(UILength(md = 6, lg = 4), title = field.type.toString()).add(UIInput("inputFields[${index}].question")).add
                         (groupLayout)
->>>>>>> 8ca140aa
                 )
             }
 
@@ -310,23 +252,11 @@
                 )
             }
 
-<<<<<<< HEAD
-            if (field.type == BaseType.MultipleChoices || field.type == BaseType.DropDownFrage) {
-                val f = UIFieldset(UILength(md = 6, lg = 4), title = field.type.toString()).add(
-                        UIInput(
-                            "inputFields[${index}].question",
-                            label = "Die Frage"
-                        )
-                    )
-                field.antworten?.forEachIndexed { i, _ ->
-                    f.add(UIInput("inputFields[${index}].antworten[${i}]", label = "AntwortMöglichkeit ${i + 1}"))
-=======
             if (field.type == BaseType.MultipleChoices || field.type == BaseType.DropDownQuestion) {
                 val f = UIFieldset(UILength(md = 6, lg = 4), title = field.type.toString())
                     .add(UIInput("inputFields[${index}].question", label = "Die Frage"))
                 field.answers?.forEachIndexed { i, _ ->
                     f.add(UIInput("inputFields[${index}].answers[${i}]", label = "Antwortmöglichkeit ${i + 1}"))
->>>>>>> 8ca140aa
                 }
                 f.add(
                     UIButton.createAddButton(
@@ -338,14 +268,8 @@
                 if (field.type == BaseType.MultipleChoices) {
                     f.add(
                         UIInput(
-<<<<<<< HEAD
-                            "inputFields[${index}].numberOfSelect",
-                            dataType = UIDataType.INT,
-                            label = "Wie viele Sollen " + "angeklickt werden können "
-=======
                             "inputFields[${index}].numberOfSelect", dataType = UIDataType.INT, label = "Wie viele sollen " +
                                     "angeklickt werden können?"
->>>>>>> 8ca140aa
                         )
                     )
                 }
@@ -356,7 +280,8 @@
                 row.add(
                     UIFieldset(UILength(md = 6, lg = 4), title = field.type.toString()).add(
                         UIInput(
-                            "inputFields[${index}].question", label = "Hast du am ... Zeit?"
+                            "inputFields[${index}].question",
+                            label = "Hast du am ... Zeit?"
                         )
                     )
                 )
