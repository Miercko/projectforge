--- conflicted
+++ resolved
@@ -7,15 +7,10 @@
 import org.projectforge.business.user.service.UserService
 import org.projectforge.business.poll.*
 import org.projectforge.framework.i18n.translate
-<<<<<<< HEAD
+import org.projectforge.framework.access.AccessException
 import org.projectforge.framework.persistence.api.MagicFilter
 import org.projectforge.framework.persistence.user.api.ThreadLocalUserContext
 import org.projectforge.menu.MenuItem
-=======
-import org.projectforge.framework.access.AccessException
-import org.projectforge.framework.persistence.api.MagicFilter
-import org.projectforge.framework.persistence.user.api.ThreadLocalUserContext
->>>>>>> 57e9a067
 import org.projectforge.framework.persistence.api.QueryFilter
 import org.projectforge.framework.persistence.api.impl.CustomResultFilter
 import org.projectforge.rest.config.Rest
@@ -93,15 +88,11 @@
             this,
             userAccess = userAccess,
         )
-<<<<<<< HEAD
             .add(lc, "title", "description", "location", "owner", "deadline", "date")
             .add(UIAgGridColumnDef.createCol(
                 field = "frontendState",
                 headerName = "State"
             ))
-=======
-            .add(lc, "title", "description", "location", "owner", "deadline", "date", "state")
->>>>>>> 57e9a067
     }
 
     override fun createEditLayout(dto: Poll, userAccess: UILayout.UserAccess): UILayout {
@@ -297,11 +288,6 @@
         }
         return filters
     }
-<<<<<<< HEAD
-=======
-
-
->>>>>>> 57e9a067
 
     override fun onWatchFieldsUpdate(
         request: HttpServletRequest,
