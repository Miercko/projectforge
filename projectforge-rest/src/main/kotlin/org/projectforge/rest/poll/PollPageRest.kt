--- conflicted
+++ resolved
@@ -90,8 +90,12 @@
         val layout = super.createEditLayout(dto, userAccess)
 
         val fieldset = UIFieldset(UILength(12))
-<<<<<<< HEAD
-
+        if(dto.id != null){
+            fieldset.add(UIButton.createDefaultButton(
+                id = "response-poll-button",
+                responseAction = ResponseAction(PagesResolver.getDynamicPageUrl(ResponsePageRest::class.java, absolute = true) + "${dto.id}", targetType = TargetType.REDIRECT),
+                title = "poll.response.poll"
+            ))}
         fieldset.add(
             UIRow().add(
                 UICol(
@@ -110,24 +114,9 @@
                     )
                 )
             )
-                .add(
-                    UICol(UILength(1)
-                    ).add(UIButton.createDefaultButton(
-                        id = "response-poll-button",
-                        responseAction = ResponseAction(PagesResolver.getDynamicPageUrl(ResponsePageRest::class.java, absolute = true) + "${dto.id}", targetType = TargetType.REDIRECT),
-                        title = "Poll Response "
-                    )))
-                )
-
-
-=======
-        if(dto.id != null){
-            fieldset.add(UIButton.createDefaultButton(
-                id = "response-poll-button",
-                responseAction = ResponseAction(PagesResolver.getDynamicPageUrl(ResponsePageRest::class.java, absolute = true) + "${dto.id}", targetType = TargetType.REDIRECT),
-                title = "poll.response.poll"
-            ))}
->>>>>>> e2677fb5
+        )
+
+
         fieldset
             .add(lc, "title", "description", "location")
             .add(lc, "owner")
@@ -168,25 +157,6 @@
                             .add(
                                 UICol(UILength(xs = 9, sm = 9, md = 9, lg = 9))
                             )
-<<<<<<< HEAD
-                    )
-            )
-          .add(
-                UIRow()
-                    .add(
-                        UICol(UILength(xs = 9, sm = 9, md = 9, lg = 9))
-                    )
-                    .add(
-                        UICol(UILength(xs = 3, sm = 3, md = 3, lg = 3)).add(
-                    UIButton.createDefaultButton(
-                        id = "micromata-vorlage-button",
-                        responseAction = ResponseAction("${Rest.URL}/poll/addPremadeQuestions", targetType = TargetType.POST),
-                        title = "Micromata Vorlage nutzen"
-                    )
-                )
-            )
-        )
-=======
                             .add(
                                 UICol(UILength(xs = 3, sm = 3, md = 3, lg = 3))
                                     .add(
@@ -202,18 +172,11 @@
                             )
                     )
             }
->>>>>>> e2677fb5
         layout.add(fieldset)
 
         addQuestionFieldset(layout, dto)
 
         layout.watchFields.addAll(listOf("groupAttendees"))
-<<<<<<< HEAD
-
-        return LayoutUtils.processEditPage(layout, dto, this)
-    }
-
-=======
 
         var processedLayout = LayoutUtils.processEditPage(layout, dto, this)
         processedLayout.actions.filterIsInstance<UIButton>().find {
@@ -222,7 +185,6 @@
         return processedLayout
     }
 
->>>>>>> e2677fb5
     override fun onAfterSaveOrUpdate(request: HttpServletRequest, poll: PollDO, postData: PostData<Poll>) {
         super.onAfterSaveOrUpdate(request, poll, postData)
         pollMailService.sendMail(subject = "", content = "", to = "test.mail")
