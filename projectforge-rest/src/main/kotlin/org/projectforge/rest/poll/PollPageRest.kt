--- conflicted
+++ resolved
@@ -152,11 +152,7 @@
     }
 
     @PostMapping("/addAntwort/{fieldId}")
-<<<<<<< HEAD
-    fun addAntwort(
-=======
     fun addAntwortFeld(
->>>>>>> 50036229
         @RequestBody postData: PostData<Poll>,
         @PathVariable("fieldId") fieldUid: String,
     ): ResponseEntity<ResponseAction> {
@@ -283,11 +279,7 @@
 
     // PostMapping add
     @PostMapping("/add")
-<<<<<<< HEAD
     fun addQuestionField(
-=======
-    fun addFrageFeld(
->>>>>>> 50036229
         @RequestBody postData: PostData<Poll>,
     ): ResponseEntity<ResponseAction> {
         val userAccess = UILayout.UserAccess(insert = true, update = true)
