package org.projectforge.rest.poll

import com.fasterxml.jackson.databind.ObjectMapper
import org.projectforge.business.group.service.GroupService
import org.projectforge.business.poll.PollDO
import org.projectforge.business.poll.PollDao
import org.projectforge.business.user.service.UserService
import org.projectforge.framework.persistence.api.MagicFilter
import org.projectforge.framework.persistence.user.api.ThreadLocalUserContext
import org.projectforge.rest.config.Rest
import org.projectforge.rest.config.RestUtils
import org.projectforge.rest.core.*
import org.projectforge.rest.dto.*
import org.projectforge.rest.poll.Exel.ExcelExport
import org.projectforge.rest.poll.types.BaseType
import org.projectforge.rest.poll.types.PREMADE_QUESTIONS
import org.projectforge.rest.poll.types.Question
import org.projectforge.ui.*
import org.slf4j.Logger
import org.slf4j.LoggerFactory
import org.springframework.beans.factory.annotation.Autowired
import org.springframework.core.io.Resource
import org.springframework.http.ResponseEntity
import org.springframework.web.bind.annotation.*
import java.util.*
import javax.servlet.http.HttpServletRequest

@RestController
@RequestMapping("${Rest.URL}/poll")
class PollPageRest : AbstractDTOPagesRest<PollDO, Poll, PollDao>(PollDao::class.java, "poll.title") {

    private val log: Logger = LoggerFactory.getLogger(PollPageRest::class.java)

    @Autowired
    private lateinit var userService: UserService;

    @Autowired
    private lateinit var groupService: GroupService;

    @Autowired
    private lateinit var pollMailService: PollMailService

    override fun newBaseDTO(request: HttpServletRequest?): Poll {
        val result = Poll()
        result.owner = ThreadLocalUserContext.user
        return result
    }

    override fun transformForDB(dto: Poll): PollDO {
        val pollDO = PollDO()
        dto.copyTo(pollDO)
        if(dto.inputFields!= null){
            pollDO.inputFields = ObjectMapper().writeValueAsString(dto.inputFields)
        }
        return pollDO
    }


    //override fun transformForDB editMode not used
    override fun transformFromDB(pollDO: PollDO, editMode: Boolean): Poll {
        val poll = Poll()
        poll.copyFrom(pollDO)
        if (pollDO.inputFields != null) {
            val fields = ObjectMapper().readValue(pollDO.inputFields, MutableList::class.java)
            poll.inputFields = fields.map { Question().toObject(ObjectMapper().writeValueAsString(it)) }.toMutableList()
        }
        User.restoreDisplayNames(poll.fullAccessUsers, userService)
        Group.restoreDisplayNames(poll.fullAccessGroups, groupService)
        User.restoreDisplayNames(poll.attendees, userService)
        Group.restoreDisplayNames(poll.groupAttendees, groupService)
        return poll
    }

    override fun createListLayout(
        request: HttpServletRequest, layout: UILayout, magicFilter: MagicFilter, userAccess: UILayout.UserAccess
    ) {
        agGridSupport.prepareUIGrid4ListPage(
            request,
            layout,
            magicFilter,
            this,
            userAccess = userAccess,
        )
            .add(lc, "title", "description", "location", "owner", "deadline", "date", "state")

    }


    override fun createEditLayout(dto: Poll, userAccess: UILayout.UserAccess): UILayout {
        val lc = LayoutContext(PollDO::class.java)
        val poll = PollDO()
        dto.copyTo(poll)
        val layout = super.createEditLayout(dto, userAccess)

        val fieldset = UIFieldset(UILength(12))
        fieldset
            .add(lc, "title", "description", "location")
            .add(lc, "owner")
            .add(lc, "deadline", "date")
            .add(UISelect.createUserSelect(lc, "fullAccessUsers", true, "poll.fullAccessUsers"))
            .add(UISelect.createGroupSelect(lc, "fullAccessGroups", true, "poll.fullAccessGroups"))
            .add(UISelect.createUserSelect(lc, "attendees", true, "poll.attendees"))
            .add(UISelect.createGroupSelect(lc, "groupAttendees", true, "poll.groupAttendees"))
<<<<<<< HEAD
            if(dto.id == null) {
                fieldset.add(
                    UIRow()
                        .add(
                            UICol(UILength(xs = 9, sm = 9, md = 9, lg = 9))
                                .add(
                                    UISelect(
                                        "questionType",
                                        values = BaseType.values().map { UISelectValue(it, it.name) },
                                        label = "questionType"
                                    )
                                )
                        )
                        .add(
                            UICol(UILength(xs = 3, sm = 3, md = 3, lg = 3))
                                .add(
                                    UIButton.createDefaultButton(
                                        id = "add-question-button",
                                        responseAction = ResponseAction(
                                            "${Rest.URL}/poll/add",
                                            targetType = TargetType.POST
                                        ),
                                        title = "Eigene Frage hinzufügen"
                                    )
                                )
                        )
                )
                    .add(
                        UIRow()
                            .add(
                                UICol(UILength(xs = 9, sm = 9, md = 9, lg = 9))
                            )
                            .add(
                                UICol(UILength(xs = 3, sm = 3, md = 3, lg = 3))
                                    .add(
                                        UIButton.createDefaultButton(
                                            id = "micromata-vorlage-button",
                                            responseAction = ResponseAction(
                                                "${Rest.URL}/poll/addPremadeQuestions",
                                                targetType = TargetType.POST
                                            ),
                                            title = "Micromata Vorlage nutzen"
                                        )
                                    )
                            )
                    )
            }
=======
            .add(
                UIRow()
                    .add(
                        UICol(UILength(xs = 9, sm = 9, md = 9, lg = 9))
                            .add(UISelect("questionType", values = BaseType.values().map { UISelectValue(it, it.name) }, label = "questionType"))
                    )
                    .add(
                        UICol(UILength(xs = 3, sm = 3, md = 3, lg = 3))
                            .add(
                                UIButton.createDefaultButton(
                                    id = "add-question-button",
                                    responseAction = ResponseAction("${Rest.URL}/poll/add", targetType = TargetType.POST),
                                    title = "Eigene Frage hinzufügen"
                                )
                            )
                    )
            )
            .add(
                UIRow()
                    .add(
                        UICol(UILength(xs = 9, sm = 9, md = 9, lg = 9))
                    )
                    .add(
                        UICol(UILength(xs = 3, sm = 3, md = 3, lg = 3))
                            .add(
                                UIButton.createDefaultButton(
                                    id = "micromata-vorlage-button",
                                    responseAction = ResponseAction("${Rest.URL}/poll/addPremadeQuestions", targetType = TargetType.POST),
                                    title = "Micromata Vorlage nutzen"
                                )
                            )
                    )
            )
>>>>>>> 459393c0

        layout.add(fieldset)

        addQuestionFieldset(layout, dto)

        layout.watchFields.addAll(
            arrayOf(
                "title", "description", "location", "deadline",
                "date"
            )
        )

        return LayoutUtils.processEditPage(layout, dto, this)
    }



    override fun onAfterSaveOrUpdate(request: HttpServletRequest, poll: PollDO, postData: PostData<Poll>) {
        super.onAfterSaveOrUpdate(request, poll, postData)
        val dto = postData.data
        pollMailService.sendMail(subject = "", content = "", to = "test.mail")
    }


    @PostMapping("/addAnswer/{fieldId}")
    fun addAnswerForMultipleChoice(
        @RequestBody postData: PostData<Poll>,
        @PathVariable("fieldId") fieldUid: String,
    ): ResponseEntity<ResponseAction> {
        val dto = postData.data
        val userAccess = UILayout.UserAccess(insert = true, update = true)

        val found = dto.inputFields?.find { it.uid == fieldUid }
        found?.answers?.add("")

        return ResponseEntity.ok(
            ResponseAction(targetType = TargetType.UPDATE).addVariable("data", dto).addVariable("ui", createEditLayout(dto, userAccess))
        )
    }



    // PostMapping add
    @PostMapping("/add")
    fun addQuestionField(
        @RequestBody postData: PostData<Poll>
    ): ResponseEntity<ResponseAction> {
        val userAccess = UILayout.UserAccess(insert = true, update = true)
        val dto = postData.data
        val poll = PollDO()

        var type = BaseType.valueOf(dto.questionType ?: "TextQuestion")
        var question = Question(uid = UUID.randomUUID().toString(), type = type)
        if(type == BaseType.YesNoQuestion) {
            question.answers = mutableListOf("ja", "nein")
        }
        if(type == BaseType.DateQuestion) {
            question.answers = mutableListOf("Ja", "Vielleicht", "Nein")
        }

        dto.inputFields!!.add(question)
        dto.copyTo(poll)
        dto.owner = userService.getUser(dto.owner?.id)
        return ResponseEntity.ok(
            ResponseAction(targetType = TargetType.UPDATE).addVariable("data", dto).addVariable("ui", createEditLayout(dto, userAccess))
        )
    }


    @PostMapping("/addPremadeQuestions")
    private fun addPremadeQuestionsField(
        @RequestBody postData: PostData<Poll>,
    ): ResponseEntity<ResponseAction> {
        val userAccess = UILayout.UserAccess(insert = true, update = true)
        val dto = postData.data
        val poll = PollDO()

        PREMADE_QUESTIONS.entries.forEach { entry ->
            dto.inputFields?.add(entry.value)
        }

        dto.copyTo(poll)
        return ResponseEntity.ok(
            ResponseAction(targetType = TargetType.UPDATE).addVariable("data", dto).addVariable("ui", createEditLayout(dto, userAccess))
        )
    }


    private fun addQuestionFieldset(layout: UILayout, dto: Poll) {
        dto.inputFields?.forEachIndexed { index, field ->
<<<<<<< HEAD
            val objGiven = dto.id != null
            val fieldset = UIFieldset(UILength(12), title = field.type.toString())
                .add(generateDeleteButton(layout, field.uid))
                .add(getUiElement(objGiven, "inputFields[${index}].question", "Frage"))
=======
            val fieldset = UIFieldset(UILength(12), title = field.type.toString())
                .add(generateDeleteButton(layout, field.uid))
                .add(UIInput("inputFields[${index}].question", label = "Frage"))
>>>>>>> 459393c0
            if (field.type == BaseType.YesNoQuestion) {
                val buttons = UIGroup()
                field.answers?.forEach { answer ->
                    buttons.add(
                        UIRadioButton(
                            "YesNoQuestion[${index}].question", answer, label = answer
                        )
                    )
                }
                fieldset
                    .add(buttons)
            }

            if (field.type == BaseType.MultipleChoices) {
                val groupLayout = UIGroup()
                field.answers?.forEachIndexed { i, _ ->
<<<<<<< HEAD
                    groupLayout.add(getUiElement(objGiven, "inputFields[${index}].answers[${i}]", "Antwortmöglichkeit ${i + 1}"))
                }
                if(!objGiven) {
                    groupLayout.add(
                        UIButton.createAddButton(
                            responseAction = ResponseAction(
                                "${Rest.URL}/poll/addAnswer/${field.uid}", targetType = TargetType.POST
                            )
=======
                    groupLayout.add(UIInput("inputFields[${index}].answers[${i}]", label = "Antwortmöglichkeit ${i + 1}"))
                }
                groupLayout.add(
                    UIButton.createAddButton(
                        responseAction = ResponseAction(
                            "${Rest.URL}/poll/addAnswer/${field.uid}", targetType = TargetType.POST
>>>>>>> 459393c0
                        )
                    )
                }
                if (field.type == BaseType.MultipleChoices) {
                    groupLayout.add(
<<<<<<< HEAD
                        getUiElement(objGiven,
                            "inputFields[${index}].numberOfSelect", "Wie viele sollen " +
                                    "angeklickt werden können?", UIDataType.INT
=======
                        UIInput(
                            "inputFields[${index}].numberOfSelect", dataType = UIDataType.INT, label = "Wie viele sollen " +
                                    "angeklickt werden können?"
>>>>>>> 459393c0
                        )
                    )
                }
                fieldset.add(groupLayout)
            }

            if (field.type == BaseType.DateQuestion) {
                fieldset
                    .add(
<<<<<<< HEAD
                    UIFieldset(UILength(md = 6, lg = 4), title = field.type.toString()).add(
                        getUiElement(objGiven,
=======
                        UIInput(
>>>>>>> 459393c0
                            "inputFields[${index}].question",
                            "Hast du am ... Zeit?"
                        )
                    )
<<<<<<< HEAD
                )
            }
=======
            }

>>>>>>> 459393c0
            layout.add(fieldset)
        }
    }

    private fun generateDeleteButton(layout: UILayout, uid:String?):UIRow {
        val row = UIRow()
        row.add(
            UICol(UILength(11))
        )
            .add(
                UICol(length = UILength(1))
                    .add(
                        UIButton.createDangerButton(
                            id = "X",
                            responseAction = ResponseAction(
                                "${Rest.URL}/poll/deleteQuestion/${uid}", targetType = TargetType.POST
                            )
                        ).withConfirmMessage(layout, confirmMessage = "Willst du wirklich diese Frage löschen?"))
            )
        return row
    }

    @PostMapping("/deleteQuestion/{uid}")
    fun removeQuestion(
        @RequestBody postData: PostData<Poll>,
        @PathVariable("uid") uid: String,
    ): ResponseEntity<ResponseAction> {
        val dto = postData.data
        val userAccess = UILayout.UserAccess(insert = true, update = true)
        val poll = PollDO()

        val matchingQuestion: Question? = dto.inputFields?.find { it.uid.equals(uid) }
        dto.inputFields?.remove(matchingQuestion)

        dto.copyTo(poll)
        return ResponseEntity.ok(
            ResponseAction(targetType = TargetType.UPDATE).addVariable("data", dto).addVariable("ui", createEditLayout(dto, userAccess))
        )
    }
<<<<<<< HEAD
=======

>>>>>>> 459393c0

    @PostMapping("Export")
    fun export(request: HttpServletRequest,poll: Poll) : ResponseEntity<Resource>? {
        val ihkExporter = ExcelExport()
        val bytes: ByteArray? = ihkExporter
            .getExcel(poll)
        val filename = ("test.xlsx")

        if (bytes == null || bytes.size == 0) {
            log.error("Oops, xlsx has zero size. Filename: $filename")
            return null;
        }
        return RestUtils.downloadFile(filename, bytes)
    }

<<<<<<< HEAD
    //once created, questions should be ReadOnly
    fun getUiElement(obj: Boolean, id: String, label: String? = null, dataType: UIDataType = UIDataType.STRING): UIElement{
        if (obj)
            return UIReadOnlyField(id, label = label, dataType = dataType)
        else
            return UIInput(id, label = label, dataType = dataType)
    }
=======
>>>>>>> 459393c0
}<|MERGE_RESOLUTION|>--- conflicted
+++ resolved
@@ -101,7 +101,6 @@
             .add(UISelect.createGroupSelect(lc, "fullAccessGroups", true, "poll.fullAccessGroups"))
             .add(UISelect.createUserSelect(lc, "attendees", true, "poll.attendees"))
             .add(UISelect.createGroupSelect(lc, "groupAttendees", true, "poll.groupAttendees"))
-<<<<<<< HEAD
             if(dto.id == null) {
                 fieldset.add(
                     UIRow()
@@ -149,42 +148,6 @@
                             )
                     )
             }
-=======
-            .add(
-                UIRow()
-                    .add(
-                        UICol(UILength(xs = 9, sm = 9, md = 9, lg = 9))
-                            .add(UISelect("questionType", values = BaseType.values().map { UISelectValue(it, it.name) }, label = "questionType"))
-                    )
-                    .add(
-                        UICol(UILength(xs = 3, sm = 3, md = 3, lg = 3))
-                            .add(
-                                UIButton.createDefaultButton(
-                                    id = "add-question-button",
-                                    responseAction = ResponseAction("${Rest.URL}/poll/add", targetType = TargetType.POST),
-                                    title = "Eigene Frage hinzufügen"
-                                )
-                            )
-                    )
-            )
-            .add(
-                UIRow()
-                    .add(
-                        UICol(UILength(xs = 9, sm = 9, md = 9, lg = 9))
-                    )
-                    .add(
-                        UICol(UILength(xs = 3, sm = 3, md = 3, lg = 3))
-                            .add(
-                                UIButton.createDefaultButton(
-                                    id = "micromata-vorlage-button",
-                                    responseAction = ResponseAction("${Rest.URL}/poll/addPremadeQuestions", targetType = TargetType.POST),
-                                    title = "Micromata Vorlage nutzen"
-                                )
-                            )
-                    )
-            )
->>>>>>> 459393c0
-
         layout.add(fieldset)
 
         addQuestionFieldset(layout, dto)
@@ -274,16 +237,10 @@
 
     private fun addQuestionFieldset(layout: UILayout, dto: Poll) {
         dto.inputFields?.forEachIndexed { index, field ->
-<<<<<<< HEAD
             val objGiven = dto.id != null
             val fieldset = UIFieldset(UILength(12), title = field.type.toString())
                 .add(generateDeleteButton(layout, field.uid))
                 .add(getUiElement(objGiven, "inputFields[${index}].question", "Frage"))
-=======
-            val fieldset = UIFieldset(UILength(12), title = field.type.toString())
-                .add(generateDeleteButton(layout, field.uid))
-                .add(UIInput("inputFields[${index}].question", label = "Frage"))
->>>>>>> 459393c0
             if (field.type == BaseType.YesNoQuestion) {
                 val buttons = UIGroup()
                 field.answers?.forEach { answer ->
@@ -300,7 +257,6 @@
             if (field.type == BaseType.MultipleChoices) {
                 val groupLayout = UIGroup()
                 field.answers?.forEachIndexed { i, _ ->
-<<<<<<< HEAD
                     groupLayout.add(getUiElement(objGiven, "inputFields[${index}].answers[${i}]", "Antwortmöglichkeit ${i + 1}"))
                 }
                 if(!objGiven) {
@@ -309,28 +265,14 @@
                             responseAction = ResponseAction(
                                 "${Rest.URL}/poll/addAnswer/${field.uid}", targetType = TargetType.POST
                             )
-=======
-                    groupLayout.add(UIInput("inputFields[${index}].answers[${i}]", label = "Antwortmöglichkeit ${i + 1}"))
-                }
-                groupLayout.add(
-                    UIButton.createAddButton(
-                        responseAction = ResponseAction(
-                            "${Rest.URL}/poll/addAnswer/${field.uid}", targetType = TargetType.POST
->>>>>>> 459393c0
                         )
                     )
                 }
                 if (field.type == BaseType.MultipleChoices) {
                     groupLayout.add(
-<<<<<<< HEAD
                         getUiElement(objGiven,
                             "inputFields[${index}].numberOfSelect", "Wie viele sollen " +
                                     "angeklickt werden können?", UIDataType.INT
-=======
-                        UIInput(
-                            "inputFields[${index}].numberOfSelect", dataType = UIDataType.INT, label = "Wie viele sollen " +
-                                    "angeklickt werden können?"
->>>>>>> 459393c0
                         )
                     )
                 }
@@ -340,23 +282,16 @@
             if (field.type == BaseType.DateQuestion) {
                 fieldset
                     .add(
-<<<<<<< HEAD
                     UIFieldset(UILength(md = 6, lg = 4), title = field.type.toString()).add(
                         getUiElement(objGiven,
-=======
-                        UIInput(
->>>>>>> 459393c0
                             "inputFields[${index}].question",
                             "Hast du am ... Zeit?"
                         )
                     )
-<<<<<<< HEAD
+
                 )
             }
-=======
-            }
-
->>>>>>> 459393c0
+
             layout.add(fieldset)
         }
     }
@@ -396,10 +331,6 @@
             ResponseAction(targetType = TargetType.UPDATE).addVariable("data", dto).addVariable("ui", createEditLayout(dto, userAccess))
         )
     }
-<<<<<<< HEAD
-=======
-
->>>>>>> 459393c0
 
     @PostMapping("Export")
     fun export(request: HttpServletRequest,poll: Poll) : ResponseEntity<Resource>? {
@@ -415,7 +346,6 @@
         return RestUtils.downloadFile(filename, bytes)
     }
 
-<<<<<<< HEAD
     //once created, questions should be ReadOnly
     fun getUiElement(obj: Boolean, id: String, label: String? = null, dataType: UIDataType = UIDataType.STRING): UIElement{
         if (obj)
@@ -423,6 +353,4 @@
         else
             return UIInput(id, label = label, dataType = dataType)
     }
-=======
->>>>>>> 459393c0
 }