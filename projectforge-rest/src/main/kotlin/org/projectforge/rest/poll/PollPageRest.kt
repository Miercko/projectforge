package org.projectforge.rest.poll

import com.fasterxml.jackson.databind.ObjectMapper
<<<<<<< HEAD
=======
import org.projectforge.business.group.service.GroupService
>>>>>>> 8ca140aa
import org.projectforge.business.poll.PollDO
import org.projectforge.business.poll.PollDao
import org.projectforge.business.user.service.UserService
import org.projectforge.framework.persistence.api.MagicFilter
import org.projectforge.framework.persistence.user.api.ThreadLocalUserContext
import org.projectforge.rest.config.Rest
import org.projectforge.rest.config.RestUtils
import org.projectforge.rest.core.*
import org.projectforge.rest.dto.*
import org.projectforge.rest.poll.Exel.ExcelExport
import org.projectforge.rest.poll.types.BaseType
import org.projectforge.rest.poll.types.PREMADE_QUESTIONS
import org.projectforge.rest.poll.types.Question
import org.projectforge.ui.*
import org.slf4j.Logger
import org.slf4j.LoggerFactory
import org.springframework.beans.factory.annotation.Autowired
import org.springframework.core.io.Resource
import org.springframework.http.ResponseEntity
import org.springframework.web.bind.annotation.*
import java.util.*
import javax.servlet.http.HttpServletRequest

@RestController
@RequestMapping("${Rest.URL}/poll")
class PollPageRest : AbstractDTOPagesRest<PollDO, Poll, PollDao>(PollDao::class.java, "poll.title") {

    private val log: Logger = LoggerFactory.getLogger(PollPageRest::class.java)

    @Autowired
    private lateinit var userService: UserService;

    @Autowired
    private lateinit var groupService: GroupService;

    @Autowired
    private lateinit var pollMailService: PollMailService

    override fun newBaseDTO(request: HttpServletRequest?): Poll {
        val result = Poll()
        result.owner = ThreadLocalUserContext.user
        return result
    }

    override fun transformForDB(dto: Poll): PollDO {
        val pollDO = PollDO()
        dto.copyTo(pollDO)
        if(dto.inputFields!= null){
            pollDO.inputFields = ObjectMapper().writeValueAsString(dto.inputFields)
        }
        return pollDO
    }


    //override fun transformForDB editMode not used
    override fun transformFromDB(pollDO: PollDO, editMode: Boolean): Poll {
        val poll = Poll()
<<<<<<< HEAD
        poll.copyFrom(obj)
        if(obj.inputFields!= null){
            val a = ObjectMapper().readValue(obj.inputFields, MutableList::class.java)
            poll.inputFields = a.map { Frage().toObject(ObjectMapper().writeValueAsString(it)) }.toMutableList()
=======
        poll.copyFrom(pollDO)
        if (pollDO.inputFields != null) {
            val fields = ObjectMapper().readValue(pollDO.inputFields, MutableList::class.java)
            poll.inputFields = fields.map { Question().toObject(ObjectMapper().writeValueAsString(it)) }.toMutableList()
>>>>>>> 8ca140aa
        }
        User.restoreDisplayNames(poll.fullAccessUsers, userService)
        Group.restoreDisplayNames(poll.fullAccessGroups, groupService)
        User.restoreDisplayNames(poll.attendees, userService)
        Group.restoreDisplayNames(poll.groupAttendees, groupService)
        return poll
    }

    override fun createListLayout(
        request: HttpServletRequest, layout: UILayout, magicFilter: MagicFilter, userAccess: UILayout.UserAccess
    ) {
        agGridSupport.prepareUIGrid4ListPage(
            request,
            layout,
            magicFilter,
            this,
            userAccess = userAccess,
        )
            .add(lc, "title", "description", "location", "owner", "deadline", "date", "state")

<<<<<<< HEAD
=======
    }


>>>>>>> 8ca140aa
    override fun createEditLayout(dto: Poll, userAccess: UILayout.UserAccess): UILayout {
        val lc = LayoutContext(PollDO::class.java)
        val poll = PollDO()
        dto.copyTo(poll)
        val layout = super.createEditLayout(dto, userAccess)
        layout.add(
            UIRow().add(
                UIFieldset(UILength(md = 6, lg = 4)).add(lc, "title", "description", "location")
                        .add(lc, "owner")
                        .add(lc, "deadline", "date")
                        .add(UISelect.createUserSelect(lc, "fullAccessUsers", true, "poll.fullAccessUsers"))
                        .add(UISelect.createGroupSelect(lc, "fullAccessGroups", true, "poll.fullAccessGroups"))
                        .add(UISelect.createUserSelect(lc, "attendees", true, "poll.attendees"))
                        .add(UISelect.createGroupSelect(lc, "groupAttendees", true, "poll.groupAttendees"))
            )
        )
        layout.add(
            UIRow().add(
                UIFieldset(UILength(md = 6, lg = 4)).add(
                    UIButton.createDefaultButton(
                        id = "add-question-button",
                        responseAction = ResponseAction("${Rest.URL}/poll/add", targetType = TargetType.POST),
                        title = "Eigene Frage hinzufügen"
                    )
                ).add(
                    UISelect("questionType", values = BaseType.values().map { UISelectValue(it, it.name) })
                )
            )
        )

        layout.add(
            UIRow().add(
                UIFieldset(UILength(md = 6, lg = 4)).add(
                    UIButton.createDefaultButton(
                        id = "micromata-vorlage-button",
                        responseAction = ResponseAction("${Rest.URL}/poll/addPremadeQuestions", targetType = TargetType.POST),
                        title = "Micromata Vorlage nutzen"
                    )
                )
            )
        )

        addQuestionFieldset(layout, dto)

                layout.watchFields.addAll(
            arrayOf(
                "title", "description", "location", "deadline",
                "date"
            )
        )

        return LayoutUtils.processEditPage(layout, dto, this)
    }

    //TODO refactor this whole file into multiple smaller files

    override fun onAfterSaveOrUpdate(request: HttpServletRequest, poll: PollDO, postData: PostData<Poll>) {
        super.onAfterSaveOrUpdate(request, poll, postData)
        val dto = postData.data
        pollMailService.sendMail(subject = "", content = "", to = "test.mail")
    }


    @PostMapping("/addAntwort/{fieldId}")
    fun addAntwortFeld(
        @RequestBody postData: PostData<Poll>,
        @PathVariable("fieldId") fieldUid: String,
    ): ResponseEntity<ResponseAction> {
        val dto = postData.data
        val userAccess = UILayout.UserAccess(insert = true, update = true)

        val found = dto.inputFields?.find { it.uid == fieldUid }
        found?.answers?.add("")

        return ResponseEntity.ok(
            ResponseAction(targetType = TargetType.UPDATE).addVariable("data", dto).addVariable("ui", createEditLayout(dto, userAccess))
        )
    }



    // PostMapping add
    @PostMapping("/add")
    fun addQuestionField(
        @RequestBody postData: PostData<Poll>
    ): ResponseEntity<ResponseAction> {
        val userAccess = UILayout.UserAccess(insert = true, update = true)
        val dto = postData.data
<<<<<<< HEAD
        val type = BaseType.valueOf(dto.questionType ?: "FreiTextFrage")


=======
>>>>>>> 8ca140aa
        val poll = PollDO()

<<<<<<< HEAD
        val frage = Frage(uid = UUID.randomUUID().toString(), type = type)
        if(type== BaseType.JaNeinFrage) {
            frage.antworten = mutableListOf("ja", "nein")
=======
        var type = BaseType.valueOf(dto.questionType ?: "TextQuestion")
        var question = Question(uid = UUID.randomUUID().toString(), type = type)
        if(type == BaseType.YesNoQuestion) {
            question.answers = mutableListOf("ja", "nein")
>>>>>>> 8ca140aa
        }
        if(type == BaseType.DateQuestion) {
            question.answers = mutableListOf("Ja", "Vielleicht", "Nein")
        }

        dto.inputFields!!.add(question)

        dto.copyTo(poll)
        return ResponseEntity.ok(
            ResponseAction(targetType = TargetType.UPDATE).addVariable("data", dto).addVariable("ui", createEditLayout(dto, userAccess))
        )
    }


    @PostMapping("/addPremadeQuestions")
    private fun addPremadeQuestionsField(
        @RequestBody postData: PostData<Poll>,
    ): ResponseEntity<ResponseAction> {
        val userAccess = UILayout.UserAccess(insert = true, update = true)
        val dto = postData.data
        val poll = PollDO()

        PREMADE_QUESTIONS.entries.forEach { entry ->
            dto.inputFields?.add(entry.value)
        }

        dto.copyTo(poll)
        return ResponseEntity.ok(
            ResponseAction(targetType = TargetType.UPDATE).addVariable("data", dto).addVariable("ui", createEditLayout(dto, userAccess))
        )
    }


    private fun addQuestionFieldset(layout: UILayout, dto: Poll) {
        dto.inputFields?.forEachIndexed { index, field ->
            val row = UIRow()
            if (field.type == BaseType.YesNoQuestion) {
                val groupLayout = UIGroup()
                field.answers?.forEach { answer ->
                    groupLayout.add(
                        UIRadioButton(
                            "YesNoQuestion[${index}].question", answer, label = answer
                        )
                    )
                }
                row.add(
                    UIFieldset(UILength(md = 6, lg = 4), title = field.type.toString()).add(UIInput("inputFields[${index}].question")).add
                        (groupLayout)
                )
            }

            if (field.type == BaseType.TextQuestion) {
                row.add(
                    UIFieldset(UILength(md = 6, lg = 4), title = field.type.toString()).add(UIInput("inputFields[${index}].question"))
                )
            }

            if (field.type == BaseType.MultipleChoices || field.type == BaseType.DropDownQuestion) {
                val f = UIFieldset(UILength(md = 6, lg = 4), title = field.type.toString())
                    .add(UIInput("inputFields[${index}].question", label = "Die Frage"))
                field.answers?.forEachIndexed { i, _ ->
                    f.add(UIInput("inputFields[${index}].answers[${i}]", label = "Antwortmöglichkeit ${i + 1}"))
                }
                f.add(
                    UIButton.createAddButton(
                        responseAction = ResponseAction(
                            "${Rest.URL}/poll/addAntwort/${field.uid}", targetType = TargetType.POST
                        )
                    )
                )
                if (field.type == BaseType.MultipleChoices) {
                    f.add(
                        UIInput(
                            "inputFields[${index}].numberOfSelect", dataType = UIDataType.INT, label = "Wie viele sollen " +
                                    "angeklickt werden können?"
                        )
                    )
                }
                row.add(f)
            }

            if (field.type == BaseType.DateQuestion) {
                row.add(
                    UIFieldset(UILength(md = 6, lg = 4), title = field.type.toString()).add(
                        UIInput(
                            "inputFields[${index}].question",
                            label = "Hast du am ... Zeit?"
                        )
                    )

                )
            }

            layout.add(row)
        }
    }


    @PostMapping("Export")
    fun export(request: HttpServletRequest,poll: Poll) : ResponseEntity<Resource>? {
        val ihkExporter = ExcelExport()
        val bytes: ByteArray? = ihkExporter
            .getExcel(poll)
        val filename = ("test.xlsx")

        if (bytes == null || bytes.size == 0) {
            log.error("Oops, xlsx has zero size. Filename: $filename")
            return null;
        }
        return RestUtils.downloadFile(filename, bytes)
    }

    // create a update layout funktion, welche das layout nummr updatet und zurück gibt es soll für jeden Frage Basistyp eine eigene funktion haben


    /*dto.inputFields?.forEachIndexed { field, index ->
            if (field.type == msc) {
             layout.add() //
             "type[$index]"
              Id: name
            }
        }
        layout.add(UIRow().add(UIFieldset(UILength(md = 6, lg = 4))
            .add(lc, "name")))
    */
}<|MERGE_RESOLUTION|>--- conflicted
+++ resolved
@@ -1,10 +1,7 @@
 package org.projectforge.rest.poll
 
 import com.fasterxml.jackson.databind.ObjectMapper
-<<<<<<< HEAD
-=======
 import org.projectforge.business.group.service.GroupService
->>>>>>> 8ca140aa
 import org.projectforge.business.poll.PollDO
 import org.projectforge.business.poll.PollDao
 import org.projectforge.business.user.service.UserService
@@ -62,17 +59,10 @@
     //override fun transformForDB editMode not used
     override fun transformFromDB(pollDO: PollDO, editMode: Boolean): Poll {
         val poll = Poll()
-<<<<<<< HEAD
-        poll.copyFrom(obj)
-        if(obj.inputFields!= null){
-            val a = ObjectMapper().readValue(obj.inputFields, MutableList::class.java)
-            poll.inputFields = a.map { Frage().toObject(ObjectMapper().writeValueAsString(it)) }.toMutableList()
-=======
         poll.copyFrom(pollDO)
         if (pollDO.inputFields != null) {
             val fields = ObjectMapper().readValue(pollDO.inputFields, MutableList::class.java)
             poll.inputFields = fields.map { Question().toObject(ObjectMapper().writeValueAsString(it)) }.toMutableList()
->>>>>>> 8ca140aa
         }
         User.restoreDisplayNames(poll.fullAccessUsers, userService)
         Group.restoreDisplayNames(poll.fullAccessGroups, groupService)
@@ -93,12 +83,9 @@
         )
             .add(lc, "title", "description", "location", "owner", "deadline", "date", "state")
 
-<<<<<<< HEAD
-=======
-    }
-
-
->>>>>>> 8ca140aa
+    }
+
+
     override fun createEditLayout(dto: Poll, userAccess: UILayout.UserAccess): UILayout {
         val lc = LayoutContext(PollDO::class.java)
         val poll = PollDO()
@@ -187,24 +174,12 @@
     ): ResponseEntity<ResponseAction> {
         val userAccess = UILayout.UserAccess(insert = true, update = true)
         val dto = postData.data
-<<<<<<< HEAD
-        val type = BaseType.valueOf(dto.questionType ?: "FreiTextFrage")
-
-
-=======
->>>>>>> 8ca140aa
         val poll = PollDO()
 
-<<<<<<< HEAD
-        val frage = Frage(uid = UUID.randomUUID().toString(), type = type)
-        if(type== BaseType.JaNeinFrage) {
-            frage.antworten = mutableListOf("ja", "nein")
-=======
         var type = BaseType.valueOf(dto.questionType ?: "TextQuestion")
         var question = Question(uid = UUID.randomUUID().toString(), type = type)
         if(type == BaseType.YesNoQuestion) {
             question.answers = mutableListOf("ja", "nein")
->>>>>>> 8ca140aa
         }
         if(type == BaseType.DateQuestion) {
             question.answers = mutableListOf("Ja", "Vielleicht", "Nein")
