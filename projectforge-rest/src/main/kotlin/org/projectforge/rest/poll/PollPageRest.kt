package org.projectforge.rest.poll

import com.fasterxml.jackson.databind.ObjectMapper
import org.json.simple.JSONObject
import org.projectforge.business.poll.PollDO
import org.projectforge.business.poll.PollDao
import org.projectforge.framework.persistence.api.MagicFilter
import org.projectforge.menu.MenuItem
import org.projectforge.menu.MenuItemTargetType
import org.projectforge.rest.VacationExportPageRest
import org.projectforge.rest.config.Rest
<<<<<<< HEAD
import org.projectforge.rest.config.RestUtils
import org.projectforge.rest.core.AbstractDynamicPageRest
import org.projectforge.rest.core.RestResolver
import org.projectforge.rest.dto.FormLayoutData
import org.projectforge.rest.poll.Detail.View.PollDetailRest
import org.projectforge.rest.poll.Exel.ExcelExport
import org.projectforge.ui.*
import org.slf4j.Logger
import org.slf4j.LoggerFactory
import org.springframework.core.io.Resource
import org.springframework.http.ResponseEntity
import org.springframework.web.bind.annotation.GetMapping
import org.springframework.web.bind.annotation.PostMapping
import org.springframework.web.bind.annotation.RequestMapping
import org.springframework.web.bind.annotation.RestController
import javax.servlet.http.HttpServletRequest

@RestController
@RequestMapping("${Rest.URL}/umfrage")
class PollPageRest : AbstractDynamicPageRest() {

    val months = arrayOf(
        I18n.getString("calendar.month.january"),
        I18n.getString("calendar.month.february"),
        I18n.getString("calendar.month.march"),
        I18n.getString("calendar.month.april"),
        I18n.getString("calendar.month.may"),
        I18n.getString("calendar.month.june"),
        I18n.getString("calendar.month.july"),
        I18n.getString("calendar.month.august"),
        I18n.getString("calendar.month.september"),
        I18n.getString("calendar.month.october"),
        I18n.getString("calendar.month.november"),
        I18n.getString("calendar.month.december")
    )

    @GetMapping("dynamic")
    fun getForm(request: HttpServletRequest): FormLayoutData {
        val layout = UILayout(I18n.getString("menu.birthdayList"))

        val values = ArrayList<UISelectValue<Int>>()
        months.forEachIndexed { index, month -> values.add(UISelectValue(index + 1, month)) }

        layout.add(UISelect("month", required = true, values = values, label = I18n.getString("calendar.month")))
        layout.addAction(
            UIButton.createDefaultButton(
                id = "download_button",
                title = I18n.getString("download"),
                responseAction = ResponseAction(
                    RestResolver.getRestUrl(
                        this::class.java,
                        "Export"
                    ), targetType = TargetType.POST
=======
import org.projectforge.rest.core.AbstractDTOPagesRest
import org.projectforge.rest.core.PagesResolver
import org.projectforge.rest.dto.PostData
import org.projectforge.rest.poll.types.BaseType
import org.projectforge.rest.poll.types.Frage
import org.projectforge.ui.*
import org.springframework.http.ResponseEntity
import org.springframework.web.bind.annotation.*
import java.util.*
import javax.servlet.http.HttpServletRequest

@RestController
@RequestMapping("${Rest.URL}/poll")
class PollPageRest : AbstractDTOPagesRest<PollDO, Poll, PollDao>(PollDao::class.java, "poll.title") {

    override fun transformForDB(dto: Poll): PollDO {
        val pollDO = PollDO()
        dto.copyTo(pollDO)
        if(dto.inputFields!= null){
            pollDO.inputFields = ObjectMapper().writeValueAsString(dto.inputFields)
        }
        return pollDO
    }

    override fun transformFromDB(obj: PollDO, editMode: Boolean): Poll {
        val poll = Poll()
        poll.copyFrom(obj)
        if(obj.inputFields!= null){
            var a = ObjectMapper().readValue(obj.inputFields, MutableList::class.java)
            poll.inputFields = a.map { Frage().toObject(ObjectMapper().writeValueAsString(it)) }.toMutableList()
        }
        return poll
    }

    override fun createListLayout(
        request: HttpServletRequest, layout: UILayout, magicFilter: MagicFilter, userAccess: UILayout.UserAccess
    ) {
        agGridSupport.prepareUIGrid4ListPage(
            request,
            layout,
            magicFilter,
            this,
            userAccess = userAccess,
        ).add(lc, "title", "description", "location").add(lc, "owner").add(lc, "deadline")
        layout.add(
            MenuItem(
                "export",
                i18nKey = "poll.export.title",
                url = PagesResolver.getDynamicPageUrl(VacationExportPageRest::class.java),
                type = MenuItemTargetType.REDIRECT,
            )
        )
    }



    override fun createEditLayout(dto: Poll, userAccess: UILayout.UserAccess): UILayout {
        val lc = LayoutContext(PollDO::class.java)
        val obj = PollDO()
        dto.copyTo(obj)
        val layout = super.createEditLayout(dto, userAccess)
        layout.add(
            UIRow().add(
                UIFieldset(UILength(md = 6, lg = 4)).add(lc, "title", "description", "location", "owner", "deadline")
            )
        )
        layout.add(
            UIRow().add(
                UIFieldset(UILength(md = 6, lg = 4)).add(
                    UIButton.createAddButton(
                        responseAction = ResponseAction("${Rest.URL}/poll/add", targetType = TargetType.POST)
                    )
                ).add(
                    UISelect("questionType", values = BaseType.values().map { UISelectValue(it, it.name) })

>>>>>>> 9e56b4fc
                )
            )
        )
        addQuestionFieldset(layout, dto)


        layout.watchFields.addAll(
            arrayOf(
                "title", "description", "location", "deadline"
            )
        )
        return LayoutUtils.processEditPage(layout, dto, this)
    }

    override fun onWatchFieldsUpdate(
        request: HttpServletRequest, dto: Poll, watchFieldsTriggered: Array<String>?
    ): ResponseEntity<ResponseAction> {
        val title = dto.title
        val description = dto.description
        val location = dto.location
        val deadline = dto.deadline


        val userAccess = UILayout.UserAccess()
        val poll = PollDO()
        dto.copyTo(poll)
        checkUserAccess(poll, userAccess)
        return ResponseEntity.ok(
            ResponseAction(targetType = TargetType.UPDATE).addVariable("data", dto).addVariable("ui", createEditLayout(dto, userAccess))
        )
    }

    @PostMapping("/addAntwort/{fieldId}")
    fun abc(
        @RequestBody postData: PostData<Poll>,
        @PathVariable("fieldId") fieldUid: String,
    ): ResponseEntity<ResponseAction> {
        val dto = postData.data
        val userAccess = UILayout.UserAccess(insert = true, update = true)

        val found = dto.inputFields?.find { it.uid == fieldUid }
        found?.antworten?.add("")

        return ResponseEntity.ok(
            ResponseAction(targetType = TargetType.UPDATE).addVariable("data", dto).addVariable("ui", createEditLayout(dto, userAccess))
        )
    }

<<<<<<< HEAD
    private val log: Logger = LoggerFactory.getLogger(PollDetailRest::class.java)

    @PostMapping("Export")
    fun export(request: HttpServletRequest) : ResponseEntity<Resource>? {
        val ihkExporter = ExcelExport()
        val bytes: ByteArray? = ihkExporter
            .getExcel()
        val filename = ("test.xlsx")

        if (bytes == null || bytes.size == 0) {
            log.error("Oups, xlsx has zero size. Filename: $filename")
            return null;
        }
        return RestUtils.downloadFile(filename, bytes)
    }
=======
    // PostMapping add
    @PostMapping("/add")
    fun abc(
        @RequestBody postData: PostData<Poll>,
    ): ResponseEntity<ResponseAction> {
        val userAccess = UILayout.UserAccess(insert = true, update = true)
        val dto = postData.data
        var type = BaseType.valueOf(dto.questionType ?: "FreiTextFrage")


        val poll = PollDO()
        if (dto.inputFields == null) {
            dto.inputFields = mutableListOf()
        }

        var frage = Frage(uid = UUID.randomUUID().toString(), type = type)
        if(type== BaseType.JaNeinFrage) {
            frage.antworten = mutableListOf("ja", "nein")
        }
        if(type== BaseType.DatumsAbfrage) {
            frage.antworten = mutableListOf("Ja", "Vielleicht", "Nein")
        }

        dto.inputFields!!.add(frage)

        dto.copyTo(poll)
        return ResponseEntity.ok(
            ResponseAction(targetType = TargetType.UPDATE).addVariable("data", dto).addVariable("ui", createEditLayout(dto, userAccess))
        )
    }


    private fun addQuestionFieldset(layout: UILayout, dto: Poll) {

        dto.inputFields?.forEachIndexed { index, field ->
            val feld = UIRow()
            if (field.type == BaseType.JaNeinFrage) {
                val groupLayout = UIGroup()
                field.antworten?.forEach { antwort ->
                    groupLayout.add(
                        UIRadioButton(
                            "JaNeinRadio", antwort, label = antwort
                        )
                    )
                }
                feld.add(
                    UIFieldset(UILength(md = 6, lg = 4), title = field.type.toString()).add(UIInput("inputFields[${index}].question")).add
                        (groupLayout)
                )
            }

            if (field.type == BaseType.FreiTextFrage) {
                feld.add(
                    UIFieldset(UILength(md = 6, lg = 4)).add(UIInput("inputFields[${index}].question"))
                )
            }

            if (field.type == BaseType.MultipleChoices || field.type == BaseType.DropDownFrage) {
                val f = UIFieldset(UILength(md = 6, lg = 4), title = field.type.toString())
                    .add(UIInput("inputFields[${index}].question", label = "Die Frage"))
                field.antworten?.forEachIndexed { i, _ ->
                    f.add(UIInput("inputFields[${index}].antworten[${i}]", label = "AntwortMöglichkeit ${i + 1}"))
                }
                f.add(
                    UIButton.createAddButton(
                        responseAction = ResponseAction(
                            "${Rest.URL}/poll/addAntwort/${field.uid}", targetType = TargetType.POST
                        )
                    )
                )
                if (field.type == BaseType.MultipleChoices) {
                    f.add(
                        UIInput(
                            "inputFields[${index}].numberOfSelect", dataType = UIDataType.INT, label = "Wie viele Sollen " +
                                    "angeklickt werden können "
                        )
                    )
                }
                feld.add(f)
            }
            if (field.type == BaseType.DatumsAbfrage) {
                feld.add(
                    UIFieldset(UILength(md = 6, lg = 4), title = field.type.toString()).add(
                        UIInput(
                            "inputFields[${index}].question",
                            label = "Hast du am ... Zeit?"
                        )
                    )

                )
            }
            layout.add(feld)
        }
    }

    // create a update layout funktion, welche das lyout nummr updatet und rurück gibt es soll für jeden Frage Basistyp eine eigene funktion haben


    /*dto.inputFields?.forEachIndexed { field, index ->
            if (field.type == msc) {
             layout.add() //
             "type[$index]"
              Id: name
            }
        }
        layout.add(UIRow().add(UIFieldset(UILength(md = 6, lg = 4))
            .add(lc, "name")))
        */
>>>>>>> 9e56b4fc
}<|MERGE_RESOLUTION|>--- conflicted
+++ resolved
@@ -9,68 +9,19 @@
 import org.projectforge.menu.MenuItemTargetType
 import org.projectforge.rest.VacationExportPageRest
 import org.projectforge.rest.config.Rest
-<<<<<<< HEAD
 import org.projectforge.rest.config.RestUtils
-import org.projectforge.rest.core.AbstractDynamicPageRest
-import org.projectforge.rest.core.RestResolver
-import org.projectforge.rest.dto.FormLayoutData
+import org.projectforge.rest.core.AbstractDTOPagesRest
+import org.projectforge.rest.core.PagesResolver
+import org.projectforge.rest.dto.PostData
 import org.projectforge.rest.poll.Detail.View.PollDetailRest
 import org.projectforge.rest.poll.Exel.ExcelExport
+import org.projectforge.rest.poll.types.BaseType
+import org.projectforge.rest.poll.types.Frage
 import org.projectforge.ui.*
 import org.slf4j.Logger
 import org.slf4j.LoggerFactory
 import org.springframework.core.io.Resource
 import org.springframework.http.ResponseEntity
-import org.springframework.web.bind.annotation.GetMapping
-import org.springframework.web.bind.annotation.PostMapping
-import org.springframework.web.bind.annotation.RequestMapping
-import org.springframework.web.bind.annotation.RestController
-import javax.servlet.http.HttpServletRequest
-
-@RestController
-@RequestMapping("${Rest.URL}/umfrage")
-class PollPageRest : AbstractDynamicPageRest() {
-
-    val months = arrayOf(
-        I18n.getString("calendar.month.january"),
-        I18n.getString("calendar.month.february"),
-        I18n.getString("calendar.month.march"),
-        I18n.getString("calendar.month.april"),
-        I18n.getString("calendar.month.may"),
-        I18n.getString("calendar.month.june"),
-        I18n.getString("calendar.month.july"),
-        I18n.getString("calendar.month.august"),
-        I18n.getString("calendar.month.september"),
-        I18n.getString("calendar.month.october"),
-        I18n.getString("calendar.month.november"),
-        I18n.getString("calendar.month.december")
-    )
-
-    @GetMapping("dynamic")
-    fun getForm(request: HttpServletRequest): FormLayoutData {
-        val layout = UILayout(I18n.getString("menu.birthdayList"))
-
-        val values = ArrayList<UISelectValue<Int>>()
-        months.forEachIndexed { index, month -> values.add(UISelectValue(index + 1, month)) }
-
-        layout.add(UISelect("month", required = true, values = values, label = I18n.getString("calendar.month")))
-        layout.addAction(
-            UIButton.createDefaultButton(
-                id = "download_button",
-                title = I18n.getString("download"),
-                responseAction = ResponseAction(
-                    RestResolver.getRestUrl(
-                        this::class.java,
-                        "Export"
-                    ), targetType = TargetType.POST
-=======
-import org.projectforge.rest.core.AbstractDTOPagesRest
-import org.projectforge.rest.core.PagesResolver
-import org.projectforge.rest.dto.PostData
-import org.projectforge.rest.poll.types.BaseType
-import org.projectforge.rest.poll.types.Frage
-import org.projectforge.ui.*
-import org.springframework.http.ResponseEntity
 import org.springframework.web.bind.annotation.*
 import java.util.*
 import javax.servlet.http.HttpServletRequest
@@ -78,6 +29,8 @@
 @RestController
 @RequestMapping("${Rest.URL}/poll")
 class PollPageRest : AbstractDTOPagesRest<PollDO, Poll, PollDao>(PollDao::class.java, "poll.title") {
+
+    private val log: Logger = LoggerFactory.getLogger(PollPageRest::class.java)
 
     override fun transformForDB(dto: Poll): PollDO {
         val pollDO = PollDO()
@@ -139,7 +92,6 @@
                 ).add(
                     UISelect("questionType", values = BaseType.values().map { UISelectValue(it, it.name) })
 
->>>>>>> 9e56b4fc
                 )
             )
         )
@@ -188,23 +140,6 @@
         )
     }
 
-<<<<<<< HEAD
-    private val log: Logger = LoggerFactory.getLogger(PollDetailRest::class.java)
-
-    @PostMapping("Export")
-    fun export(request: HttpServletRequest) : ResponseEntity<Resource>? {
-        val ihkExporter = ExcelExport()
-        val bytes: ByteArray? = ihkExporter
-            .getExcel()
-        val filename = ("test.xlsx")
-
-        if (bytes == null || bytes.size == 0) {
-            log.error("Oups, xlsx has zero size. Filename: $filename")
-            return null;
-        }
-        return RestUtils.downloadFile(filename, bytes)
-    }
-=======
     // PostMapping add
     @PostMapping("/add")
     fun abc(
@@ -300,6 +235,20 @@
         }
     }
 
+    @PostMapping("Export")
+    fun export(request: HttpServletRequest) : ResponseEntity<Resource>? {
+        val ihkExporter = ExcelExport()
+        val bytes: ByteArray? = ihkExporter
+            .getExcel()
+        val filename = ("test.xlsx")
+
+        if (bytes == null || bytes.size == 0) {
+            log.error("Oups, xlsx has zero size. Filename: $filename")
+            return null;
+        }
+        return RestUtils.downloadFile(filename, bytes)
+    }
+
     // create a update layout funktion, welche das lyout nummr updatet und rurück gibt es soll für jeden Frage Basistyp eine eigene funktion haben
 
 
@@ -313,5 +262,4 @@
         layout.add(UIRow().add(UIFieldset(UILength(md = 6, lg = 4))
             .add(lc, "name")))
         */
->>>>>>> 9e56b4fc
 }