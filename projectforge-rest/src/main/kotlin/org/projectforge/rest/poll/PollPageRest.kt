package org.projectforge.rest.poll

import com.fasterxml.jackson.databind.ObjectMapper
import org.projectforge.business.group.service.GroupService
import org.projectforge.business.poll.PollDO
import org.projectforge.business.poll.PollDao
import org.projectforge.business.user.service.UserService
import org.projectforge.framework.persistence.api.MagicFilter
import org.projectforge.framework.persistence.user.api.ThreadLocalUserContext
import org.projectforge.menu.MenuItem
import org.projectforge.rest.config.Rest
import org.projectforge.rest.config.RestUtils
import org.projectforge.rest.core.*
import org.projectforge.rest.dto.*
import org.projectforge.rest.poll.Exel.ExcelExport
import org.projectforge.rest.poll.types.BaseType
import org.projectforge.rest.poll.types.PREMADE_QUESTIONS
import org.projectforge.rest.poll.types.Question
import org.projectforge.ui.*
import org.slf4j.Logger
import org.slf4j.LoggerFactory
import org.springframework.beans.factory.annotation.Autowired
import org.springframework.core.io.Resource
import org.springframework.http.ResponseEntity
import org.springframework.web.bind.annotation.*
import java.util.*
import javax.servlet.http.HttpServletRequest

@RestController
@RequestMapping("${Rest.URL}/poll")
class PollPageRest : AbstractDTOPagesRest<PollDO, Poll, PollDao>(PollDao::class.java, "poll.title") {

    private val log: Logger = LoggerFactory.getLogger(PollPageRest::class.java)

    @Autowired
    private lateinit var userService: UserService;

    @Autowired
    private lateinit var groupService: GroupService;

    @Autowired
    private lateinit var pollMailService: PollMailService

    override fun newBaseDTO(request: HttpServletRequest?): Poll {
        val result = Poll()
        result.owner = ThreadLocalUserContext.user
        return result
    }

    override fun transformForDB(dto: Poll): PollDO {
        val pollDO = PollDO()
        dto.copyTo(pollDO)
        if (dto.inputFields != null) {
            pollDO.inputFields = ObjectMapper().writeValueAsString(dto.inputFields)
        }
        return pollDO
    }


    //override fun transformForDB editMode not used
    override fun transformFromDB(pollDO: PollDO, editMode: Boolean): Poll {
        val poll = Poll()
        poll.copyFrom(pollDO)
        if (pollDO.inputFields != null) {
            val fields = ObjectMapper().readValue(pollDO.inputFields, MutableList::class.java)
            poll.inputFields = fields.map { Question().toObject(ObjectMapper().writeValueAsString(it)) }.toMutableList()
        }
        User.restoreDisplayNames(poll.fullAccessUsers, userService)
        Group.restoreDisplayNames(poll.fullAccessGroups, groupService)
        User.restoreDisplayNames(poll.attendees, userService)
        Group.restoreDisplayNames(poll.groupAttendees, groupService)
        return poll
    }

    override fun createListLayout(
        request: HttpServletRequest, layout: UILayout, magicFilter: MagicFilter, userAccess: UILayout.UserAccess
    ) {
        agGridSupport.prepareUIGrid4ListPage(
            request,
            layout,
            magicFilter,
            this,
            userAccess = userAccess,
        )
            .add(lc, "title", "description", "location", "owner", "deadline", "date", "state")

    }

    override fun createEditLayout(dto: Poll, userAccess: UILayout.UserAccess): UILayout {
<<<<<<< HEAD
        val poll = PollDO()
        dto.copyTo(poll)
        val layout = super.createEditLayout(dto, userAccess)

        val fieldset = UIFieldset(UILength(12))

        fieldset.add(
            UIRow().add(
                UICol(
                    UILength(10)
                )
            ).add(
                UICol(
                    UILength(1)
                ).add(
                    UIButton.createLinkButton(
                        id = "poll-guide",title= "Poll Guide", responseAction = ResponseAction(
                            PagesResolver.getDynamicPageUrl(
                                PollInfoPageRest::class.java, absolute = true
                            ), targetType = TargetType.MODAL
                        )
                    )
                )
            )
                .add(
                    UICol(UILength(1)
                    ).add(UIButton.createDefaultButton(
                        id = "response-poll-button",
                        responseAction = ResponseAction(PagesResolver.getDynamicPageUrl(ResponsePageRest::class.java, absolute = true) + "${dto.id}", targetType = TargetType.REDIRECT),
                        title = "Poll Response "
                    )))
                )


        fieldset
            .add(lc, "title", "description", "location")
            .add(lc, "owner")
            .add(lc, "deadline", "date")
            .add(UISelect.createUserSelect(lc, "fullAccessUsers", true, "poll.fullAccessUsers"))
            .add(UISelect.createGroupSelect(lc, "fullAccessGroups", true, "poll.fullAccessGroups"))
            .add(UISelect.createUserSelect(lc, "attendees", true, "poll.attendees"))
            .add(UISelect.createGroupSelect(lc, "groupAttendees", true, "poll.groupAttendees"))
=======
        val lc = LayoutContext(PollDO::class.java)
        val layout = super.createEditLayout(dto, userAccess)

        val fieldset = UIFieldset(UILength(12))
        fieldset
            .add(UIButton.createDefaultButton(
                id = "response-poll-button",
                responseAction = ResponseAction(PagesResolver.getDynamicPageUrl(ResponsePageRest::class.java, absolute = true) + "${dto.id}", targetType = TargetType.REDIRECT),
                title = "poll.response.poll"
            ))
            .add(lc, "title", "description", "location")
            .add(lc, "owner")
            .add(lc, "deadline", "date")
            .add(UISelect.createUserSelect(lc, "fullAccessUsers", true, "poll.fullAccessUsers"))
            .add(UISelect.createGroupSelect(lc, "fullAccessGroups", true, "poll.fullAccessGroups"))
            .add(UISelect.createUserSelect(lc, "attendees", true, "poll.attendees"))
            .add(UISelect.createGroupSelect(lc, "groupAttendees", true, "poll.groupAttendees"))
            .add(
                UIRow()
                    .add(
                        UICol(UILength(xs = 9, sm = 9, md = 9, lg = 9))
                            .add(UISelect("questionType", values = BaseType.values().map { UISelectValue(it, it.name) }, label = "questionType"))
                    )
                    .add(
                        UICol(UILength(xs = 3, sm = 3, md = 3, lg = 3))
                            .add(
                                UIButton.createDefaultButton(
                                    id = "add-question-button",
                                    responseAction = ResponseAction("${Rest.URL}/poll/add", targetType = TargetType.POST),
                                    title = "Eigene Frage hinzufügen"
                                )
                            )
                    )
            )
>>>>>>> 75192b92
            .add(
                UIRow()
                    .add(
                        UICol(UILength(xs = 9, sm = 9, md = 9, lg = 9))
<<<<<<< HEAD
                            .add(UISelect("questionType", values = BaseType.values().map { UISelectValue(it, it.name) }, label = "questionType"))
=======
>>>>>>> 75192b92
                    )
                    .add(
                        UICol(UILength(xs = 3, sm = 3, md = 3, lg = 3))
                            .add(
                                UIButton.createDefaultButton(
<<<<<<< HEAD
                                    id = "add-question-button",
                                    responseAction = ResponseAction("${Rest.URL}/poll/add", targetType = TargetType.POST),
                                    title = "Eigene Frage hinzufügen"
                                )
                            )
                    )
            )
            .add(
                UIRow()
                    .add(
                        UICol(UILength(xs = 9, sm = 9, md = 9, lg = 9))
                    )
                    .add(
                        UICol(UILength(xs = 3, sm = 3, md = 3, lg = 3)).add(
                    UIButton.createDefaultButton(
                        id = "micromata-vorlage-button",
                        responseAction = ResponseAction("${Rest.URL}/poll/addPremadeQuestions", targetType = TargetType.POST),
                        title = "Micromata Vorlage nutzen"
=======
                                    id = "micromata-vorlage-button",
                                    responseAction = ResponseAction("${Rest.URL}/poll/addPremadeQuestions", targetType = TargetType.POST),
                                    title = "Micromata Vorlage nutzen"
                                )
                            )
>>>>>>> 75192b92
                    )
            )
<<<<<<< HEAD
        )
        layout.add(fieldset)
=======
>>>>>>> 75192b92

        layout.add(fieldset)

<<<<<<< HEAD
=======
        addQuestionFieldset(layout, dto)

                layout.watchFields.addAll(listOf("groupAttendees"))
>>>>>>> 75192b92
        return LayoutUtils.processEditPage(layout, dto, this)
    }



    override fun onAfterSaveOrUpdate(request: HttpServletRequest, poll: PollDO, postData: PostData<Poll>) {
        super.onAfterSaveOrUpdate(request, poll, postData)
        pollMailService.sendMail(subject = "", content = "", to = "test.mail")
    }


    @PostMapping("/addAnswer/{fieldId}")
    fun addAnswerForMultipleChoice(
        @RequestBody postData: PostData<Poll>,
        @PathVariable("fieldId") fieldUid: String,
    ): ResponseEntity<ResponseAction> {
        val dto = postData.data
        val userAccess = UILayout.UserAccess(insert = true, update = true)
        //TODO: owner is empty,why? Only id is set
        if(dto.owner?.lastname == null || dto.owner?.firstname == null){
            val owner = userService.getUser(dto.owner?.id)
            dto.owner?.firstname = owner.firstname
            dto.owner?.lastname = owner.lastname
        }

        val found = dto.inputFields?.find { it.uid == fieldUid }
        found?.answers?.add("")

        return ResponseEntity.ok(
            ResponseAction(targetType = TargetType.UPDATE).addVariable("data", dto).addVariable("ui",
                createEditLayout(dto, userAccess))
        )
    }

    // PostMapping add
    @PostMapping("/add")
    fun addQuestionField(
        @RequestBody postData: PostData<Poll>
    ): ResponseEntity<ResponseAction> {
        val userAccess = UILayout.UserAccess(insert = true, update = true)
        val dto = postData.data

<<<<<<< HEAD
        //TODO: owner is empty,why? Only id is set
        if(dto.owner?.lastname == null || dto.owner?.firstname == null){
            val owner = userService.getUser(dto.owner?.id)
            dto.owner?.firstname = owner.firstname
            dto.owner?.lastname = owner.lastname
        }

        val type = BaseType.valueOf(dto.questionType ?: "TextQuestion")
        val question = Question(uid = UUID.randomUUID().toString(), type = type)
=======
        var type = BaseType.valueOf(dto.questionType ?: "TextQuestion")
        var question = Question(uid = UUID.randomUUID().toString(), type = type)
>>>>>>> 75192b92
        if(type == BaseType.SingleResponseQuestion) {
            question.answers = mutableListOf("ja", "nein")
        }
        if(type == BaseType.DateQuestion) {
            question.answers = mutableListOf("Ja", "Vielleicht", "Nein")
        }

        dto.inputFields!!.add(question)

        return ResponseEntity.ok(
            ResponseAction(targetType = TargetType.UPDATE).addVariable("data", dto).addVariable("ui", createEditLayout(dto, userAccess))
        )
    }


    override fun onWatchFieldsUpdate(
        request: HttpServletRequest,
        dto: Poll,
        watchFieldsTriggered: Array<String>?
    ): ResponseEntity<ResponseAction> {
        val userAccess = UILayout.UserAccess()
        val groupIds = dto.groupAttendees?.filter{it.id != null}?.map{it.id!!}?.toIntArray()
        val userIds = UserService().getUserIds(groupService.getGroupUsers(groupIds))
        val users = User.toUserList(userIds)
        User.restoreDisplayNames(users, userService)
        val allUsers = dto.attendees?.toMutableList()?: mutableListOf()

        var counter = 0 ;
        users?.forEach { user ->
            if(allUsers?.filter { it.id == user.id }?.isEmpty() == true) {
                allUsers.add(user)
                counter ++
            }
        }

        dto.groupAttendees = mutableListOf()
        dto.attendees = allUsers.sortedBy { it.displayName }

        return ResponseEntity.ok(
            ResponseAction(targetType = TargetType.UPDATE
            )
                .addVariable("ui", createEditLayout(dto, userAccess))
                .addVariable("data", dto)
        )

    }


    @PostMapping("/addPremadeQuestions")
    private fun addPremadeQuestionsField(
        @RequestBody postData: PostData<Poll>,
    ): ResponseEntity<ResponseAction> {
        val userAccess = UILayout.UserAccess(insert = true, update = true)
        val dto = postData.data

        PREMADE_QUESTIONS.entries.forEach { entry ->
            dto.inputFields?.add(entry.value)
        }

        return ResponseEntity.ok(
            ResponseAction(targetType = TargetType.UPDATE).addVariable("data", dto).addVariable("ui", createEditLayout(dto, userAccess))
        )
    }
    private fun addQuestionFieldset(layout: UILayout, dto: Poll) {
        dto.inputFields?.forEachIndexed { index, field ->
            val fieldset = UIFieldset(UILength(12), title = field.type.toString())
                .add(generateDeleteButton(layout, field.uid))
                .add(UIInput("inputFields[${index}].question", label = "Frage"))

            if (field.type == BaseType.SingleResponseQuestion || field.type == BaseType.MultiResponseQuestion) {
                val groupLayout = UIGroup()
                field.answers?.forEachIndexed { answerIndex, _ ->
                    groupLayout.add(generateSingleAndMultiResponseAnswer(index, field.uid, answerIndex, layout))
                }
                groupLayout.add(
                    UIRow().add(
                        UIButton.createAddButton(
                            responseAction = ResponseAction(
                                "${Rest.URL}/poll/addAnswer/${field.uid}", targetType = TargetType.POST
                            )
                        )
                    )
                )
                fieldset.add(groupLayout)
            }

            if (field.type == BaseType.DateQuestion) {
                fieldset
                    .add(
                        UIInput(
                            "inputFields[${index}].question",
                            label = "Hast du am ... Zeit?"
                        )
                    )
            }

            layout.add(fieldset)
        }
    }

    private fun generateSingleAndMultiResponseAnswer(inputFieldIndex: Int, questionUid: String?, answerIndex: Int, layout: UILayout):UIRow {
        val row = UIRow()
        row.add(
            UICol()
                .add(
                    UIInput("inputFields[${inputFieldIndex}].answers[${answerIndex}]", label = "Answer ${answerIndex + 1}")
                )
        )
            .add(
                UICol()
                    .add(
                        UIButton.createDangerButton(
                            id = "X",
                            responseAction = ResponseAction(
                                "${Rest.URL}/poll/deleteAnswer/${questionUid}/${answerIndex}", targetType = TargetType.POST
                            )
                        ).withConfirmMessage(layout, confirmMessage = "Willst du wirklich diese Antwort löschen?"))
                    )
        return row
    }


    @PostMapping("/deleteAnswer/{questionUid}/{answerIndex}")
    fun deleteAnswerOfSingleAndMultipleResponseQuestion(
        @RequestBody postData: PostData<Poll>,
        @PathVariable("questionUid") questionUid: String,
        @PathVariable("answerIndex") answerIndex: Int
    ): ResponseEntity<ResponseAction> {
        val dto = postData.data
        val userAccess = UILayout.UserAccess(insert = true, update = true)

        dto.inputFields?.find { it.uid.equals(questionUid) }?.answers?.removeAt(answerIndex)

        return ResponseEntity.ok(
            ResponseAction(targetType = TargetType.UPDATE).addVariable("data", dto).addVariable("ui", createEditLayout(dto, userAccess))
        )
    }


    private fun generateDeleteButton(layout: UILayout, uid:String?):UIRow {
        val row = UIRow()
        row.add(
            UICol(UILength(11))
        )
            .add(
                UICol(length = UILength(1))
                    .add(
                        UIButton.createDangerButton(
                            id = "X",
                            responseAction = ResponseAction(
                                "${Rest.URL}/poll/deleteQuestion/${uid}", targetType = TargetType.POST
                            )
                        ).withConfirmMessage(layout, confirmMessage = "Willst du wirklich diese Frage löschen?"))
            )
        return row
    }


    @PostMapping("/deleteQuestion/{uid}")
    fun deleteQuestion(
        @RequestBody postData: PostData<Poll>,
        @PathVariable("uid") uid: String,
    ): ResponseEntity<ResponseAction> {
        val dto = postData.data
        val userAccess = UILayout.UserAccess(insert = true, update = true)

        val matchingQuestion: Question? = dto.inputFields?.find { it.uid.equals(uid) }
        dto.inputFields?.remove(matchingQuestion)

        return ResponseEntity.ok(
            ResponseAction(targetType = TargetType.UPDATE).addVariable("data", dto).addVariable("ui", createEditLayout(dto, userAccess))
        )
    }


    @PostMapping("Export")
    fun export(request: HttpServletRequest,poll: Poll) : ResponseEntity<Resource>? {
        val ihkExporter = ExcelExport()
        val bytes: ByteArray? = ihkExporter
            .getExcel(poll)
        val filename = ("test.xlsx")

        if (bytes == null || bytes.size == 0) {
            log.error("Oops, xlsx has zero size. Filename: $filename")
            return null;
        }
        return RestUtils.downloadFile(filename, bytes)
    }

}<|MERGE_RESOLUTION|>--- conflicted
+++ resolved
@@ -87,9 +87,6 @@
     }
 
     override fun createEditLayout(dto: Poll, userAccess: UILayout.UserAccess): UILayout {
-<<<<<<< HEAD
-        val poll = PollDO()
-        dto.copyTo(poll)
         val layout = super.createEditLayout(dto, userAccess)
 
         val fieldset = UIFieldset(UILength(12))
@@ -130,24 +127,6 @@
             .add(UISelect.createGroupSelect(lc, "fullAccessGroups", true, "poll.fullAccessGroups"))
             .add(UISelect.createUserSelect(lc, "attendees", true, "poll.attendees"))
             .add(UISelect.createGroupSelect(lc, "groupAttendees", true, "poll.groupAttendees"))
-=======
-        val lc = LayoutContext(PollDO::class.java)
-        val layout = super.createEditLayout(dto, userAccess)
-
-        val fieldset = UIFieldset(UILength(12))
-        fieldset
-            .add(UIButton.createDefaultButton(
-                id = "response-poll-button",
-                responseAction = ResponseAction(PagesResolver.getDynamicPageUrl(ResponsePageRest::class.java, absolute = true) + "${dto.id}", targetType = TargetType.REDIRECT),
-                title = "poll.response.poll"
-            ))
-            .add(lc, "title", "description", "location")
-            .add(lc, "owner")
-            .add(lc, "deadline", "date")
-            .add(UISelect.createUserSelect(lc, "fullAccessUsers", true, "poll.fullAccessUsers"))
-            .add(UISelect.createGroupSelect(lc, "fullAccessGroups", true, "poll.fullAccessGroups"))
-            .add(UISelect.createUserSelect(lc, "attendees", true, "poll.attendees"))
-            .add(UISelect.createGroupSelect(lc, "groupAttendees", true, "poll.groupAttendees"))
             .add(
                 UIRow()
                     .add(
@@ -165,29 +144,7 @@
                             )
                     )
             )
->>>>>>> 75192b92
-            .add(
-                UIRow()
-                    .add(
-                        UICol(UILength(xs = 9, sm = 9, md = 9, lg = 9))
-<<<<<<< HEAD
-                            .add(UISelect("questionType", values = BaseType.values().map { UISelectValue(it, it.name) }, label = "questionType"))
-=======
->>>>>>> 75192b92
-                    )
-                    .add(
-                        UICol(UILength(xs = 3, sm = 3, md = 3, lg = 3))
-                            .add(
-                                UIButton.createDefaultButton(
-<<<<<<< HEAD
-                                    id = "add-question-button",
-                                    responseAction = ResponseAction("${Rest.URL}/poll/add", targetType = TargetType.POST),
-                                    title = "Eigene Frage hinzufügen"
-                                )
-                            )
-                    )
-            )
-            .add(
+          .add(
                 UIRow()
                     .add(
                         UICol(UILength(xs = 9, sm = 9, md = 9, lg = 9))
@@ -198,33 +155,18 @@
                         id = "micromata-vorlage-button",
                         responseAction = ResponseAction("${Rest.URL}/poll/addPremadeQuestions", targetType = TargetType.POST),
                         title = "Micromata Vorlage nutzen"
-=======
-                                    id = "micromata-vorlage-button",
-                                    responseAction = ResponseAction("${Rest.URL}/poll/addPremadeQuestions", targetType = TargetType.POST),
-                                    title = "Micromata Vorlage nutzen"
-                                )
-                            )
->>>>>>> 75192b92
-                    )
-            )
-<<<<<<< HEAD
+                    )
+                )
+            )
         )
         layout.add(fieldset)
-=======
->>>>>>> 75192b92
-
-        layout.add(fieldset)
-
-<<<<<<< HEAD
-=======
+
         addQuestionFieldset(layout, dto)
 
-                layout.watchFields.addAll(listOf("groupAttendees"))
->>>>>>> 75192b92
+        layout.watchFields.addAll(listOf("groupAttendees"))
+
         return LayoutUtils.processEditPage(layout, dto, this)
     }
-
-
 
     override fun onAfterSaveOrUpdate(request: HttpServletRequest, poll: PollDO, postData: PostData<Poll>) {
         super.onAfterSaveOrUpdate(request, poll, postData)
@@ -239,12 +181,6 @@
     ): ResponseEntity<ResponseAction> {
         val dto = postData.data
         val userAccess = UILayout.UserAccess(insert = true, update = true)
-        //TODO: owner is empty,why? Only id is set
-        if(dto.owner?.lastname == null || dto.owner?.firstname == null){
-            val owner = userService.getUser(dto.owner?.id)
-            dto.owner?.firstname = owner.firstname
-            dto.owner?.lastname = owner.lastname
-        }
 
         val found = dto.inputFields?.find { it.uid == fieldUid }
         found?.answers?.add("")
@@ -263,20 +199,8 @@
         val userAccess = UILayout.UserAccess(insert = true, update = true)
         val dto = postData.data
 
-<<<<<<< HEAD
-        //TODO: owner is empty,why? Only id is set
-        if(dto.owner?.lastname == null || dto.owner?.firstname == null){
-            val owner = userService.getUser(dto.owner?.id)
-            dto.owner?.firstname = owner.firstname
-            dto.owner?.lastname = owner.lastname
-        }
-
-        val type = BaseType.valueOf(dto.questionType ?: "TextQuestion")
-        val question = Question(uid = UUID.randomUUID().toString(), type = type)
-=======
         var type = BaseType.valueOf(dto.questionType ?: "TextQuestion")
         var question = Question(uid = UUID.randomUUID().toString(), type = type)
->>>>>>> 75192b92
         if(type == BaseType.SingleResponseQuestion) {
             question.answers = mutableListOf("ja", "nein")
         }
