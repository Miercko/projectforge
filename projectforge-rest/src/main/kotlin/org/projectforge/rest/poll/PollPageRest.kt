--- conflicted
+++ resolved
@@ -3,45 +3,37 @@
 import org.projectforge.business.poll.PollDO
 import org.projectforge.business.poll.PollDao
 import org.projectforge.framework.persistence.api.MagicFilter
-<<<<<<< HEAD
 import org.projectforge.mail.MailAttachment
-=======
->>>>>>> 56c51a6e
 import org.projectforge.menu.MenuItem
 import org.projectforge.menu.MenuItemTargetType
 import org.projectforge.rest.VacationExportPageRest
 import org.projectforge.rest.config.Rest
 import org.projectforge.rest.config.RestUtils
 import org.projectforge.rest.core.*
-<<<<<<< HEAD
 import org.projectforge.rest.poll.Detail.View.PollDetailRest
 import org.projectforge.rest.poll.Exel.ExcelExport
 import org.projectforge.ui.*
 import org.slf4j.Logger
 import org.slf4j.LoggerFactory
 import org.springframework.core.io.Resource
+import org.springframework.beans.factory.annotation.Autowired
 import org.springframework.http.ResponseEntity
-import org.springframework.beans.factory.annotation.Autowired
 import org.springframework.scheduling.annotation.Scheduled
-import org.springframework.web.bind.annotation.GetMapping
 import org.springframework.web.bind.annotation.PostMapping
 import org.springframework.web.bind.annotation.RequestMapping
 import org.springframework.web.bind.annotation.RestController
+import java.time.LocalDate
 import java.time.LocalDateTime
-=======
-import org.projectforge.ui.*
-import org.springframework.http.ResponseEntity
-import org.springframework.web.bind.annotation.PostMapping
-import org.springframework.web.bind.annotation.RequestMapping
-import org.springframework.web.bind.annotation.RestController
->>>>>>> 56c51a6e
+import java.time.ZoneId
+import java.time.temporal.ChronoUnit
+import java.util.*
 import javax.servlet.http.HttpServletRequest
+import kotlin.collections.ArrayList
 
 @RestController
 @RequestMapping("${Rest.URL}/poll")
 class PollPageRest : AbstractDTOPagesRest<PollDO, Poll, PollDao>(PollDao::class.java, "poll.title") {
 
-<<<<<<< HEAD
 
     private val log: Logger = LoggerFactory.getLogger(PollDetailRest::class.java)
 
@@ -51,8 +43,6 @@
     @Autowired
     private lateinit var pollMailService: PollMailService
 
-=======
->>>>>>> 56c51a6e
     override fun transformForDB(dto: Poll): PollDO {
         val pollDO = PollDO()
         dto.copyTo(pollDO)
@@ -88,36 +78,9 @@
 
     override fun createEditLayout(dto: Poll, userAccess: UILayout.UserAccess): UILayout {
         val lc = LayoutContext(PollDO::class.java)
-<<<<<<< HEAD
-
-        val layout = super.createEditLayout(dto, userAccess).add(UILabel("poll.create"))
-
-        layout.addAction(
-            UIButton.createDefaultButton(
-                id = "download_button",
-                title = I18n.getString("download"),
-                responseAction = ResponseAction(
-                    RestResolver.getRestUrl(
-                        this::class.java,
-                        "Export"
-                    ), targetType = TargetType.POST
-                )))
-    /*   // dto.inputFields?.forEachIndexed { field, index ->
-            if (field.type == UIDataType.BOOLEAN) {
- // layout.add() // ID: type[]
-                // "type[$index]"
-                // Id: name
-            }
-        }*/
-        /*layout.add(UIRow().add(UIFieldset(UILength(md = 6, lg = 4))
-            .add(lc, "name")))
-        */
-
-=======
         val obj = PollDO()
         dto.copyTo(obj)
         val layout = super.createEditLayout(dto, userAccess)
->>>>>>> 56c51a6e
         layout.add(
             UIRow()
                 .add(
@@ -138,46 +101,6 @@
         updateStats(dto)
         return LayoutUtils.processEditPage(layout, dto, this)
     }
-
-<<<<<<< HEAD
-    @Scheduled(fixedRate = 5000)
-    fun cronJobSch() {
-       val ihkExporter = ExcelExport()
-           val exel = ihkExporter
-               .getExcel()
-
-
-
-           val attachment = object : MailAttachment {
-               override fun getFilename(): String {
-                   return "test"+ "_" + LocalDateTime.now().year + ".xlsx"
-               }
-
-               override fun getContent(): ByteArray? {
-                   return exel
-               }
-           }
-
-           val list = mutableListOf<MailAttachment>()
-           list.add(attachment)
-       pollMailService.sendMail("test","user",list)
-    }
-
-
-    @PostMapping("Export")
-    fun export(request: HttpServletRequest) : ResponseEntity<Resource>? {
-        val ihkExporter = ExcelExport()
-        val bytes: ByteArray? = ihkExporter
-            .getExcel()
-        val filename = ("test.xlsx")
-
-        if (bytes == null || bytes.size == 0) {
-            log.error("Oups, xlsx has zero s <ize. Filename: $filename")
-            return null;
-        }
-        return RestUtils.downloadFile(filename, bytes)
-    }
-=======
     override fun onWatchFieldsUpdate(
         request: HttpServletRequest,
         dto: Poll,
@@ -186,9 +109,9 @@
         val title = dto.title
         val description = dto.description
         val location = dto.location
-/*
-        val owner = dto.owner
-*/
+        /*
+                val owner = dto.owner
+        */
         val deadline = dto.deadline
 
         updateStats(dto)
@@ -208,16 +131,98 @@
         val title = dto.title
         val description = dto.description
         val location = dto.location
-/*
-        val owner = dto.owner
-*/
+        /*
+                val owner = dto.owner
+        */
         val deadline = dto.deadline
 
         val pollDO = PollDO()
         dto.copyTo(pollDO)
     }
 
->>>>>>> 56c51a6e
+    @Scheduled(fixedRate = 50000)
+    fun cronJobSch() {
+        // check if poll end in Future
+        val polls = pollDao.internalLoadAll()
+        var mail = "";
+        var header = "";
+        // erstell mir eine funktion, die alles deadlines mir gibt die in der zukunft liegen
+        val pollsInFuture = polls.filter { it.deadline?.isAfter(LocalDate.now()) ?: false}
+        pollsInFuture.forEach{
+            val daysDifference = ChronoUnit.DAYS.between(LocalDate.now(), it.deadline)
+            if(daysDifference == 1L || daysDifference == 7L){
+                header = "Umfrage Endet in $daysDifference Tage"
+                mail ="""
+                    Sehr geehrter Teilnehmer,wir laden Sie herzlich dazu ein, an unserer Umfrage zum Thema ${it.title} teilzunehmen. 
+                    Ihre Meinung ist uns sehr wichtig und wir würden uns freuen, wenn Sie uns dabei helfen könnten,
+                    unsere Forschungsergebnisse zu verbessern. Für diese Umfrage ist ${it ///owmer
+                }zuständig.
+                    Bei Fragen oder Anmerkungen können Sie sich gerne an ihn wenden.
+                    Bitte beachten Sie, dass das Enddatum für die Teilnahme an dieser Umfrage der ${it.deadline.toString()} ist.
+                    Wir würden uns freuen, wenn Sie sich die Zeit nehmen könnten, um diese Umfrage auszufüllen.
+                    Vielen Dank im Voraus für Ihre Unterstützung.
+                    
+                    Mit freundlichen Grüßen,${it  ///owmer
+                }
+                     """.trimMargin()
+            }
+        }
+
+        // check if state ist open or closed
+        val list = ArrayList<MailAttachment>()
+
+        val ihkExporter = ExcelExport()
+        val exel = ihkExporter
+            .getExcel()
+
+
+
+        val attachment = object : MailAttachment {
+            override fun getFilename(): String {
+                return "test"+ "_" + LocalDateTime.now().year + ".xlsx"
+            }
+
+            override fun getContent(): ByteArray? {
+                return exel
+            }
+        }
+        list.add(attachment)
+
+        if(mail.isNotEmpty()){
+            pollMailService.sendMail("Die Umfrage ","Sehr geehrter Teilnehmer,wir laden Sie herzlich dazu ein, an unserer Umfrage zum Thema [Titel der Umfrage] teilzunehmen. Ihre Meinung ist uns sehr wichtig und wir würden uns freuen, wenn Sie uns dabei helfen könnten, unsere Forschungsergebnisse zu verbessern.Für diese Umfrage ist [Name des Ansprechpartners] zuständig. Bei Fragen oder Anmerkungen können Sie sich gerne an ihn wenden.Bitte beachten Sie, dass das Enddatum für die Teilnahme an dieser Umfrage der [Enddatum] ist. Wir würden uns freuen, wenn Sie sich die Zeit nehmen könnten, um diese Umfrage auszufüllen.Vielen Dank im Voraus für Ihre Unterstützung.Mit freundlichen Grüßen,[Name des Absenders]",list)
+        }
+    }
+
+
+
+
+    @Scheduled(fixedRate = 50000) //cron = "0 0 1 * * *" // 1am
+    fun cronDeletePolls() {
+        // check if poll end in Future
+        val polls = pollDao.internalLoadAll()
+        val pollsMoreThanOneYearPast = polls.filter { it.created?.before(Date.from(LocalDate.now().minusYears(1).atStartOfDay(
+            ZoneId.systemDefault()
+        ).toInstant())) ?: false }
+        pollsMoreThanOneYearPast.forEach {
+            pollDao.delete(it)
+        }
+    }
+
+
+
+    @PostMapping("Export")
+    fun export(request: HttpServletRequest) : ResponseEntity<Resource>? {
+        val ihkExporter = ExcelExport()
+        val bytes: ByteArray? = ihkExporter
+            .getExcel()
+        val filename = ("test.xlsx")
+
+        if (bytes == null || bytes.size == 0) {
+            log.error("Oups, xlsx has zero s <ize. Filename: $filename")
+            return null;
+        }
+        return RestUtils.downloadFile(filename, bytes)
+    }
     // PostMapping add
     @PostMapping("/add")
     fun abc(){
