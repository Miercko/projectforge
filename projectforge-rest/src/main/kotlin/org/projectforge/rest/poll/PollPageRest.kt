--- conflicted
+++ resolved
@@ -54,26 +54,9 @@
 
     override fun createEditLayout(dto: Poll, userAccess: UILayout.UserAccess): UILayout {
         val lc = LayoutContext(PollDO::class.java)
-<<<<<<< HEAD
-
-        val layout = super.createEditLayout(dto, userAccess).add(UILabel("poll.create"))
-
-    /*   // dto.inputFields?.forEachIndexed { field, index ->
-            if (field.type == UIDataType.BOOLEAN) {
- // layout.add() // ID: type[]
-                // "type[$index]"
-                // Id: name
-            }
-        }*/
-        /*layout.add(UIRow().add(UIFieldset(UILength(md = 6, lg = 4))
-            .add(lc, "name")))
-        */
-
-=======
         val obj = PollDO()
         dto.copyTo(obj)
         val layout = super.createEditLayout(dto, userAccess)
->>>>>>> a8a0aedc
         layout.add(
             UIRow()
                 .add(
