package org.projectforge.rest.poll

import com.fasterxml.jackson.databind.ObjectMapper
import org.projectforge.business.group.service.GroupService
import org.projectforge.business.poll.PollDO
import org.projectforge.business.poll.PollDao
import org.projectforge.business.user.service.UserService
import org.projectforge.framework.persistence.api.MagicFilter
import org.projectforge.framework.persistence.user.api.ThreadLocalUserContext
import org.projectforge.rest.config.Rest
import org.projectforge.rest.config.RestUtils
import org.projectforge.rest.core.*
import org.projectforge.rest.dto.*
import org.projectforge.rest.poll.Exel.ExcelExport
import org.projectforge.rest.poll.types.BaseType
import org.projectforge.rest.poll.types.PREMADE_QUESTIONS
import org.projectforge.rest.poll.types.Question
import org.projectforge.ui.*
import org.slf4j.Logger
import org.slf4j.LoggerFactory
import org.springframework.beans.factory.annotation.Autowired
import org.springframework.core.io.Resource
import org.springframework.http.ResponseEntity
import org.springframework.web.bind.annotation.*
import java.util.*
import javax.servlet.http.HttpServletRequest

@RestController
@RequestMapping("${Rest.URL}/poll")
class PollPageRest : AbstractDTOPagesRest<PollDO, Poll, PollDao>(PollDao::class.java, "poll.title") {

    private val log: Logger = LoggerFactory.getLogger(PollPageRest::class.java)

    @Autowired
    private lateinit var userService: UserService;

    @Autowired
    private lateinit var groupService: GroupService;

    @Autowired
    private lateinit var pollMailService: PollMailService

    override fun newBaseDTO(request: HttpServletRequest?): Poll {
        val result = Poll()
        result.owner = ThreadLocalUserContext.user
        return result
    }

    override fun transformForDB(dto: Poll): PollDO {
        val pollDO = PollDO()
        dto.copyTo(pollDO)
        if(dto.inputFields!= null){
            pollDO.inputFields = ObjectMapper().writeValueAsString(dto.inputFields)
        }
        return pollDO
    }


    //override fun transformForDB editMode not used
    override fun transformFromDB(pollDO: PollDO, editMode: Boolean): Poll {
        val poll = Poll()
        poll.copyFrom(pollDO)
        if (pollDO.inputFields != null) {
            val fields = ObjectMapper().readValue(pollDO.inputFields, MutableList::class.java)
            poll.inputFields = fields.map { Question().toObject(ObjectMapper().writeValueAsString(it)) }.toMutableList()
        }
        User.restoreDisplayNames(poll.fullAccessUsers, userService)
        Group.restoreDisplayNames(poll.fullAccessGroups, groupService)
        User.restoreDisplayNames(poll.attendees, userService)
        Group.restoreDisplayNames(poll.groupAttendees, groupService)
        return poll
    }

    override fun createListLayout(
        request: HttpServletRequest, layout: UILayout, magicFilter: MagicFilter, userAccess: UILayout.UserAccess
    ) {
        agGridSupport.prepareUIGrid4ListPage(
            request,
            layout,
            magicFilter,
            this,
            userAccess = userAccess,
        )
            .add(lc, "title", "description", "location", "owner", "deadline", "date", "state")

    }


    override fun createEditLayout(dto: Poll, userAccess: UILayout.UserAccess): UILayout {
        val lc = LayoutContext(PollDO::class.java)
        val layout = super.createEditLayout(dto, userAccess)

        val fieldset = UIFieldset(UILength(12))
        fieldset
            .add(UIButton.createDefaultButton(
                id = "response-poll-button",
                responseAction = ResponseAction(PagesResolver.getDynamicPageUrl(ResponsePageRest::class.java, absolute = true) + "${dto.id}", targetType = TargetType.REDIRECT),
                title = "poll.response.poll"
            ))
            .add(lc, "title", "description", "location")
            .add(lc, "owner")
            .add(lc, "deadline", "date")
            .add(UISelect.createUserSelect(lc, "fullAccessUsers", true, "poll.fullAccessUsers"))
            .add(UISelect.createGroupSelect(lc, "fullAccessGroups", true, "poll.fullAccessGroups"))
            .add(UISelect.createUserSelect(lc, "attendees", true, "poll.attendees"))
            .add(UISelect.createGroupSelect(lc, "groupAttendees", true, "poll.groupAttendees"))
            if(dto.id == null) {
                fieldset.add(
                    UIRow()
                        .add(
                            UICol(UILength(xs = 9, sm = 9, md = 9, lg = 9))
                                .add(
                                    UISelect(
                                        "questionType",
                                        values = BaseType.values().map { UISelectValue(it, it.name) },
                                        label = "questionType"
                                    )
                                )
                        )
                        .add(
                            UICol(UILength(xs = 3, sm = 3, md = 3, lg = 3))
                                .add(
                                    UIButton.createDefaultButton(
                                        id = "add-question-button",
                                        responseAction = ResponseAction(
                                            "${Rest.URL}/poll/add",
                                            targetType = TargetType.POST
                                        ),
                                        title = "Eigene Frage hinzufügen"
                                    )
                                )
                        )
                )
                    .add(
                        UIRow()
                            .add(
                                UICol(UILength(xs = 9, sm = 9, md = 9, lg = 9))
                            )
                            .add(
                                UICol(UILength(xs = 3, sm = 3, md = 3, lg = 3))
                                    .add(
                                        UIButton.createDefaultButton(
                                            id = "micromata-vorlage-button",
                                            responseAction = ResponseAction(
                                                "${Rest.URL}/poll/addPremadeQuestions",
                                                targetType = TargetType.POST
                                            ),
                                            title = "Micromata Vorlage nutzen"
                                        )
                                    )
                            )
                    )
            }
        layout.add(fieldset)

        addQuestionFieldset(layout, dto)

        layout.watchFields.addAll(
            arrayOf(
                "title", "description", "location", "deadline",
                "date"
            )
        )

        return LayoutUtils.processEditPage(layout, dto, this)
    }



    override fun onAfterSaveOrUpdate(request: HttpServletRequest, poll: PollDO, postData: PostData<Poll>) {
        super.onAfterSaveOrUpdate(request, poll, postData)
        pollMailService.sendMail(subject = "", content = "", to = "test.mail")
    }


    @PostMapping("/addAnswer/{fieldId}")
    fun addAnswerForMultipleChoice(
        @RequestBody postData: PostData<Poll>,
        @PathVariable("fieldId") fieldUid: String,
    ): ResponseEntity<ResponseAction> {
        val dto = postData.data
        val userAccess = UILayout.UserAccess(insert = true, update = true)

        val found = dto.inputFields?.find { it.uid == fieldUid }
        found?.answers?.add("")

        return ResponseEntity.ok(
            ResponseAction(targetType = TargetType.UPDATE).addVariable("data", dto).addVariable("ui", createEditLayout(dto, userAccess))
        )
    }



    // PostMapping add
    @PostMapping("/add")
    fun addQuestionField(
        @RequestBody postData: PostData<Poll>
    ): ResponseEntity<ResponseAction> {
        val userAccess = UILayout.UserAccess(insert = true, update = true)
        val dto = postData.data

        var type = BaseType.valueOf(dto.questionType ?: "TextQuestion")
        var question = Question(uid = UUID.randomUUID().toString(), type = type)
        if(type == BaseType.SingleResponseQuestion) {
            question.answers = mutableListOf("ja", "nein")
        }
        if(type == BaseType.DateQuestion) {
            question.answers = mutableListOf("Ja", "Vielleicht", "Nein")
        }

        dto.inputFields!!.add(question)
<<<<<<< HEAD
        dto.owner = userService.getUser(dto.owner?.id)
        dto.copyTo(poll)
=======

>>>>>>> 5b5e8ec4
        return ResponseEntity.ok(
            ResponseAction(targetType = TargetType.UPDATE).addVariable("data", dto).addVariable("ui", createEditLayout(dto, userAccess))
        )
    }


    @PostMapping("/addPremadeQuestions")
    private fun addPremadeQuestionsField(
        @RequestBody postData: PostData<Poll>,
    ): ResponseEntity<ResponseAction> {
        val userAccess = UILayout.UserAccess(insert = true, update = true)
        val dto = postData.data

        PREMADE_QUESTIONS.entries.forEach { entry ->
            dto.inputFields?.add(entry.value)
        }

        return ResponseEntity.ok(
            ResponseAction(targetType = TargetType.UPDATE).addVariable("data", dto).addVariable("ui", createEditLayout(dto, userAccess))
        )
    }


    private fun addQuestionFieldset(layout: UILayout, dto: Poll) {
        dto.inputFields?.forEachIndexed { index, field ->
            val objGiven = dto.id != null //differentiates between initial creation and editing
            val fieldset = UIFieldset(UILength(12), title = field.type.toString())
<<<<<<< HEAD
                if(!objGiven)
                    fieldset.add(generateDeleteButton(layout, field.uid))
                fieldset.add(getUiElement(objGiven, "inputFields[${index}].question", "Frage"))
            if (field.type == BaseType.YesNoQuestion) {
                val buttons = UIGroup()
                field.answers?.forEach { answer ->
                    buttons.add(
                        UIRadioButton(
                            "YesNoQuestion[${index}].question", answer, label = answer
                        )
                    )
                }
                fieldset
                    .add(buttons)
            }
=======
                .add(generateDeleteButton(layout, field.uid))
                .add(UIInput("inputFields[${index}].question", label = "Frage"))
>>>>>>> 5b5e8ec4

            if (field.type == BaseType.SingleResponseQuestion || field.type == BaseType.MultiResponseQuestion) {
                val groupLayout = UIGroup()
<<<<<<< HEAD
                field.answers?.forEachIndexed { i, _ ->
                    groupLayout.add(getUiElement(objGiven, "inputFields[${index}].answers[${i}]", "Antwortmöglichkeit ${i + 1}"))
=======
                field.answers?.forEachIndexed { answerIndex, _ ->
                    groupLayout.add(generateSingleAndMultiResponseAnswer(index, field.uid, answerIndex, layout))
>>>>>>> 5b5e8ec4
                }
            if(!objGiven) {
                groupLayout.add(
                    UIRow().add(
                        UIButton.createAddButton(
                            responseAction = ResponseAction(
                                "${Rest.URL}/poll/addAnswer/${field.uid}", targetType = TargetType.POST
                            )
                        )
                    )
                )
<<<<<<< HEAD
                if (field.type == BaseType.MultipleChoices) {
                    groupLayout.add(
                        getUiElement(objGiven,
                            "inputFields[${index}].numberOfSelect",
                            "Wie viele sollen angeklickt werden können?",
                            UIDataType.INT,
                        )
                    )
                }
            }
=======
>>>>>>> 5b5e8ec4
                fieldset.add(groupLayout)
            }

            if (field.type == BaseType.DateQuestion) {
                fieldset
                    .add(
                    UIFieldset(UILength(md = 6, lg = 4), title = field.type.toString()).add(
                        getUiElement(objGiven,
                            "inputFields[${index}].question",
                            "Hast du am ... Zeit?"
                        )
                    )

                )
            }

            layout.add(fieldset)
        }
    }

    private fun generateSingleAndMultiResponseAnswer(inputFieldIndex: Int, questionUid: String?, answerIndex: Int, layout: UILayout):UIRow {
        val row = UIRow()
        row.add(
            UICol()
                .add(
                    UIInput("inputFields[${inputFieldIndex}].answers[${answerIndex}]", label = "Answer ${answerIndex + 1}")
                )
        )
            .add(
                UICol()
                    .add(
                        UIButton.createDangerButton(
                            id = "X",
                            responseAction = ResponseAction(
                                "${Rest.URL}/poll/deleteAnswer/${questionUid}/${answerIndex}", targetType = TargetType.POST
                            )
                        ).withConfirmMessage(layout, confirmMessage = "Willst du wirklich diese Antwort löschen?"))
                    )
        return row
    }


    @PostMapping("/deleteAnswer/{questionUid}/{answerIndex}")
    fun deleteAnswerOfSingleAndMultipleResponseQuestion(
        @RequestBody postData: PostData<Poll>,
        @PathVariable("questionUid") questionUid: String,
        @PathVariable("answerIndex") answerIndex: Int
    ): ResponseEntity<ResponseAction> {
        val dto = postData.data
        val userAccess = UILayout.UserAccess(insert = true, update = true)

        dto.inputFields?.find { it.uid.equals(questionUid) }?.answers?.removeAt(answerIndex)

        return ResponseEntity.ok(
            ResponseAction(targetType = TargetType.UPDATE).addVariable("data", dto).addVariable("ui", createEditLayout(dto, userAccess))
        )
    }


    private fun generateDeleteButton(layout: UILayout, uid:String?):UIRow {
        val row = UIRow()
        row.add(
            UICol(UILength(11))
        )
            .add(
                UICol(length = UILength(1))
                    .add(
                        UIButton.createDangerButton(
                            id = "X",
                            responseAction = ResponseAction(
                                "${Rest.URL}/poll/deleteQuestion/${uid}", targetType = TargetType.POST
                            )
                        ).withConfirmMessage(layout, confirmMessage = "Willst du wirklich diese Frage löschen?"))
            )
        return row
    }


    @PostMapping("/deleteQuestion/{uid}")
    fun deleteQuestion(
        @RequestBody postData: PostData<Poll>,
        @PathVariable("uid") uid: String,
    ): ResponseEntity<ResponseAction> {
        val dto = postData.data
        val userAccess = UILayout.UserAccess(insert = true, update = true)

        val matchingQuestion: Question? = dto.inputFields?.find { it.uid.equals(uid) }
        dto.inputFields?.remove(matchingQuestion)

        return ResponseEntity.ok(
            ResponseAction(targetType = TargetType.UPDATE).addVariable("data", dto).addVariable("ui", createEditLayout(dto, userAccess))
        )
    }

    @PostMapping("Export")
    fun export(request: HttpServletRequest,poll: Poll) : ResponseEntity<Resource>? {
        val ihkExporter = ExcelExport()
        val bytes: ByteArray? = ihkExporter
            .getExcel(poll)
        val filename = ("test.xlsx")

        if (bytes == null || bytes.size == 0) {
            log.error("Oops, xlsx has zero size. Filename: $filename")
            return null;
        }
        return RestUtils.downloadFile(filename, bytes)
    }

    //once created, questions should be ReadOnly
    fun getUiElement(obj: Boolean, id: String, label: String? = null, dataType: UIDataType = UIDataType.STRING): UIElement{
        if (obj)
            return UIReadOnlyField(id, label = label, dataType = dataType)
        else
            return UIInput(id, label = label, dataType = dataType)
    }
}<|MERGE_RESOLUTION|>--- conflicted
+++ resolved
@@ -209,12 +209,7 @@
         }
 
         dto.inputFields!!.add(question)
-<<<<<<< HEAD
         dto.owner = userService.getUser(dto.owner?.id)
-        dto.copyTo(poll)
-=======
-
->>>>>>> 5b5e8ec4
         return ResponseEntity.ok(
             ResponseAction(targetType = TargetType.UPDATE).addVariable("data", dto).addVariable("ui", createEditLayout(dto, userAccess))
         )
@@ -242,36 +237,15 @@
         dto.inputFields?.forEachIndexed { index, field ->
             val objGiven = dto.id != null //differentiates between initial creation and editing
             val fieldset = UIFieldset(UILength(12), title = field.type.toString())
-<<<<<<< HEAD
-                if(!objGiven)
+                if(!objGiven){
                     fieldset.add(generateDeleteButton(layout, field.uid))
-                fieldset.add(getUiElement(objGiven, "inputFields[${index}].question", "Frage"))
-            if (field.type == BaseType.YesNoQuestion) {
-                val buttons = UIGroup()
-                field.answers?.forEach { answer ->
-                    buttons.add(
-                        UIRadioButton(
-                            "YesNoQuestion[${index}].question", answer, label = answer
-                        )
-                    )
                 }
-                fieldset
-                    .add(buttons)
-            }
-=======
-                .add(generateDeleteButton(layout, field.uid))
-                .add(UIInput("inputFields[${index}].question", label = "Frage"))
->>>>>>> 5b5e8ec4
+            fieldset.add(getUiElement(objGiven, "inputFields[${index}].question", "Frage"))
 
             if (field.type == BaseType.SingleResponseQuestion || field.type == BaseType.MultiResponseQuestion) {
                 val groupLayout = UIGroup()
-<<<<<<< HEAD
-                field.answers?.forEachIndexed { i, _ ->
-                    groupLayout.add(getUiElement(objGiven, "inputFields[${index}].answers[${i}]", "Antwortmöglichkeit ${i + 1}"))
-=======
                 field.answers?.forEachIndexed { answerIndex, _ ->
-                    groupLayout.add(generateSingleAndMultiResponseAnswer(index, field.uid, answerIndex, layout))
->>>>>>> 5b5e8ec4
+                    groupLayout.add(generateSingleAndMultiResponseAnswer(objGiven, index, field.uid, answerIndex, layout))
                 }
             if(!objGiven) {
                 groupLayout.add(
@@ -283,19 +257,7 @@
                         )
                     )
                 )
-<<<<<<< HEAD
-                if (field.type == BaseType.MultipleChoices) {
-                    groupLayout.add(
-                        getUiElement(objGiven,
-                            "inputFields[${index}].numberOfSelect",
-                            "Wie viele sollen angeklickt werden können?",
-                            UIDataType.INT,
-                        )
-                    )
-                }
             }
-=======
->>>>>>> 5b5e8ec4
                 fieldset.add(groupLayout)
             }
 
@@ -316,15 +278,16 @@
         }
     }
 
-    private fun generateSingleAndMultiResponseAnswer(inputFieldIndex: Int, questionUid: String?, answerIndex: Int, layout: UILayout):UIRow {
+    private fun generateSingleAndMultiResponseAnswer(objGiven: Boolean, inputFieldIndex: Int, questionUid: String?, answerIndex: Int, layout: UILayout):UIRow {
         val row = UIRow()
         row.add(
             UICol()
                 .add(
-                    UIInput("inputFields[${inputFieldIndex}].answers[${answerIndex}]", label = "Answer ${answerIndex + 1}")
+                    getUiElement(objGiven, "inputFields[${inputFieldIndex}].answers[${answerIndex}]", "Answer ${answerIndex + 1}")
                 )
         )
-            .add(
+        if(!objGiven){
+            row.add(
                 UICol()
                     .add(
                         UIButton.createDangerButton(
@@ -332,8 +295,8 @@
                             responseAction = ResponseAction(
                                 "${Rest.URL}/poll/deleteAnswer/${questionUid}/${answerIndex}", targetType = TargetType.POST
                             )
-                        ).withConfirmMessage(layout, confirmMessage = "Willst du wirklich diese Antwort löschen?"))
-                    )
+                        ).withConfirmMessage(layout, confirmMessage = "Willst du wirklich diese Antwortmöglichkeit löschen?")))}
+
         return row
     }
 
