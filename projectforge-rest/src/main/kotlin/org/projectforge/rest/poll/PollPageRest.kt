package org.projectforge.rest.poll

import com.fasterxml.jackson.databind.ObjectMapper
import org.projectforge.business.group.service.GroupService
import org.projectforge.business.poll.PollDO
import org.projectforge.business.poll.PollDao
import org.projectforge.business.user.service.UserService
import org.projectforge.framework.persistence.api.MagicFilter
import org.projectforge.framework.persistence.user.api.ThreadLocalUserContext
import org.projectforge.menu.MenuItem
import org.projectforge.rest.config.Rest
import org.projectforge.rest.config.RestUtils
import org.projectforge.rest.core.*
import org.projectforge.rest.dto.*
import org.projectforge.rest.poll.Exel.ExcelExport
import org.projectforge.rest.poll.types.BaseType
import org.projectforge.rest.poll.types.PREMADE_QUESTIONS
import org.projectforge.rest.poll.types.Question
import org.projectforge.ui.*
import org.slf4j.Logger
import org.slf4j.LoggerFactory
import org.springframework.beans.factory.annotation.Autowired
import org.springframework.core.io.Resource
import org.springframework.http.ResponseEntity
import org.springframework.web.bind.annotation.*
import java.util.*
import javax.servlet.http.HttpServletRequest

@RestController
@RequestMapping("${Rest.URL}/poll")
class PollPageRest : AbstractDTOPagesRest<PollDO, Poll, PollDao>(PollDao::class.java, "poll.title") {

    private val log: Logger = LoggerFactory.getLogger(PollPageRest::class.java)

    @Autowired
    private lateinit var userService: UserService;

    @Autowired
    private lateinit var groupService: GroupService;

    @Autowired
    private lateinit var pollMailService: PollMailService

    override fun newBaseDTO(request: HttpServletRequest?): Poll {
        val result = Poll()
        result.owner = ThreadLocalUserContext.user
        return result
    }

    override fun transformForDB(dto: Poll): PollDO {
        val pollDO = PollDO()
        dto.copyTo(pollDO)
        if (dto.inputFields != null) {
            pollDO.inputFields = ObjectMapper().writeValueAsString(dto.inputFields)
        }
        return pollDO
    }


    //override fun transformForDB editMode not used
    override fun transformFromDB(pollDO: PollDO, editMode: Boolean): Poll {
        val poll = Poll()
        poll.copyFrom(pollDO)
        if (pollDO.inputFields != null) {
            val fields = ObjectMapper().readValue(pollDO.inputFields, MutableList::class.java)
            poll.inputFields = fields.map { Question().toObject(ObjectMapper().writeValueAsString(it)) }.toMutableList()
        }
        User.restoreDisplayNames(poll.fullAccessUsers, userService)
        Group.restoreDisplayNames(poll.fullAccessGroups, groupService)
        User.restoreDisplayNames(poll.attendees, userService)
        Group.restoreDisplayNames(poll.groupAttendees, groupService)
        return poll
    }

    override fun createListLayout(
        request: HttpServletRequest, layout: UILayout, magicFilter: MagicFilter, userAccess: UILayout.UserAccess
    ) {
        agGridSupport.prepareUIGrid4ListPage(
            request,
            layout,
            magicFilter,
            this,
            userAccess = userAccess,
        )
            .add(lc, "title", "description", "location", "owner", "deadline", "date", "state")

    }

    override fun createEditLayout(dto: Poll, userAccess: UILayout.UserAccess): UILayout {
        val layout = super.createEditLayout(dto, userAccess)

        val fieldset = UIFieldset(UILength(12))
<<<<<<< HEAD
        if (dto.state == PollDO.State.RUNNING && dto.id != null) {
            fieldset.add(
                UIButton.createDefaultButton(
                    id = "response-poll-button",
                    responseAction = ResponseAction(
                        PagesResolver.getDynamicPageUrl(ResponsePageRest::class.java, absolute = true) + "${dto.id}",
                        targetType = TargetType.REDIRECT
                    ),
                    title = "poll.response.poll"
                )
            )
        }
=======
        if(dto.id != null){
            fieldset.add(UIButton.createDefaultButton(
                id = "response-poll-button",
                responseAction = ResponseAction(PagesResolver.getDynamicPageUrl(ResponsePageRest::class.java, absolute = true) + "${dto.id}", targetType = TargetType.REDIRECT),
                title = "poll.response.poll"
            ))}
        fieldset.add(
            UIRow().add(
                UICol(
                    UILength(10)
                )
            ).add(
                UICol(
                    UILength(1)
                ).add(
                    UIButton.createLinkButton(
                        id = "poll-guide",title= "Poll Guide", responseAction = ResponseAction(
                            PagesResolver.getDynamicPageUrl(
                                PollInfoPageRest::class.java, absolute = true
                            ), targetType = TargetType.MODAL
                        )
                    )
                )
            )
        )


>>>>>>> d81c59b9
        fieldset
            .add(lc, "title", "description", "location")
            .add(lc, "owner")
            .add(lc, "deadline", "date")
            .add(UISelect.createUserSelect(lc, "fullAccessUsers", true, "poll.fullAccessUsers"))
            .add(UISelect.createGroupSelect(lc, "fullAccessGroups", true, "poll.fullAccessGroups"))
            .add(UISelect.createUserSelect(lc, "attendees", true, "poll.attendees"))
            .add(UISelect.createGroupSelect(lc, "groupAttendees", true, "poll.groupAttendees"))
        if (dto.id == null) {
            fieldset.add(
                UIRow()
                    .add(
                        UICol(UILength(xs = 9, sm = 9, md = 9, lg = 9))
                            .add(
                                UISelect(
                                    "questionType",
                                    values = BaseType.values().map { UISelectValue(it, it.name) },
                                    label = "questionType"
                                )
                            )
                    )
                    .add(
                        UICol(UILength(xs = 3, sm = 3, md = 3, lg = 3))
                            .add(
                                UIButton.createDefaultButton(
                                    id = "add-question-button",
                                    responseAction = ResponseAction(
                                        "${Rest.URL}/poll/add",
                                        targetType = TargetType.POST
                                    ),
                                    title = "Eigene Frage hinzufügen"
                                )
                            )
                    )
            )
                .add(
                    UIRow()
                        .add(
                            UICol(UILength(xs = 9, sm = 9, md = 9, lg = 9))
                        )
                        .add(
                            UICol(UILength(xs = 3, sm = 3, md = 3, lg = 3))
                                .add(
                                    UIButton.createDefaultButton(
                                        id = "micromata-vorlage-button",
                                        responseAction = ResponseAction(
                                            "${Rest.URL}/poll/addPremadeQuestions",
                                            targetType = TargetType.POST
                                        ),
                                        title = "Micromata Vorlage nutzen"
                                    )
                                )
                        )
                )
        }
        layout.add(fieldset)

        addQuestionFieldset(layout, dto)

        layout.watchFields.addAll(listOf("groupAttendees"))

        var processedLayout = LayoutUtils.processEditPage(layout, dto, this)
        processedLayout.actions.filterIsInstance<UIButton>().find {
            it.id == "create"
        }?.confirmMessage = "Willst du wirklich die Umfrage erstellen? Du kannst die Fragen im Nachhinein nicht mehr bearbeiten."
        return processedLayout
    }

    override fun onAfterSaveOrUpdate(request: HttpServletRequest, poll: PollDO, postData: PostData<Poll>) {
        super.onAfterSaveOrUpdate(request, poll, postData)
        pollMailService.sendMail(subject = "", content = "", to = "test.mail")
    }


    @PostMapping("/addAnswer/{fieldId}")
    fun addAnswerForMultipleChoice(
        @RequestBody postData: PostData<Poll>,
        @PathVariable("fieldId") fieldUid: String,
    ): ResponseEntity<ResponseAction> {
        val dto = postData.data
        val userAccess = UILayout.UserAccess(insert = true, update = true)

        val found = dto.inputFields?.find { it.uid == fieldUid }
        found?.answers?.add("")
        dto.owner = userService.getUser(dto.owner?.id)
        return ResponseEntity.ok(
            ResponseAction(targetType = TargetType.UPDATE).addVariable("data", dto).addVariable("ui",
                createEditLayout(dto, userAccess))
        )
    }

    // PostMapping add
    @PostMapping("/add")
    fun addQuestionField(
        @RequestBody postData: PostData<Poll>
    ): ResponseEntity<ResponseAction> {
        val userAccess = UILayout.UserAccess(insert = true, update = true)
        val dto = postData.data

        var type = BaseType.valueOf(dto.questionType ?: "TextQuestion")
        var question = Question(uid = UUID.randomUUID().toString(), type = type)
        if(type == BaseType.SingleResponseQuestion) {
            question.answers = mutableListOf("ja", "nein")
        }

        dto.inputFields!!.add(question)
        dto.owner = userService.getUser(dto.owner?.id)
        return ResponseEntity.ok(
            ResponseAction(targetType = TargetType.UPDATE).addVariable("data", dto).addVariable("ui", createEditLayout(dto, userAccess))
        )
    }


    override fun onWatchFieldsUpdate(
        request: HttpServletRequest,
        dto: Poll,
        watchFieldsTriggered: Array<String>?
    ): ResponseEntity<ResponseAction> {
        val userAccess = UILayout.UserAccess()
        val groupIds = dto.groupAttendees?.filter{it.id != null}?.map{it.id!!}?.toIntArray()
        val userIds = UserService().getUserIds(groupService.getGroupUsers(groupIds))
        val users = User.toUserList(userIds)
        User.restoreDisplayNames(users, userService)
        val allUsers = dto.attendees?.toMutableList()?: mutableListOf()

        var counter = 0 ;
        users?.forEach { user ->
            if(allUsers?.filter { it.id == user.id }?.isEmpty() == true) {
                allUsers.add(user)
                counter ++
            }
        }

        dto.groupAttendees = mutableListOf()
        dto.attendees = allUsers.sortedBy { it.displayName }

        return ResponseEntity.ok(
            ResponseAction(targetType = TargetType.UPDATE
            )
                .addVariable("ui", createEditLayout(dto, userAccess))
                .addVariable("data", dto)
        )

    }


    @PostMapping("/addPremadeQuestions")
    private fun addPremadeQuestionsField(
        @RequestBody postData: PostData<Poll>,
    ): ResponseEntity<ResponseAction> {
        val userAccess = UILayout.UserAccess(insert = true, update = true)
        val dto = postData.data

        PREMADE_QUESTIONS.entries.forEach { entry ->
            dto.inputFields?.add(entry.value)
        }

        return ResponseEntity.ok(
            ResponseAction(targetType = TargetType.UPDATE).addVariable("data", dto).addVariable("ui", createEditLayout(dto, userAccess))
        )
    }
    private fun addQuestionFieldset(layout: UILayout, dto: Poll) {
        dto.inputFields?.forEachIndexed { index, field ->
            val objGiven = dto.id != null //differentiates between initial creation and editing
            val fieldset = UIFieldset(UILength(12), title = field.type.toString())
                if(!objGiven){
                    fieldset.add(generateDeleteButton(layout, field.uid))
                }
            fieldset.add(getUiElement(objGiven, "inputFields[${index}].question", "Frage"))

            if (field.type == BaseType.SingleResponseQuestion || field.type == BaseType.MultiResponseQuestion) {
                field.answers?.forEachIndexed { answerIndex, _ ->
                    fieldset.add(generateSingleAndMultiResponseAnswer(objGiven, index, field.uid, answerIndex, layout))
                }
            if(!objGiven) {
                fieldset.add(
                    UIRow().add(
                        UIButton.createAddButton(
                            responseAction = ResponseAction(
                                "${Rest.URL}/poll/addAnswer/${field.uid}", targetType = TargetType.POST
                            )
                        )
                    )
                )
            }
            }

            layout.add(fieldset)
        }
    }

    private fun generateSingleAndMultiResponseAnswer(objGiven: Boolean, inputFieldIndex: Int, questionUid: String?, answerIndex: Int, layout: UILayout):UIRow {
        val row = UIRow()
        row.add(
            UICol()
                .add(
                    getUiElement(objGiven, "inputFields[${inputFieldIndex}].answers[${answerIndex}]", "Answer ${answerIndex + 1}")
                )
        )
        if(!objGiven){
            row.add(
                UICol()
                    .add(
                        UIButton.createDangerButton(
                            id = "X",
                            responseAction = ResponseAction(
                                "${Rest.URL}/poll/deleteAnswer/${questionUid}/${answerIndex}", targetType = TargetType.POST
                            )
                        ).withConfirmMessage(layout, confirmMessage = "Willst du wirklich diese Antwortmöglichkeit löschen?")))
        }

        return row
    }


    @PostMapping("/deleteAnswer/{questionUid}/{answerIndex}")
    fun deleteAnswerOfSingleAndMultipleResponseQuestion(
        @RequestBody postData: PostData<Poll>,
        @PathVariable("questionUid") questionUid: String,
        @PathVariable("answerIndex") answerIndex: Int
    ): ResponseEntity<ResponseAction> {
        val dto = postData.data
        val userAccess = UILayout.UserAccess(insert = true, update = true)

        dto.inputFields?.find { it.uid.equals(questionUid) }?.answers?.removeAt(answerIndex)
        dto.owner = userService.getUser(dto.owner?.id)
        return ResponseEntity.ok(
            ResponseAction(targetType = TargetType.UPDATE).addVariable("data", dto).addVariable("ui", createEditLayout(dto, userAccess))
        )
    }


    private fun generateDeleteButton(layout: UILayout, uid:String?):UIRow {
        val row = UIRow()
        row.add(
            UICol(UILength(11))
        )
            .add(
                UICol(length = UILength(1))
                    .add(
                        UIButton.createDangerButton(
                            id = "X",
                            responseAction = ResponseAction(
                                "${Rest.URL}/poll/deleteQuestion/${uid}", targetType = TargetType.POST
                            )
                        ).withConfirmMessage(layout, confirmMessage = "Willst du wirklich diese Frage löschen?"))
            )
        return row
    }


    @PostMapping("/deleteQuestion/{uid}")
    fun deleteQuestion(
        @RequestBody postData: PostData<Poll>,
        @PathVariable("uid") uid: String,
    ): ResponseEntity<ResponseAction> {
        val dto = postData.data
        val userAccess = UILayout.UserAccess(insert = true, update = true)

        val matchingQuestion: Question? = dto.inputFields?.find { it.uid.equals(uid) }
        dto.inputFields?.remove(matchingQuestion)

        return ResponseEntity.ok(
            ResponseAction(targetType = TargetType.UPDATE).addVariable("data", dto).addVariable("ui", createEditLayout(dto, userAccess))
        )
    }

    @PostMapping("Export")
    fun export(request: HttpServletRequest,poll: Poll) : ResponseEntity<Resource>? {
        val ihkExporter = ExcelExport()
        val bytes: ByteArray? = ihkExporter
            .getExcel(poll)
        val filename = ("test.xlsx")

        if (bytes == null || bytes.size == 0) {
            log.error("Oops, xlsx has zero size. Filename: $filename")
            return null;
        }
        return RestUtils.downloadFile(filename, bytes)
    }

    //once created, questions should be ReadOnly
    private fun getUiElement(obj: Boolean, id: String, label: String? = null, dataType: UIDataType = UIDataType.STRING): UIElement{
        if (obj)
            return UIReadOnlyField(id, label = label, dataType = dataType)
        else
            return UIInput(id, label = label, dataType = dataType)
    }
}<|MERGE_RESOLUTION|>--- conflicted
+++ resolved
@@ -90,7 +90,6 @@
         val layout = super.createEditLayout(dto, userAccess)
 
         val fieldset = UIFieldset(UILength(12))
-<<<<<<< HEAD
         if (dto.state == PollDO.State.RUNNING && dto.id != null) {
             fieldset.add(
                 UIButton.createDefaultButton(
@@ -103,13 +102,6 @@
                 )
             )
         }
-=======
-        if(dto.id != null){
-            fieldset.add(UIButton.createDefaultButton(
-                id = "response-poll-button",
-                responseAction = ResponseAction(PagesResolver.getDynamicPageUrl(ResponsePageRest::class.java, absolute = true) + "${dto.id}", targetType = TargetType.REDIRECT),
-                title = "poll.response.poll"
-            ))}
         fieldset.add(
             UIRow().add(
                 UICol(
@@ -131,7 +123,6 @@
         )
 
 
->>>>>>> d81c59b9
         fieldset
             .add(lc, "title", "description", "location")
             .add(lc, "owner")
@@ -297,26 +288,26 @@
         dto.inputFields?.forEachIndexed { index, field ->
             val objGiven = dto.id != null //differentiates between initial creation and editing
             val fieldset = UIFieldset(UILength(12), title = field.type.toString())
-                if(!objGiven){
-                    fieldset.add(generateDeleteButton(layout, field.uid))
-                }
+            if(!objGiven){
+                fieldset.add(generateDeleteButton(layout, field.uid))
+            }
             fieldset.add(getUiElement(objGiven, "inputFields[${index}].question", "Frage"))
 
             if (field.type == BaseType.SingleResponseQuestion || field.type == BaseType.MultiResponseQuestion) {
                 field.answers?.forEachIndexed { answerIndex, _ ->
                     fieldset.add(generateSingleAndMultiResponseAnswer(objGiven, index, field.uid, answerIndex, layout))
                 }
-            if(!objGiven) {
-                fieldset.add(
-                    UIRow().add(
-                        UIButton.createAddButton(
-                            responseAction = ResponseAction(
-                                "${Rest.URL}/poll/addAnswer/${field.uid}", targetType = TargetType.POST
+                if(!objGiven) {
+                    fieldset.add(
+                        UIRow().add(
+                            UIButton.createAddButton(
+                                responseAction = ResponseAction(
+                                    "${Rest.URL}/poll/addAnswer/${field.uid}", targetType = TargetType.POST
+                                )
                             )
                         )
                     )
-                )
-            }
+                }
             }
 
             layout.add(fieldset)
