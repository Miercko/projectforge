--- conflicted
+++ resolved
@@ -25,12 +25,8 @@
         exclude(group = "org.slf4j", module = "slf4j-jul")
         exclude(group = "org.slf4j", module = "slf4j-log4j12")
         exclude(group = "com.sun.mail", module = "jakarta.mail")
-<<<<<<< HEAD
-        exclude("org.apache.logging.log4j", "log4j-core")
-=======
         exclude(group = "jakarta.mail", module = "jakarta.mail-api")
         exclude(group = "org.apache.logging.log4j", module = "log4j-core")
->>>>>>> b9be842e
         exclude(group = "commons-logging", module = "commons-logging")
         resolutionStrategy {
             preferProjectModules() // Prioritize local modules.
