--- conflicted
+++ resolved
@@ -6,11 +6,7 @@
   <parent>
     <groupId>org.projectforge</groupId>
     <artifactId>projectforge-parent</artifactId>
-<<<<<<< HEAD
-    <version>6.7.2</version>
-=======
     <version>6.8.0</version>
->>>>>>> 576d9b5c
   </parent>
   <properties>
     <timestamp>${maven.build.timestamp}</timestamp>
