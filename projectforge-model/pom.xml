--- conflicted
+++ resolved
@@ -6,11 +6,7 @@
   <parent>
     <groupId>org.projectforge</groupId>
     <artifactId>projectforge-parent</artifactId>
-<<<<<<< HEAD
-    <version>6.15.1</version>
-=======
     <version>6.16.0</version>
->>>>>>> 2674bcda
   </parent>
   <licenses>
     <license>
