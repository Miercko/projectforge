import PropTypes from 'prop-types';
import React from 'react';
import DateTimeRange from '../../../../../../components/design/input/calendar/DateTimeRange';
import FormattedTimeRange
    from '../../../../../../components/design/input/calendar/FormattedTimeRange';

function MagicTimeStampInput(
    {
        filterType,
        id,
        onChange,
        selectors,
        translations,
        value,
    },
) {
<<<<<<< HEAD
=======
    const fragment = null;

>>>>>>> 04e8a093
    if (value.to === undefined || value.from === undefined) {
        onChange({
            from: null,
            to: null,
        });
        return null;
    }

    if (typeof value.from === 'string' || typeof value.to === 'string') {
        onChange({
            from: new Date(value.from),
            to: new Date(value.to),
        });
        return null;
    }

    // TODO CHECK IF FROM IS AFTER TO (AND VICE VERSA)
    const setFrom = (from) => onChange({
        ...value,
        from,
    });

    const setTo = (to) => onChange({
        ...value,
        to,
    });

    return (
        <div style={{ width: 700 }}>
            <DateTimeRange
                hideTimeInput={filterType === 'DATE'}
                id={id}
                onChange={onChange}
                {...value}
                setFrom={setFrom}
                setTo={setTo}
                selectors={selectors}
                translations={translations}
            />
        </div>
    );
}

const dateType = PropTypes.oneOfType([
    PropTypes.string,
    PropTypes.instanceOf(Date),
]);

MagicTimeStampInput.propTypes = {
    filterType: PropTypes.oneOf(['TIMESTAMP', 'DATE']).isRequired,
    id: PropTypes.string.isRequired,
    onChange: PropTypes.func.isRequired,
    value: PropTypes.shape({
        from: dateType,
        to: dateType,
    }).isRequired,
    selectors: PropTypes.arrayOf(PropTypes.string),
    translations: PropTypes.shape({}),
};

MagicTimeStampInput.defaultProps = {
    selectors: undefined,
    translations: {},
};

MagicTimeStampInput.isEmpty = ({ from, to }) => !(from || to);

MagicTimeStampInput.getLabel = (label, { from, to }) => {
    if (from && to) {
        return (
            <FormattedTimeRange
                from={typeof from === 'string' ? new Date(from) : from}
                to={typeof to === 'string' ? new Date(to) : to}
            >
                {`${label}: `}
            </FormattedTimeRange>
        );
    }

    return label;
};

export default MagicTimeStampInput;<|MERGE_RESOLUTION|>--- conflicted
+++ resolved
@@ -14,11 +14,8 @@
         value,
     },
 ) {
-<<<<<<< HEAD
-=======
     const fragment = null;
 
->>>>>>> 04e8a093
     if (value.to === undefined || value.from === undefined) {
         onChange({
             from: null,
