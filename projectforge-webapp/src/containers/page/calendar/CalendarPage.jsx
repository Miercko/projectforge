import PropTypes from 'prop-types';
import React from 'react';
import Select from 'react-select';
import { Card, CardBody, Col, Container, Row } from 'reactstrap';
import EditableMultiValueLabel from '../../../components/design/EditableMultiValueLabel';
import LoadingContainer from '../../../components/design/loading-container';
import { getTranslation } from '../../../utilities/layout';
import { fetchJsonGet } from '../../../utilities/rest';
import CalendarFilterSettings from '../../panel/calendar/CalendarFilterSettings';
import CalendarPanel from '../../panel/calendar/CalendarPanel';
import FavoritesPanel from '../../panel/favorite/FavoritesPanel';
import { customStyles } from './Calendar.module';
import { CalendarContext, defaultValues as calendarContextDefaultValues } from './CalendarContext';

class CalendarPage extends React.Component {
    constructor(props) {
        super(props);

        this.state = {
            colors: {},
            date: new Date(),
            view: 'week',
            teamCalendars: undefined,
            activeCalendars: [],
            filter: {
                defaultCalendarId: undefined,
                listOfDefaultCalendars: [],
                gridSize: 30,
            },
            timesheetUser: undefined,
            filterFavorites: undefined,
            isFilterModified: false,
            translations: undefined,
            vacationGroups: [],
            vacationUsers: [],
        };

        this.fetchInitial = this.fetchInitial.bind(this);
        this.onChange = this.onChange.bind(this);
        this.handleMultiValueChange = this.handleMultiValueChange.bind(this);
        this.onDefaultCalendarChange = this.onDefaultCalendarChange.bind(this);
        this.onGridSizeChange = this.onGridSizeChange.bind(this);
        this.onFavoriteCreate = this.onFavoriteCreate.bind(this);
        this.onFavoriteDelete = this.onFavoriteDelete.bind(this);
        this.onFavoriteRename = this.onFavoriteRename.bind(this);
        this.onFavoriteSelect = this.onFavoriteSelect.bind(this);
        this.onFavoriteUpdate = this.onFavoriteUpdate.bind(this);
        this.saveUpdateResponseInState = this.saveUpdateResponseInState.bind(this);
        this.onTimesheetUserChange = this.onTimesheetUserChange.bind(this);
        this.onVacationGroupsChange = this.onVacationGroupsChange.bind(this);
        this.onVacationUsersChange = this.onVacationUsersChange.bind(this);
    }

    componentDidMount() {
        this.fetchInitial();
    }

    onChange(activeCalendars) {
        activeCalendars.sort((a, b) => a.title.localeCompare(b.title));
        this.setState({
            activeCalendars,
            isFilterModified: true,
        });
    }

    onTimesheetUserChange(timesheetUser) {
        this.setState({ timesheetUser });
    }

    onVacationGroupsChange(vacationGroups) {
        this.setState({ vacationGroups });
    }

    onVacationUsersChange(vacationUsers) {
        this.setState({ vacationUsers });
    }

    onDefaultCalendarChange(defaultCalendarId) {
        this.setState(currentState => ({
            filter: {
                ...currentState.filter,
                defaultCalendarId,
            },
        }));
    }


    onGridSizeChange(gridSize) {
        this.setState(currentState => ({
            filter: {
                ...currentState.filter,
                gridSize,
            },
        }));
    }

    onFavoriteCreate(newFilterName) {
        fetchJsonGet('calendar/createNewFilter',
            { newFilterName },
            this.saveUpdateResponseInState);
    }

    onFavoriteDelete(id) {
        fetchJsonGet('calendar/deleteFilter',
            { id },
            this.saveUpdateResponseInState);
    }

    onFavoriteSelect(id) {
        fetchJsonGet('calendar/selectFilter',
            { id },
            this.saveUpdateResponseInState);
    }

    onFavoriteRename(id, newName) {
        fetchJsonGet('calendar/renameFilter',
            {
                id,
                newName,
            },
            this.saveUpdateResponseInState);
    }

    onFavoriteUpdate(id) {
        fetchJsonGet('calendar/updateFilter',
            { id },
            this.saveUpdateResponseInState);
    }

    fetchInitial() {
        this.setState({ loading: true });
        fetchJsonGet('calendar/initial',
            undefined,
            this.saveUpdateResponseInState);
    }

    saveUpdateResponseInState(json) {
        const newState = {
            loading: false,
            ...json,
        };
        if (newState.translations) {
            document.title = `ProjectForge - ${getTranslation('calendar.title', newState.translations)}`;
        }

        if (newState.date) {
            newState.date = new Date(newState.date);
        }

        this.setState(newState);
    }

    handleMultiValueChange(id, newValue) {
        this.setState(({ colors }) => ({
            colors: {
                ...colors,
                [id]: newValue,
            },
        }));
    }

    render() {
        const {
            activeCalendars,
            listOfDefaultCalendars,
            isFilterModified,
            colors,
            filter,
            timesheetUser,
            date,
            filterFavorites,
            loading,
            teamCalendars,
            translations,
            view,
            vacationGroups,
            vacationUsers,
        } = this.state;

        if (!translations) {
            return <div>...</div>;
        }

        const { match, location } = this.props;

        const options = teamCalendars.map(option => ({
            ...option,
            filterType: 'COLOR_PICKER',
            label: option.title,
        }));

        return (
<<<<<<< HEAD
            <Container fluid>
                <LoadingContainer loading={loading}>
                    <CalendarContext.Provider
                        value={{
                            ...calendarContextDefaultValues,
                            saveUpdateResponseInState: this.saveUpdateResponseInState,
                        }}
                    >
                        <Card>
                            <CardBody>
                                <form>
                                    <Row>
                                        <Col sm="11">
                                            <Select
                                                closeMenuOnSelect={false}
                                                components={{
                                                    MultiValueLabel: EditableMultiValueLabel,
                                                }}
                                                getOptionLabel={option => (option.title)}
                                                getOptionValue={option => (option.id)}
                                                isClearable
                                                isMulti
                                                onChange={this.onChange}
                                                options={options}
                                                placeholder={translations['select.placeholder']}
                                                setMultiValue={this.handleMultiValueChange}
                                                styles={customStyles}
                                                values={colors}
                                                value={activeCalendars.map(option => ({
                                                    ...option,
                                                    filterType: 'COLOR_PICKER',
                                                    label: option.title,
                                                }))}
                                                // loadOptions={loadOptions}
                                                // defaultOptions={defaultOptions}
                                            />
                                        </Col>
                                        <Col sm="1" className="d-flex align-items-center">
                                            <FavoritesPanel
                                                onFavoriteCreate={this.onFavoriteCreate}
                                                onFavoriteDelete={this.onFavoriteDelete}
                                                onFavoriteRename={this.onFavoriteRename}
                                                onFavoriteSelect={this.onFavoriteSelect}
                                                onFavoriteUpdate={this.onFavoriteUpdate}
                                                favorites={filterFavorites}
                                                translations={translations}
                                                currentFavoriteId={filter.id}
                                                isModified={isFilterModified}
                                                closeOnSelect={false}
                                                htmlId="calendarFavoritesPopover"
                                            />
                                            <CalendarFilterSettings
                                                listOfDefaultCalendars={listOfDefaultCalendars}
                                                defaultCalendarId={filter.defaultCalendarId}
                                                otherTimesheetUsersEnabled={
                                                    filter.otherTimesheetUsersEnabled
                                                }
                                                timesheetUser={timesheetUser}
                                                gridSize={filter.gridSize}
                                                translations={translations}
                                                onTimesheetUserChange={this.onTimesheetUserChange}
                                                onDefaultCalendarChange={this.onDefaultCalendarChange}
                                                onGridSizeChange={this.onGridSizeChange}
                                            />
                                        </Col>
                                    </Row>
                                </form>
                            </CardBody>
                        </Card>
                        <CalendarPanel
                            defaultDate={date}
                            defaultView={view}
                            gridSize={filter.gridSize}
                            activeCalendars={activeCalendars}
                            timesheetUserId={timesheetUser ? timesheetUser.id : undefined}
                            topHeight="225px"
                            translations={translations}
                            match={match}
                            location={location}
                        />
                    </CalendarContext.Provider>
                </LoadingContainer>
            </Container>
=======
            <LoadingContainer loading={loading}>
                <CalendarContext.Provider
                    value={{
                        ...calendarContextDefaultValues,
                        saveUpdateResponseInState: this.saveUpdateResponseInState,
                    }}
                >
                    <Card>
                        <CardBody>
                            <form>
                                <Row>
                                    <Col sm="11">
                                        <Select
                                            closeMenuOnSelect={false}
                                            components={{
                                                MultiValueLabel: EditableMultiValueLabel,
                                            }}
                                            getOptionLabel={option => (option.title)}
                                            getOptionValue={option => (option.id)}
                                            isClearable
                                            isMulti
                                            onChange={this.onChange}
                                            options={options}
                                            placeholder={translations['select.placeholder']}
                                            setMultiValue={this.handleMultiValueChange}
                                            styles={customStyles}
                                            values={colors}
                                            value={activeCalendars.map(option => ({
                                                ...option,
                                                filterType: 'COLOR_PICKER',
                                                label: option.title,
                                            }))}
                                            // loadOptions={loadOptions}
                                            // defaultOptions={defaultOptions}
                                        />
                                    </Col>
                                    <Col sm="1" className="d-flex align-items-center">
                                        <FavoritesPanel
                                            onFavoriteCreate={this.onFavoriteCreate}
                                            onFavoriteDelete={this.onFavoriteDelete}
                                            onFavoriteRename={this.onFavoriteRename}
                                            onFavoriteSelect={this.onFavoriteSelect}
                                            onFavoriteUpdate={this.onFavoriteUpdate}
                                            favorites={filterFavorites}
                                            translations={translations}
                                            currentFavoriteId={filter.id}
                                            isModified={isFilterModified}
                                            closeOnSelect={false}
                                            htmlId="calendarFavoritesPopover"
                                        />
                                        <CalendarFilterSettings
                                            listOfDefaultCalendars={listOfDefaultCalendars}
                                            defaultCalendarId={filter.defaultCalendarId}
                                            otherTimesheetUsersEnabled={
                                                filter.otherTimesheetUsersEnabled
                                            }
                                            timesheetUser={timesheetUser}
                                            gridSize={filter.gridSize}
                                            translations={translations}
                                            onTimesheetUserChange={this.onTimesheetUserChange}
                                            onDefaultCalendarChange={this.onDefaultCalendarChange}
                                            onGridSizeChange={this.onGridSizeChange}
                                            onVacationGroupsChange={this.onVacationGroupsChange}
                                            onVacationUsersChange={this.onVacationUsersChange}
                                            vacationGroups={vacationGroups}
                                            vacationUsers={vacationUsers}
                                        />
                                    </Col>
                                </Row>
                            </form>
                        </CardBody>
                    </Card>
                    <CalendarPanel
                        defaultDate={date}
                        defaultView={view}
                        gridSize={filter.gridSize}
                        activeCalendars={activeCalendars}
                        timesheetUserId={timesheetUser ? timesheetUser.id : undefined}
                        topHeight="225px"
                        translations={translations}
                        match={match}
                        location={location}
                        vacationGroups={vacationGroups}
                        vacationUsers={vacationUsers}
                    />
                </CalendarContext.Provider>
            </LoadingContainer>
>>>>>>> 34f2636d
        );
    }
}

CalendarPage.propTypes = {
    match: PropTypes.shape({}).isRequired,
    location: PropTypes.shape({}).isRequired,
};

CalendarPage.defaultProps = {};

export default CalendarPage;<|MERGE_RESOLUTION|>--- conflicted
+++ resolved
@@ -190,91 +190,6 @@
         }));
 
         return (
-<<<<<<< HEAD
-            <Container fluid>
-                <LoadingContainer loading={loading}>
-                    <CalendarContext.Provider
-                        value={{
-                            ...calendarContextDefaultValues,
-                            saveUpdateResponseInState: this.saveUpdateResponseInState,
-                        }}
-                    >
-                        <Card>
-                            <CardBody>
-                                <form>
-                                    <Row>
-                                        <Col sm="11">
-                                            <Select
-                                                closeMenuOnSelect={false}
-                                                components={{
-                                                    MultiValueLabel: EditableMultiValueLabel,
-                                                }}
-                                                getOptionLabel={option => (option.title)}
-                                                getOptionValue={option => (option.id)}
-                                                isClearable
-                                                isMulti
-                                                onChange={this.onChange}
-                                                options={options}
-                                                placeholder={translations['select.placeholder']}
-                                                setMultiValue={this.handleMultiValueChange}
-                                                styles={customStyles}
-                                                values={colors}
-                                                value={activeCalendars.map(option => ({
-                                                    ...option,
-                                                    filterType: 'COLOR_PICKER',
-                                                    label: option.title,
-                                                }))}
-                                                // loadOptions={loadOptions}
-                                                // defaultOptions={defaultOptions}
-                                            />
-                                        </Col>
-                                        <Col sm="1" className="d-flex align-items-center">
-                                            <FavoritesPanel
-                                                onFavoriteCreate={this.onFavoriteCreate}
-                                                onFavoriteDelete={this.onFavoriteDelete}
-                                                onFavoriteRename={this.onFavoriteRename}
-                                                onFavoriteSelect={this.onFavoriteSelect}
-                                                onFavoriteUpdate={this.onFavoriteUpdate}
-                                                favorites={filterFavorites}
-                                                translations={translations}
-                                                currentFavoriteId={filter.id}
-                                                isModified={isFilterModified}
-                                                closeOnSelect={false}
-                                                htmlId="calendarFavoritesPopover"
-                                            />
-                                            <CalendarFilterSettings
-                                                listOfDefaultCalendars={listOfDefaultCalendars}
-                                                defaultCalendarId={filter.defaultCalendarId}
-                                                otherTimesheetUsersEnabled={
-                                                    filter.otherTimesheetUsersEnabled
-                                                }
-                                                timesheetUser={timesheetUser}
-                                                gridSize={filter.gridSize}
-                                                translations={translations}
-                                                onTimesheetUserChange={this.onTimesheetUserChange}
-                                                onDefaultCalendarChange={this.onDefaultCalendarChange}
-                                                onGridSizeChange={this.onGridSizeChange}
-                                            />
-                                        </Col>
-                                    </Row>
-                                </form>
-                            </CardBody>
-                        </Card>
-                        <CalendarPanel
-                            defaultDate={date}
-                            defaultView={view}
-                            gridSize={filter.gridSize}
-                            activeCalendars={activeCalendars}
-                            timesheetUserId={timesheetUser ? timesheetUser.id : undefined}
-                            topHeight="225px"
-                            translations={translations}
-                            match={match}
-                            location={location}
-                        />
-                    </CalendarContext.Provider>
-                </LoadingContainer>
-            </Container>
-=======
             <LoadingContainer loading={loading}>
                 <CalendarContext.Provider
                     value={{
@@ -362,7 +277,6 @@
                     />
                 </CalendarContext.Provider>
             </LoadingContainer>
->>>>>>> 34f2636d
         );
     }
 }
