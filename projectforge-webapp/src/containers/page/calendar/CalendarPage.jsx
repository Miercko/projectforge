--- conflicted
+++ resolved
@@ -211,9 +211,6 @@
         return (
             <Container fluid>
                 <LoadingContainer loading={loading}>
-<<<<<<< HEAD
-                    <CalendarContext.Provider value={calendarContextValue}>
-=======
                     <CalendarContext.Provider
                         /* eslint-disable-next-line react/jsx-no-constructed-context-values */
                         value={{
@@ -221,7 +218,6 @@
                             saveUpdateResponseInState: this.saveUpdateResponseInState,
                         }}
                     >
->>>>>>> 04e8a093
                         <Card>
                             <CardBody>
                                 <form>
