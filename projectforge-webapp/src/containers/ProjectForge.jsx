--- conflicted
+++ resolved
@@ -88,9 +88,6 @@
     }
 
     return (
-<<<<<<< HEAD
-        <SystemStatusContext.Provider value={systemStatusContextValue}>
-=======
         <SystemStatusContext.Provider
             /* eslint-disable-next-line react/jsx-no-constructed-context-values */
             value={{
@@ -98,7 +95,6 @@
                 ...systemStatus,
             }}
         >
->>>>>>> 04e8a093
             <TopBar />
             <Router history={history}>
                 {content}
