import React from 'react';
import momentTimezone from 'moment-timezone';
import { faCaretLeft, faCaretRight } from '@fortawesome/free-solid-svg-icons';
import { FontAwesomeIcon } from '@fortawesome/react-fontawesome';
import style from '../../../components/design/input/Input.module.scss';

function CalendarToolBar(toolbar) {
<<<<<<< HEAD
    const { onNavigate, onView, date: toolbarDate } = toolbar;

=======
>>>>>>> 04e8a093
    const goToBack = () => {
        onNavigate('PREV');
    };
    const goToNext = () => {
        onNavigate('NEXT');
    };
    const goToToday = () => {
        onNavigate('TODAY');
    };

    const goToDayView = () => {
        onView('day');
    };
    const goToWeekView = () => {
        onView('week');
    };

    const goToWorkWeekView = () => {
        onView('work_week');
    };

    const goToMonthView = () => {
        onView('month');
    };

    const goToAgendaView = () => {
        onView('agenda');
    };

    const { view } = toolbar;

    const label = () => {
        const momentDate = momentTimezone(toolbarDate);
        if (view === 'day') {
            return (
                <>
                    <b>{momentDate.format('dddd')}</b>
                    {' '}
                    {momentDate.format('DD.MM.YYYY')}
                </>
            );
        }
        return (
            <>
                <b>{momentDate.format('MMMM')}</b>
                {' '}
                {momentDate.format('YYYY')}
            </>
        );
    };
    const classNameMonth = (view === 'month') ? 'rbc-active' : '';
    const classNameWeek = (view === 'week') ? 'rbc-active' : '';
    const classNameWorkWeek = (view === 'work_week') ? 'rbc-active' : '';
    const classNameDay = (view === 'day') ? 'rbc-active' : '';
    const classNameAgenda = (view === 'agenda') ? 'rbc-active' : '';
    const { localizer } = toolbar;
    const { messages } = localizer;
    return (
        <div className="rbc-toolbar">
            <span className="rbc-btn-group">
                <button type="button" onClick={goToBack}>
                    <FontAwesomeIcon
                        icon={faCaretLeft}
                        className={style.icon}
                    />
                </button>
                <button type="button" onClick={goToToday}>{messages['calendar.navigation.today']}</button>
                <button
                    type="button"
                    onClick={goToNext}
                >
                    <FontAwesomeIcon
                        icon={faCaretRight}
                        className={style.icon}
                    />
                </button>
            </span>
            <span className="rbc-toolbar-label">{label()}</span>
            <span className="rbc-btn-group">
                <button type="button" className={classNameMonth} onClick={goToMonthView}>{messages['calendar.view.month']}</button>
                <button type="button" className={classNameWeek} onClick={goToWeekView}>{messages['calendar.view.week']}</button>
                <button type="button" className={classNameWorkWeek} onClick={goToWorkWeekView}>{messages['calendar.view.workWeek']}</button>
                <button type="button" className={classNameDay} onClick={goToDayView}>{messages['calendar.view.day']}</button>
                <button
                    type="button"
                    className={classNameAgenda}
                    onClick={goToAgendaView}
                >
                    Agenda
                </button>
            </span>
        </div>
    );
}
export default (CalendarToolBar);<|MERGE_RESOLUTION|>--- conflicted
+++ resolved
@@ -5,11 +5,6 @@
 import style from '../../../components/design/input/Input.module.scss';
 
 function CalendarToolBar(toolbar) {
-<<<<<<< HEAD
-    const { onNavigate, onView, date: toolbarDate } = toolbar;
-
-=======
->>>>>>> 04e8a093
     const goToBack = () => {
         onNavigate('PREV');
     };
