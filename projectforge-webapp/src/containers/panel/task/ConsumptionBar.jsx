--- conflicted
+++ resolved
@@ -45,11 +45,7 @@
         status: PropTypes.string,
         width: PropTypes.string,
         id: PropTypes.number,
-<<<<<<< HEAD
-        percentage: PropTypes.oneOfType([PropTypes.string, PropTypes.number]),
-=======
         percentage: PropTypes.number,
->>>>>>> db8a6537
     }),
     taskId: PropTypes.number,
     identifier: PropTypes.string,
