import AwesomeDebouncePromise from 'awesome-debounce-promise';
import PropTypes from 'prop-types';
import React from 'react';
import LoadingContainer from '../../../components/design/loading-container';
import { debouncedWaitTime, getServiceURL, handleHTTPErrors } from '../../../utilities/rest';
import TaskTreeTable from './table/TaskTreeTable';
import TaskFilter from './TaskFilter';
import TaskTreeContext, { taskTreeContextDefaultValues } from './TaskTreeContext';

const loadTasksBounced = (
    {
        close,
        filter,
        highlightTaskId,
        initial,
        loading,
        open,
        setColumnsVisibility,
        setFilter,
        setLoading,
        setNodes,
        setTranslations,
        showRootForAdmins,
    },
) => {
    setLoading(loading || initial);

    fetch(
        getServiceURL(
            'task/tree',
            {
                table: true,
                initial: initial || '',
                open: open || '',
                highlightedTaskId: highlightTaskId || '',
                close: close || '',
                ...filter,
                showRootForAdmins,
            },
        ),
        {
            method: 'GET',
            credentials: 'include',
            headers: { Accept: 'application/json' },
        },
    )
        .then(handleHTTPErrors)
        .then((response) => response.json())
        .then((
            {
                root,
                translations: responseTranslations,
                initFilter,
                columnsVisibility: responseColumnsVisibility,
            },
        ) => {
            if (responseTranslations) {
                setTranslations(responseTranslations);
            }

            setNodes(root.children);
            setColumnsVisibility(responseColumnsVisibility);

            // TODO: SCROLL TO HIGHLIGHTED TASK

            if (initial && initFilter) {
                setFilter(initFilter);
            }

            setLoading(false);
        })
        // TODO: ERROR HANDLING
        .catch(() => setLoading(false));
};

function TaskTreePanel(
    {
        highlightTaskId,
        onTaskSelect: selectTask,
        shortForm,
        showRootForAdmins,
        visible,
        consumptionBarClickable,
    },
) {
    const [loading, setLoading] = React.useState(false);
    const [filter, setFilter] = React.useState({
        searchString: '',
        opened: true,
        notOpened: true,
        closed: false,
        deleted: false,
    });
    const [translations, setTranslations] = React.useState({});
    const [nodes, setNodes] = React.useState([]);
    const [columnsVisibility, setColumnsVisibility] = React.useState({});
    const [loadTasksDebounced] = React.useState(
        () => AwesomeDebouncePromise(loadTasksBounced, debouncedWaitTime),
    );

    const loadTasks = (
        {
            initial,
            open,
            close,
            filter: newFilter,
        } = {},
    ) => {
        let loadFunction = loadTasksDebounced;

        if (initial || open || close) {
            loadFunction = loadTasksBounced;
        }

        loadFunction({
            close,
            filter: newFilter || filter,
            highlightTaskId,
            initial,
            loading,
            open,
            setColumnsVisibility,
            setFilter,
            setLoading,
            setNodes,
            setTranslations,
            showRootForAdmins,
        });
    };

    const toggleTask = (taskId, from) => {
        const options = {};

        switch (from) {
            case 'CLOSED':
                options.open = taskId;
                break;
            case 'OPENED':
                options.close = taskId;
                break;
            default:
        }

        loadTasks(options);
    };

    const handleCheckBoxChange = ({ target }) => {
        const newFilter = {
            ...filter,
            [target.id]: target.checked,
        };
        setFilter(newFilter);
        loadTasks({ filter: newFilter });
    };

    const handleSearchChange = ({ target }) => {
        const newFilter = {
            ...filter,
            searchString: target.value,
        };
        setFilter(newFilter);
        loadTasks({ filter: newFilter });
    };

    // Reload Tasks when highlight task id changes
    React.useEffect(() => {
        if (visible && !loading) {
            loadTasks({ initial: true });
        }
    }, [highlightTaskId]);

    // Reload Tasks when it is not currently loading, the panel is visible and the translations
    // are missing.
    React.useEffect(() => {
        if (!loading && visible && Object.isEmpty(translations)) {
            loadTasks({ initial: true });
        }
    }, [visible, loading, translations]);

    const taskTreeContextValue = React.useMemo(
        () => ({
            ...taskTreeContextDefaultValues,
            columnsVisibility,
            highlightTaskId,
            selectTask,
            shortForm,
            toggleTask,
            translations,
        }),
        [
            taskTreeContextDefaultValues,
            columnsVisibility,
            highlightTaskId,
            selectTask,
            shortForm,
            toggleTask,
            translations,
        ],
    );

    return (
        <LoadingContainer loading={loading}>
            <TaskTreeContext.Provider
<<<<<<< HEAD
                value={taskTreeContextValue}
=======
                /* eslint-disable-next-line react/jsx-no-constructed-context-values */
                value={{
                    ...taskTreeContextDefaultValues,
                    columnsVisibility,
                    highlightTaskId,
                    selectTask,
                    shortForm,
                    toggleTask,
                    translations,
                }}
>>>>>>> 04e8a093
            >
                <TaskFilter
                    filter={filter}
                    onSubmit={() => loadTasks()}
                    onCheckBoxChange={handleCheckBoxChange}
                    onChange={handleSearchChange}
                />
                <TaskTreeTable
                    nodes={nodes}
                    consumptionBarClickable={consumptionBarClickable}
                />
            </TaskTreeContext.Provider>
        </LoadingContainer>
    );
}

TaskTreePanel.propTypes = {
    visible: PropTypes.bool.isRequired,
    highlightTaskId: PropTypes.number,
    onTaskSelect: PropTypes.func,
    shortForm: PropTypes.bool,
    consumptionBarClickable: PropTypes.bool,
    showRootForAdmins: PropTypes.bool,
};

TaskTreePanel.defaultProps = {
    highlightTaskId: undefined,
    onTaskSelect: () => undefined,
    shortForm: false,
    showRootForAdmins: false,
    consumptionBarClickable: true,
};

export default TaskTreePanel;<|MERGE_RESOLUTION|>--- conflicted
+++ resolved
@@ -201,9 +201,6 @@
     return (
         <LoadingContainer loading={loading}>
             <TaskTreeContext.Provider
-<<<<<<< HEAD
-                value={taskTreeContextValue}
-=======
                 /* eslint-disable-next-line react/jsx-no-constructed-context-values */
                 value={{
                     ...taskTreeContextDefaultValues,
@@ -214,7 +211,6 @@
                     toggleTask,
                     translations,
                 }}
->>>>>>> 04e8a093
             >
                 <TaskFilter
                     filter={filter}
