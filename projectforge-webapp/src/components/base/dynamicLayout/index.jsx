import PropTypes from 'prop-types';
import React from 'react';
import { buttonPropType, menuItemPropType } from '../../../utilities/propTypes';
import DynamicActionGroup from './action/DynamicActionGroup';
import renderLayout from './components/DynamicRenderer';
import {
    defaultValues as dynamicLayoutContextDefaultValues,
    DynamicLayoutContext,
} from './context';
import history from '../../../utilities/history';
import DynamicPageMenu from './DynamicPageMenu';
import { Button } from '../../design';

function DynamicLayout(
    {
        children,
        ui,
        options,
        ...props
    },
) {
    // Destructure the 'ui' prop.
    const {
        actions,
        layout,
        title,
        pageMenu,
        historyBackButton,
    } = ui;

    const {
        disableLayoutRendering,
        displayPageMenu,
        setBrowserTitle,
        showActionButtons,
    } = options;

    const [previousTitle, setPreviousTitle] = React.useState(document.title);

    // Set the document title when a title for the page is specified and the option
    // setBrowserTitle is true.
    React.useEffect(() => {
        if (setBrowserTitle && title) {
            setPreviousTitle(document.title);
            document.title = `ProjectForge - ${title}`;

            return () => {
                document.title = previousTitle;
            };
        }

        return () => undefined;
    }, [setBrowserTitle, title]);

    // Render PageMenu if the option displayPageMenu is true.
    const menu = React.useMemo(() => (
        displayPageMenu && <DynamicPageMenu menu={pageMenu} title={title} />
    ), [displayPageMenu, pageMenu, title]);

    // Render ActionGroup if actions were found in the ui object.
    const actionGroup = React.useMemo(() => (
        actions && showActionButtons && <DynamicActionGroup actions={actions} />
    ), [actions, showActionButtons]);

    const dynamicLayoutContextValue = React.useMemo(() => ({
        ...dynamicLayoutContextDefaultValues,
        ui,
        options,
        renderLayout,
        ...props,
    }), [ui, options, renderLayout, props]);

    return (
        <DynamicLayoutContext.Provider
<<<<<<< HEAD
            value={dynamicLayoutContextValue}
=======
            /* eslint-disable-next-line react/jsx-no-constructed-context-values */
            value={{
                ...dynamicLayoutContextDefaultValues,
                ui,
                options,
                renderLayout,
                ...props,
            }}
>>>>>>> 04e8a093
        >
            {menu}
            {children}
            {!disableLayoutRendering && renderLayout(layout)}
            {actionGroup}
            {historyBackButton
            && (
                <Button
                    onClick={history.goBack}
                >
                    <span id="back">{historyBackButton}</span>
                </Button>
            )}
        </DynamicLayoutContext.Provider>
    );
}

DynamicLayout.propTypes = {
    // UI Prop
    ui: PropTypes.shape({
        actions: PropTypes.arrayOf(buttonPropType),
        layout: PropTypes.instanceOf(Array),
        title: PropTypes.string,
        pageMenu: PropTypes.arrayOf(menuItemPropType),
        historyBackButton: PropTypes.string,
    }).isRequired,
    callAction: PropTypes.func,
    // Additional content to be displayed in the DynamicLayout context.
    children: PropTypes.node,
    data: PropTypes.shape({}),
    // Customization options
    options: PropTypes.shape({
        disableLayoutRendering: PropTypes.bool,
        displayPageMenu: PropTypes.bool,
        setBrowserTitle: PropTypes.bool,
        showActionButtons: PropTypes.bool,
        showPageMenuTitle: PropTypes.bool,
    }),
    setData: PropTypes.func,
    setVariables: PropTypes.func,
    validationErrors: PropTypes.arrayOf(PropTypes.shape({
        message: PropTypes.string,
        fieldId: PropTypes.string,
    })),
    variables: PropTypes.shape({}),
};

DynamicLayout.defaultProps = {
    callAction: dynamicLayoutContextDefaultValues.callAction,
    children: undefined,
    data: {},
    options: dynamicLayoutContextDefaultValues.options,
    setData: dynamicLayoutContextDefaultValues.setData,
    setVariables: dynamicLayoutContextDefaultValues.setVariables,
    validationErrors: [],
    variables: {},
};

export default DynamicLayout;<|MERGE_RESOLUTION|>--- conflicted
+++ resolved
@@ -72,9 +72,6 @@
 
     return (
         <DynamicLayoutContext.Provider
-<<<<<<< HEAD
-            value={dynamicLayoutContextValue}
-=======
             /* eslint-disable-next-line react/jsx-no-constructed-context-values */
             value={{
                 ...dynamicLayoutContextDefaultValues,
@@ -83,7 +80,6 @@
                 renderLayout,
                 ...props,
             }}
->>>>>>> 04e8a093
         >
             {menu}
             {children}
