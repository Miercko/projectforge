import PropTypes from 'prop-types';
import React from 'react';

/**
 * Shows links to given jira issues (if given), otherwise nothing is shown.
 */
function JiraIssuesLinks(
    {
        values,
    },
) {
    let jiraIssuesMap;
    let jiraIssues;
    if (values && values.jiraIssues) {
        jiraIssuesMap = values.jiraIssues;
        jiraIssues = Object.keys(jiraIssuesMap);
    }
    return jiraIssues && jiraIssues.length > 0 && (
        jiraIssues.map((issue) => (
            <a
                key={issue}
                href={jiraIssuesMap[issue]}
                rel="noopener noreferrer"
                target="_blank"
            >
                {`${issue} `}
            </a>
<<<<<<< HEAD
        )));
=======
        ))
    );
>>>>>>> 04e8a093
}

JiraIssuesLinks.propTypes = {
    // eslint-disable-next-line react/forbid-prop-types
    values: PropTypes.any,
};

JiraIssuesLinks.defaultProps = {
    values: null,
};

export default JiraIssuesLinks;<|MERGE_RESOLUTION|>--- conflicted
+++ resolved
@@ -25,12 +25,8 @@
             >
                 {`${issue} `}
             </a>
-<<<<<<< HEAD
-        )));
-=======
         ))
     );
->>>>>>> 04e8a093
 }
 
 JiraIssuesLinks.propTypes = {
