import PropTypes from 'prop-types';
import React from 'react';
import { contentPropType } from '../../../../utilities/propTypes';
import ListElement from '../../../design/list/ListElement';
import { DynamicLayoutContext } from '../context';

function DynamicList(
    {
        listId,
        content,
        positionLabel,
        elementVar,
    },
) {
    const context = React.useContext(DynamicLayoutContext);

    const { data, renderLayout, setData } = context;

    const list = Object.getByString(data, listId) || [];

    return React.useMemo(
        () => list
            .sort((elementA, elementB) => elementA.number - elementB.number)
            .map((element) => {
                const setElementData = (newData) => {
                    const calculatedNewData = Object
                        .keys(newData)
                        .reduce((accumulator, key) => ({
                            ...accumulator,
                            // Removes the elementVar in the newData.
                            [key.substring(elementVar.length + 1, key.length)]: newData[key],
                        }), {});

                    setData({
                        [listId]: [
                        // Remove the current element
                            ...list.filter((e) => e !== element),
                            // Add the current element with changed values
                            {
                            // Old values from element
                                ...element,
                                // New Values from newData.
                                ...calculatedNewData,
                            },
                        ],
                    });
                };

<<<<<<< HEAD
                return (
                    <ListElement
                        key={`dynamic-list-${element.number}`}
                        label={`${positionLabel} #${element.number}`}
                        bodyIsOpenInitial={!list.length}
                        renderBody={() => (
                            <DynamicLayoutContext.Provider
                                // eslint-disable-next-line react/jsx-no-constructed-context-values
                                value={{
                                    ...context,
                                    data: {
                                        [elementVar]: element,
                                    },
                                    setData: setElementData,
                                }}
                            >
                                {renderLayout(content)}
                            </DynamicLayoutContext.Provider>
                        )}
                    />
                );
            }),
        [list, setData],
    );
=======
                    return (
                        <ListElement
                            key={`dynamic-list-${element.number}`}
                            label={`${positionLabel} #${element.number}`}
                            bodyIsOpenInitial={!list.length}
                            renderBody={() => (
                                <DynamicLayoutContext.Provider
                                    // eslint-disable-next-line
                                    value={{
                                        ...context,
                                        data: {
                                            [elementVar]: element,
                                        },
                                        setData: setElementData,
                                    }}
                                >
                                    {renderLayout(content)}
                                </DynamicLayoutContext.Provider>
                            )}
                        />
                    );
                })}
        </>
    ), [list, setData]);
>>>>>>> 04e8a093
}

DynamicList.propTypes = {
    content: PropTypes.arrayOf(contentPropType).isRequired,
    elementVar: PropTypes.string.isRequired,
    listId: PropTypes.string.isRequired,
    positionLabel: PropTypes.string.isRequired,
};

DynamicList.defaultProps = {};

export default DynamicList;<|MERGE_RESOLUTION|>--- conflicted
+++ resolved
@@ -46,32 +46,6 @@
                     });
                 };
 
-<<<<<<< HEAD
-                return (
-                    <ListElement
-                        key={`dynamic-list-${element.number}`}
-                        label={`${positionLabel} #${element.number}`}
-                        bodyIsOpenInitial={!list.length}
-                        renderBody={() => (
-                            <DynamicLayoutContext.Provider
-                                // eslint-disable-next-line react/jsx-no-constructed-context-values
-                                value={{
-                                    ...context,
-                                    data: {
-                                        [elementVar]: element,
-                                    },
-                                    setData: setElementData,
-                                }}
-                            >
-                                {renderLayout(content)}
-                            </DynamicLayoutContext.Provider>
-                        )}
-                    />
-                );
-            }),
-        [list, setData],
-    );
-=======
                     return (
                         <ListElement
                             key={`dynamic-list-${element.number}`}
@@ -96,7 +70,6 @@
                 })}
         </>
     ), [list, setData]);
->>>>>>> 04e8a093
 }
 
 DynamicList.propTypes = {
