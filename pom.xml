<project xmlns="http://maven.apache.org/POM/4.0.0" xmlns:xsi="http://www.w3.org/2001/XMLSchema-instance"
         xsi:schemaLocation="http://maven.apache.org/POM/4.0.0 http://maven.apache.org/maven-v4_0_0.xsd">
    <modelVersion>4.0.0</modelVersion>
    <groupId>org.projectforge</groupId>
    <artifactId>projectforge-parent</artifactId>
    <packaging>pom</packaging>
    <version>7.4.1-SNAPSHOT</version><!-- projectforge.version -->

    <parent>
        <groupId>org.springframework.boot</groupId>
        <artifactId>spring-boot-starter-parent</artifactId>
        <version>2.6.6</version><!-- Don't forget to modify also below in properties. -->
    </parent>

    <name>ProjectForge</name>
    <description>
        ProjectForge is a multi user web application for collaborative team work. Organize time sheets, tasks,
        addresses, books etc. with project teams.
    </description>
    <url>http://www.projectforge.org</url>
    <organization>
        <name>Kai Reinhard</name>
        <url>https://www.projectforge.org</url>
    </organization>
    <issueManagement>
        <system>Github</system>
        <url>https://github.com/micromata/projectforge/issues</url>
    </issueManagement>
    <ciManagement>
        <system>Jenkins</system>
        <url>https://www.projectforge.org</url>
    </ciManagement>
    <!-- Only needed e. g. for new mgc and merlin releases, they're might be available on mvnrepository one day later: -->
    <repositories>
        <repository>
            <id>oss-sonatype</id>
            <name>oss-sonatype</name>
            <url>https://oss.sonatype.org/content/repositories/public/</url>
        </repository>
    </repositories>
    <scm>
        <url>https://github.com/micromata/projectforge</url>
        <connection>scm:git:git://github.com/micromata/projectforge.git</connection>
        <developerConnection>scm:git:git@github.com:micromata/projectforge.git</developerConnection>
    </scm>
    <developers>
        <developer>
            <id>kai</id>
            <name>Kai Reinhard</name>
            <email>k.reinhard at micromata.de</email>
            <organization>Micromata GmbH</organization>
            <organizationUrl>http://www.micromata.com</organizationUrl>
            <roles>
                <role>architect</role>
                <role>developer</role>
                <role>CEO</role>
            </roles>
            <timezone>-1</timezone>
        </developer>
        <developer>
            <id>wolle</id>
            <name>Wolfgang Jung</name>
            <email>w.jung at micromata.de</email>
            <organization>Micromata GmbH</organization>
            <organizationUrl>http://www.micromata.com</organizationUrl>
            <roles>
                <role>architect</role>
                <role>developer</role>
            </roles>
            <timezone>-1</timezone>
        </developer>
        <developer>
            <id>cclaus</id>
            <name>Christian Claus</name>
            <email>c.claus at micromata.de</email>
            <organization>Micromata GmbH</organization>
            <organizationUrl>http://www.micromata.com</organizationUrl>
            <roles>
                <role>developer</role>
            </roles>
            <timezone>-1</timezone>
        </developer>
        <developer>
            <id>daniel</id>
            <name>Daniel Ludwig</name>
            <email>d.ludwig at micromata.de</email>
            <organization>Micromata GmbH</organization>
            <organizationUrl>http://www.micromata.com</organizationUrl>
            <roles>
                <role>developer</role>
            </roles>
            <timezone>-1</timezone>
        </developer>
        <developer>
            <id>kommer</id>
            <name>Roger Kommer</name>
            <email>r.kommer.extern at micromata.de</email>
            <organization>Micromata GmbH</organization>
            <organizationUrl>http://www.micromata.com</organizationUrl>
            <roles>
                <role>developer</role>
            </roles>
            <timezone>-1</timezone>
        </developer>
        <developer>
            <id>ctausendfreund</id>
            <name>Christian Tausendfreund</name>
            <email>c.tausendfreund at micromata.de</email>
            <organization>Micromata GmbH</organization>
            <organizationUrl>http://www.micromata.com</organizationUrl>
            <roles>
                <role>developer</role>
            </roles>
            <timezone>-1</timezone>
        </developer>
        <developer>
            <id>fdesel</id>
            <name>Fabian Desel</name>
            <email>f.desel at micromata.de</email>
            <organization>Micromata GmbH</organization>
            <organizationUrl>http://www.micromata.com</organizationUrl>
            <roles>
                <role>developer</role>
            </roles>
            <timezone>-1</timezone>
        </developer>
        <developer>
            <id>sniemczyk</id>
            <name>Stefan Niemczyk</name>
            <email>s.niemczyk at micromata.de</email>
            <organization>Micromata GmbH</organization>
            <organizationUrl>http://www.micromata.com</organizationUrl>
            <roles>
                <role>developer</role>
            </roles>
            <timezone>-1</timezone>
        </developer>
    </developers>
    <contributors>
        <contributor>
            <name>Fin Reinhard</name>
            <organization>Micromata GmbH</organization>
            <organizationUrl>http://www.micromata.de</organizationUrl>
            <roles>
                <role>React and Java expert.</role>
            </roles>
            <timezone>-1</timezone>
        </contributor>
    </contributors>
    <licenses>
        <license>
            <name>Dual license</name>
            <url>/LICENSE.txt</url>
            <comments>All rights reserved.</comments>
            <distribution>manual</distribution>
        </license>
        <license>
            <name>All rights reserved.</name>
            <url>---</url>
            <comments>All rights reserved.</comments>
            <distribution>manual</distribution>
        </license>
    </licenses>

    <modules>
        <module>projectforge-common</module>
        <module>projectforge-model</module>
        <module>projectforge-business</module>
        <module>projectforge-jcr</module>
        <module>projectforge-rest</module>
        <module>projectforge-webapp</module>
        <module>projectforge-wicket</module>
        <module>plugins</module>
        <module>projectforge-application</module>
        <module>projectforge-caldav</module>
    </modules>

    <!--profiles>
      <profile>
        <id>docker</id>
        <modules>
          <module>projectforge-common</module>
          <module>projectforge-model</module>
          <module>projectforge-business</module>
          <module>projectforge-jcr</module>
          <module>projectforge-rest</module>
          <module>projectforge-webapp</module>
          <module>projectforge-wicket</module>
          <module>plugins</module>
          <module>projectforge-application</module>
          <module>projectforge-docker</module>
          <module>projectforge-caldav</module>
        </modules>
      </profile>

    </profiles-->

    <properties>
        <project.build.sourceEncoding>UTF-8</project.build.sourceEncoding>

        <sonar.host.url>https://team.micromata.de/sonar/</sonar.host.url>
        <sonar.java.coveragePlugin>jacoco</sonar.java.coveragePlugin>
        <sonar.dynamicAnalysis>reuseReports</sonar.dynamicAnalysis>
        <sonar.jacoco.reportPath>${project.basedir}/../target/jacoco.exec</sonar.jacoco.reportPath>
        <sonar.jacoco.plugin.reportPath>${project.basedir}/../../target/jacoco.exec</sonar.jacoco.plugin.reportPath>

        <downloadSources>true</downloadSources>

        <maven-surefire-plugin-version>3.0.0-M6</maven-surefire-plugin-version>
        <maven-compiler-plugin-version>3.10.1</maven-compiler-plugin-version>

        <java.version>9</java.version> <!-- 1.8,1.9,1.10,11,12,13 -->

        <!--kotlin.compiler.incremental>true</kotlin.compiler.incremental--> <!-- It's experimentell, so don't use it for now -->

        <hibernate.version>5.6.8.Final</hibernate.version>
        <hibernate-search.version>5.11.10.Final</hibernate-search.version>
        <mgc.version>3.1.3</mgc.version>

        <apacheds.version>1.5.7</apacheds.version>
        <com.google.zxing.version>3.5.0</com.google.zxing.version>
        <commons-beanutils.version>1.9.4</commons-beanutils.version>
        <commons-collections.version>4.4</commons-collections.version>
        <commons-httpclient.version>4.5.13</commons-httpclient.version>
        <commons-io.version>2.11.0</commons-io.version>
        <commons-lang.version>3.12.0</commons-lang.version>
        <commons-validator.version>1.7</commons-validator.version>
        <bouncy-castle.version>1.70</bouncy-castle.version>
        <aspectjtools.version>1.9.9.1</aspectjtools.version>
        <dom4j.version>2.1.3</dom4j.version>
        <flyway.version>6.3.2</flyway.version> <!-- 7.7.3 doesn't support PostgreSQL 9.4 -->
        <fop.version>2.7</fop.version>
        <groovy.version>3.0.10</groovy.version>
        <ical4j.version>3.2.2</ical4j.version> <!-- 2.2* needs source code modifications. -->
        <ical4j-vcard.version>1.0.6</ical4j-vcard.version>
        <itext.version>5.5.13.3</itext.version>
        <jakarta.ws.rs.version>2.1.6</jakarta.ws.rs.version> <!-- 3.x uses jakarta.servlet instead of javax.servlet! -->
        <javax.servlet-api.version>4.0.1</javax.servlet-api.version>
        <javax.jsp-api.version>2.3.3</javax.jsp-api.version>
        <javax.mail.version>1.4.7</javax.mail.version>
        <jersey.version>2.35</jersey.version> <!-- 3.x uses jakarta.servlet instead of javax.servlet! -->
        <jfreechart.version>1.5.3</jfreechart.version>
        <jlf4j.version>1.7.36</jlf4j.version> <!-- should be the same as used in spring boot started. -->
        <jackson.version>2.13.2</jackson.version>
        <joda-time.version>2.10.14</joda-time.version>
        <!-- Version 5.4.2 doesn't work with Intellij. Tested 03/28/2019. -->
        <junit.jupiter.version>5.3.2</junit.jupiter.version>
        <junit-platform.version>1.3.2</junit-platform.version>
        <junit.version>4.12</junit.version>
        <kotlin.version>1.6.21</kotlin.version>
        <kotlin-logging.version>2.1.21</kotlin-logging.version>
        <micromata.merlin-core.version>1.1.16</micromata.merlin-core.version>
        <mockito.version>4.4.0</mockito.version> <!-- 4.5.0 uses newer byte-buddy not compatible to hibernate. -->
        <mockito.kotlin.version>4.0.0</mockito.kotlin.version>
        <mpxj.version>4.3.0</mpxj.version>
        <org.reflections.version>0.10.2</org.reflections.version>
        <poi.version>5.2.2</poi.version>
        <rhino.version>1.7.14</rhino.version>
        <springfox-swagger.version>3.0.0</springfox-swagger.version>
        <spring.version>5.3.18</spring.version> <!-- Should match spring boot's parent pom -->
        <spring.boot.version>2.6.6</spring.boot.version><!-- Don't forget to modify also at top in parent. -->
        <webauthn4j.version>0.19.2.RELEASE</webauthn4j.version>
        <wicket.version>7.18.0</wicket.version>
        <wicket-stuff.version>7.18.0</wicket-stuff.version>
        <xmlgraphics-commons.version>2.7</xmlgraphics-commons.version>
        <xmlgraphics-batik-codec.version>1.14</xmlgraphics-batik-codec.version>
        <xstream.version>1.4.19</xstream.version> <!-- com.thoughtworks.xstream -->

        <!-- HIBERNATE 5 -->
        <postgresql.version>42.3.4</postgresql.version>
        <hsqldb.version>2.6.1</hsqldb.version>

<<<<<<< HEAD
    <commons-lang.version>2.6</commons-lang.version>
    <commons-fileupload.version>1.3.1</commons-fileupload.version>
    <commons-httpclient.version>3.1</commons-httpclient.version>
    <commons-logging.version>1.2</commons-logging.version>
    <commons-collections.version>3.2.2</commons-collections.version>
    <commons-dbcp.version>1.4</commons-dbcp.version>
    <commons-beanutils.version>1.9.2</commons-beanutils.version>
    <hibernate-core.version>3.6.10.Final</hibernate-core.version>
    <org.hibernate.hibernate-entitymanager.version>5.0.7.Final</org.hibernate.hibernate-entitymanager.version>
    <hibernate-jpa-2.0-api.version>1.0.1.Final</hibernate-jpa-2.0-api.version>
    <hibernate-search.version>5.5.2.Final</hibernate-search.version>
    <hibernate-history.version>3.4.13</hibernate-history.version>
    <aspectjtools.version>1.8.7</aspectjtools.version>
    <cglib-nodep.version>3.2.0</cglib-nodep.version>
    <groovy.version>2.4.4</groovy.version>
    <poi.version>3.16</poi.version>
    <wicket.version>8.0.0-M6</wicket.version>
    <wicket-select2.version>3.0</wicket-select2.version>
=======
        <!-- TEST -->
        <org.mockserver.version>5.13.2</org.mockserver.version>
    </properties>
>>>>>>> b83edb3f

    <dependencies>
        <!-- Needed for spring.datasource.dbcp2.* properties -->
        <dependency>
            <groupId>org.springframework.boot</groupId>
            <artifactId>spring-boot-starter-jdbc</artifactId>
        </dependency>

        <!-- https://mvnrepository.com/artifact/org.slf4j/log4j-over-slf4j -->
        <dependency>
            <groupId>org.slf4j</groupId>
            <artifactId>log4j-over-slf4j</artifactId>
            <version>${jlf4j.version}</version>
        </dependency>
        <dependency>
            <groupId>io.github.microutils</groupId>
            <artifactId>kotlin-logging-jvm</artifactId>
            <version>${kotlin-logging.version}</version>
        </dependency>

        <!-- TEST -->
        <dependency>
            <!-- Testing starter -->
            <groupId>org.springframework.boot</groupId>
            <artifactId>spring-boot-starter-test</artifactId>
            <scope>test</scope>
            <exclusions>
                <exclusion>
                    <groupId>org.mockito</groupId>
                    <artifactId>mockito-core</artifactId>
                </exclusion>
                <exclusion>
                    <groupId>org.ow2.asm</groupId>
                    <artifactId>asm</artifactId>
                </exclusion>
                <exclusion>
                    <groupId>junit</groupId>
                    <artifactId>junit</artifactId>
                </exclusion>
                <exclusion>
                    <groupId>org.springframework</groupId>
                    <artifactId>spring-jcl</artifactId>
                </exclusion>
            </exclusions>
        </dependency>

        <!-- JUnit -->
        <dependency>
            <groupId>org.junit.platform</groupId>
            <artifactId>junit-platform-launcher
            </artifactId> <!-- Needed by Intellij: https://junit.org/junit5/docs/current/user-guide/#running-tests-ide-intellij-idea -->
            <version>${junit-platform.version}</version>
            <scope>test</scope>
        </dependency>
        <dependency>
            <groupId>org.junit.jupiter</groupId>
            <artifactId>junit-jupiter-api</artifactId>
            <version>${junit.jupiter.version}</version>
            <scope>test</scope>
        </dependency>
        <dependency>
            <groupId>org.junit.jupiter</groupId>
            <artifactId>junit-jupiter-engine</artifactId>
            <version>${junit.jupiter.version}</version>
            <scope>test</scope>
        </dependency>

        <dependency>
            <groupId>org.junit.vintage</groupId>
            <artifactId>junit-vintage-engine</artifactId>
            <version>${junit.jupiter.version}</version>
            <scope>test</scope>
        </dependency>
        <dependency>
            <groupId>org.mockito</groupId>
            <artifactId>mockito-core</artifactId>
            <version>${mockito.version}</version>
            <scope>test</scope>
        </dependency>
        <dependency>
            <groupId>org.mockito</groupId>
            <artifactId>mockito-junit-jupiter</artifactId>
            <version>${mockito.version}</version>
            <scope>test</scope>
        </dependency>
        <dependency>
            <groupId>org.mockito.kotlin</groupId>
            <artifactId>mockito-kotlin</artifactId>
            <version>${mockito.kotlin.version}</version>
            <scope>test</scope>
        </dependency>
        <dependency>
            <groupId>de.micromata.mgc</groupId>
            <artifactId>de.micromata.mgc.common.test</artifactId>
            <version>${mgc.version}</version>
            <exclusions>
                <exclusion>
                    <artifactId>commons-codec</artifactId>
                    <groupId>commons-codec</groupId>
                </exclusion>
                <exclusion>
                    <groupId>log4j</groupId>
                    <artifactId>log4j</artifactId>
                </exclusion>
                <exclusion>
                    <groupId>junit</groupId>
                    <artifactId>junit</artifactId>
                </exclusion>
                <exclusion>
                    <groupId>org.codehaus.groovy</groupId>
                    <artifactId>groovy-all</artifactId>
                </exclusion>
            </exclusions>
            <scope>test</scope>
        </dependency>
        <!-- Java 11+ -->
        <dependency>
            <groupId>javax.xml.bind</groupId>
            <artifactId>jaxb-api</artifactId>
            <version>2.3.0</version>
        </dependency>
        <dependency>
            <groupId>com.sun.xml.bind</groupId>
            <artifactId>jaxb-core</artifactId>
            <version>2.3.0</version>
        </dependency>
        <dependency>
            <groupId>com.sun.xml.bind</groupId>
            <artifactId>jaxb-impl</artifactId>
            <version>2.3.0</version>
        </dependency>
    </dependencies>
    <build>
        <sourceDirectory>src/main/java</sourceDirectory>
        <plugins>
            <plugin>
                <groupId>org.apache.maven.plugins</groupId>
                <artifactId>maven-compiler-plugin</artifactId>
                <version>${maven-compiler-plugin-version}</version>
                <configuration>
                    <source>${java.version}</source>
                    <target>${java.version}</target>
                </configuration>
            </plugin>
            <plugin>
                <artifactId>maven-surefire-plugin</artifactId>
                <version>${maven-surefire-plugin-version}</version>
                <dependencies>
                    <dependency>
                        <groupId>org.apache.maven.surefire</groupId>
                        <artifactId>surefire-junit-platform</artifactId>
                        <version>${maven-surefire-plugin-version}</version>
                    </dependency>
                </dependencies>
            </plugin>
            <plugin>
                <groupId>org.sonarsource.scanner.maven</groupId>
                <artifactId>sonar-maven-plugin</artifactId>
                <version>3.8.0.2131</version>
            </plugin>
            <plugin>
                <groupId>org.jacoco</groupId>
                <artifactId>jacoco-maven-plugin</artifactId>
                <version>0.8.6</version>
                <configuration>
                    <!-- The destination file for the code coverage report has to be set
                      to the same value in the parent pom and in each module pom. Then JaCoCo will
                      add up information in the same report, so that, it will give the cross-module
                      code coverage. -->
                    <destFile>${sonar.jacoco.reportPath}</destFile>
                    <append>true</append>
                </configuration>
                <executions>
                    <execution>
                        <id>agent-for-ut</id>
                        <goals>
                            <goal>prepare-agent</goal>
                        </goals>
                    </execution>
                    <execution>
                        <id>agent-for-it</id>
                        <goals>
                            <goal>prepare-agent-integration</goal>
                        </goals>
                    </execution>
                    <execution>
                        <id>jacoco-site</id>
                        <phase>verify</phase>
                        <goals>
                            <goal>report</goal>
                        </goals>
                    </execution>
                </executions>
            </plugin>
        </plugins>
    </build>
    <reporting>
        <outputDirectory>target/site</outputDirectory>
        <plugins>
            <plugin>
                <groupId>org.codehaus.mojo</groupId>
                <artifactId>findbugs-maven-plugin</artifactId>
                <version>3.0.4</version>
                <configuration>
                    <outputDirectory>/target/site/findbugs/</outputDirectory>
                </configuration>
            </plugin>
            <plugin>
                <groupId>org.apache.maven.plugins</groupId>
                <artifactId>maven-pmd-plugin</artifactId>
                <version>3.7</version>
                <reportSets>
                    <reportSet>
                        <!-- defines pmd reports in the modules -->
                        <id>pmd-report</id>
                        <reports>
                            <report>pmd</report>
                        </reports>
                    </reportSet>
                    <reportSet>
                        <!-- defines pmd aggregate report -->
                        <id>pmd-aggregate</id>
                        <inherited>false</inherited>
                        <reports>
                            <report>pmd</report>
                        </reports>
                        <configuration>
                            <aggregate>true</aggregate>
                        </configuration>
                    </reportSet>
                    <reportSet>
                        <!-- defines cpd reports in the modules -->
                        <id>cpd-report</id>
                        <reports>
                            <report>cpd</report>
                        </reports>
                    </reportSet>
                    <reportSet>
                        <!-- defines cpd aggregate report -->
                        <id>cpd-aggregate</id>
                        <inherited>false</inherited>
                        <reports>
                            <report>cpd</report>
                        </reports>
                        <configuration>
                            <aggregate>true</aggregate>
                        </configuration>
                    </reportSet>
                </reportSets>
            </plugin>
            <plugin>
                <groupId>org.apache.maven.plugins</groupId>
                <artifactId>maven-checkstyle-plugin</artifactId>
                <version>2.17</version>
                <reportSets>
                    <reportSet>
                        <reports>
                            <report>checkstyle</report>
                        </reports>
                    </reportSet>
                </reportSets>
            </plugin>
            <plugin>
                <groupId>org.owasp</groupId>
                <artifactId>dependency-check-maven</artifactId>
                <version>1.4.5</version>
                <reportSets>
                    <reportSet>
                        <reports>
                            <report>aggregate</report>
                        </reports>
                    </reportSet>
                </reportSets>
            </plugin>
            <plugin>
                <groupId>org.apache.maven.plugins</groupId>
                <artifactId>maven-javadoc-plugin</artifactId>
                <version>2.10.4</version>
                <configuration>
                    <additionalparam>-Xdoclint:none</additionalparam>
                    <encoding>utf-8</encoding>
                    <charset>utf-8</charset>
                </configuration>
                <reportSets>
                    <reportSet>
                        <id>aggregate</id>
                        <inherited>false</inherited>
                        <reports>
                            <report>aggregate</report>
                        </reports>
                    </reportSet>
                </reportSets>
            </plugin>
            <plugin>
                <groupId>org.apache.maven.plugins</groupId>
                <artifactId>maven-jxr-plugin</artifactId>
                <version>2.3</version>
                <reportSets>
                    <reportSet>
                        <id>aggregate</id>
                        <inherited>false</inherited>
                        <reports>
                            <report>aggregate</report>
                        </reports>
                    </reportSet>
                </reportSets>
            </plugin>
            <plugin>
                <groupId>org.apache.maven.plugins</groupId>
                <artifactId>maven-project-info-reports-plugin</artifactId>
                <version>2.9</version>
            </plugin>
        </plugins>
    </reporting>
</project><|MERGE_RESOLUTION|>--- conflicted
+++ resolved
@@ -270,30 +270,9 @@
         <postgresql.version>42.3.4</postgresql.version>
         <hsqldb.version>2.6.1</hsqldb.version>
 
-<<<<<<< HEAD
-    <commons-lang.version>2.6</commons-lang.version>
-    <commons-fileupload.version>1.3.1</commons-fileupload.version>
-    <commons-httpclient.version>3.1</commons-httpclient.version>
-    <commons-logging.version>1.2</commons-logging.version>
-    <commons-collections.version>3.2.2</commons-collections.version>
-    <commons-dbcp.version>1.4</commons-dbcp.version>
-    <commons-beanutils.version>1.9.2</commons-beanutils.version>
-    <hibernate-core.version>3.6.10.Final</hibernate-core.version>
-    <org.hibernate.hibernate-entitymanager.version>5.0.7.Final</org.hibernate.hibernate-entitymanager.version>
-    <hibernate-jpa-2.0-api.version>1.0.1.Final</hibernate-jpa-2.0-api.version>
-    <hibernate-search.version>5.5.2.Final</hibernate-search.version>
-    <hibernate-history.version>3.4.13</hibernate-history.version>
-    <aspectjtools.version>1.8.7</aspectjtools.version>
-    <cglib-nodep.version>3.2.0</cglib-nodep.version>
-    <groovy.version>2.4.4</groovy.version>
-    <poi.version>3.16</poi.version>
-    <wicket.version>8.0.0-M6</wicket.version>
-    <wicket-select2.version>3.0</wicket-select2.version>
-=======
         <!-- TEST -->
         <org.mockserver.version>5.13.2</org.mockserver.version>
     </properties>
->>>>>>> b83edb3f
 
     <dependencies>
         <!-- Needed for spring.datasource.dbcp2.* properties -->
