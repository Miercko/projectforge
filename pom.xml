<project xmlns="http://maven.apache.org/POM/4.0.0" xmlns:xsi="http://www.w3.org/2001/XMLSchema-instance"
         xsi:schemaLocation="http://maven.apache.org/POM/4.0.0 http://maven.apache.org/maven-v4_0_0.xsd">
  <modelVersion>4.0.0</modelVersion>
  <groupId>org.projectforge</groupId>
  <artifactId>projectforge-parent</artifactId>
  <packaging>pom</packaging>
<<<<<<< HEAD
  <version>6.15.1</version>
=======
  <version>6.16.0</version>
>>>>>>> 2674bcda

  <parent>
    <groupId>org.springframework.boot</groupId>
    <artifactId>spring-boot-starter-parent</artifactId>
    <version>1.5.4.RELEASE</version>
  </parent>

  <name>ProjectForge</name>
  <description>
    ProjectForge is a multi user web application for collaborative team work. Organize time sheets, tasks, addresses, books etc. with project teams.
  </description>
  <url>http://www.projectforge.org</url>
  <organization>
    <name>Kai Reinhard</name>
    <url>http://www.projectforge.org</url>
  </organization>
  <issueManagement>
    <system>JIRA</system>
    <url>https://www.projectforge.org/jira</url>
  </issueManagement>
  <ciManagement>
    <system>Bamboo</system>
    <url>http://www.projectforge.org</url>
  </ciManagement>
  <scm>
    <connection>scm:svn:https://pforge.svn.sourceforge.net/svnroot/pforge</connection>
    <developerConnection>scm:svn:https://pforge.svn.sourceforge.net/svnroot/pforge</developerConnection>
    <url>https://pforge.svn.sourceforge.net/svnroot/pforge</url>
  </scm>
  <developers>
    <developer>
      <id>kai</id>
      <name>Kai Reinhard</name>
      <email>k.reinhard at micromata.de</email>
      <organization>Micromata GmbH</organization>
      <organizationUrl>http://www.micromata.com</organizationUrl>
      <roles>
        <role>architect</role>
        <role>developer</role>
        <role>CEO</role>
      </roles>
      <timezone>-1</timezone>
    </developer>
    <developer>
      <id>wolle</id>
      <name>Wolfgang Jung</name>
      <email>w.jung at micromata.de</email>
      <organization>Micromata GmbH</organization>
      <organizationUrl>http://www.micromata.com</organizationUrl>
      <roles>
        <role>architect</role>
        <role>developer</role>
      </roles>
      <timezone>-1</timezone>
    </developer>
    <developer>
      <id>cclaus</id>
      <name>Christian Claus</name>
      <email>c.claus at micromata.de</email>
      <organization>Micromata GmbH</organization>
      <organizationUrl>http://www.micromata.com</organizationUrl>
      <roles>
        <role>developer</role>
      </roles>
      <timezone>-1</timezone>
    </developer>
    <developer>
      <id>daniel</id>
      <name>Daniel Ludwig</name>
      <email>d.ludwig at micromata.de</email>
      <organization>Micromata GmbH</organization>
      <organizationUrl>http://www.micromata.com</organizationUrl>
      <roles>
        <role>developer</role>
      </roles>
      <timezone>-1</timezone>
    </developer>
    <developer>
      <id>junterstein</id>
      <name>Johannes Unterstein</name>
      <email>j.unterstein at micromata.de</email>
      <organization>Micromata GmbH</organization>
      <organizationUrl>http://www.micromata.com</organizationUrl>
      <roles>
        <role>developer</role>
      </roles>
      <timezone>-1</timezone>
    </developer>
    <developer>
      <id>mlauterbach</id>
      <name>Maximilian Lauterbach</name>
      <email>m.lauterbach at micromata.de</email>
      <organization>Micromata GmbH</organization>
      <organizationUrl>http://www.micromata.com</organizationUrl>
      <roles>
        <role>developer</role>
      </roles>
      <timezone>-1</timezone>
    </developer>
    <developer>
      <id>kommer</id>
      <name>Roger Kommer</name>
      <email>r.kommer.extern at micromata.de</email>
      <organization>Micromata GmbH</organization>
      <organizationUrl>http://www.micromata.com</organizationUrl>
      <roles>
        <role>developer</role>
      </roles>
      <timezone>-1</timezone>
    </developer>
    <developer>
      <id>fblumenstein</id>
      <name>Florian Blumenstein</name>
      <email>f.blumenstein at micromata.de</email>
      <organization>Micromata GmbH</organization>
      <organizationUrl>http://www.micromata.com</organizationUrl>
      <roles>
        <role>developer</role>
      </roles>
      <timezone>-1</timezone>
    </developer>
    <developer>
      <id>mhesse</id>
      <name>Marcel Hesse</name>
      <email>m.hesse at micromata.de</email>
      <organization>Micromata GmbH</organization>
      <organizationUrl>http://www.micromata.com</organizationUrl>
      <roles>
        <role>developer</role>
      </roles>
      <timezone>-1</timezone>
    </developer>
    <developer>
      <id>ctausendfreund</id>
      <name>Christian Tausendfreund</name>
      <email>c.tausendfreund at micromata.de</email>
      <organization>Micromata GmbH</organization>
      <organizationUrl>http://www.micromata.com</organizationUrl>
      <roles>
        <role>developer</role>
      </roles>
      <timezone>-1</timezone>
    </developer>
    <developer>
      <id>fdesel</id>
      <name>Fabian Desel</name>
      <email>f.desel at micromata.de</email>
      <organization>Micromata GmbH</organization>
      <organizationUrl>http://www.micromata.com</organizationUrl>
      <roles>
        <role>developer</role>
      </roles>
      <timezone>-1</timezone>
    </developer>
    <developer>
      <id>sniemczyk</id>
      <name>Stefan Niemczyk</name>
      <email>s.niemczyk at micromata.de</email>
      <organization>Micromata GmbH</organization>
      <organizationUrl>http://www.micromata.com</organizationUrl>
      <roles>
        <role>developer</role>
      </roles>
      <timezone>-1</timezone>
    </developer>
  </developers>
  <contributors>
    <contributor>
      <name>Oisin Lavery</name>
      <organization>Tricycle Interactive</organization>
      <organizationUrl>http://www.tricycle.ie/</organizationUrl>
      <roles>
        <role>Contributor of Adminica, the web site template used by ProjectForge.</role>
      </roles>
      <timezone>-1</timezone>
    </contributor>
  </contributors>
  <licenses>
    <license>
      <name>Dual license</name>
      <url>/LICENSE.txt</url>
      <comments>All rights reserved.</comments>
      <distribution>manual</distribution>
    </license>
    <license>
      <name>All rights reserved.</name>
      <url>---</url>
      <comments>All rights reserved.</comments>
      <distribution>manual</distribution>
    </license>
  </licenses>
  <modules>
    <module>projectforge-common</module>
    <module>projectforge-model</module>
    <module>projectforge-business</module>
    <module>projectforge-jax-rs</module>
    <module>projectforge-wicket</module>
    <module>plugins</module>
    <module>projectforge-application</module>
    <module>projectforge-launcher</module>
  </modules>
  <properties>
    <project.build.sourceEncoding>UTF-8</project.build.sourceEncoding>

    <sonar.host.url>https://team.micromata.de/sonar/</sonar.host.url>
    <sonar.java.coveragePlugin>jacoco</sonar.java.coveragePlugin>
    <sonar.dynamicAnalysis>reuseReports</sonar.dynamicAnalysis>
    <sonar.jacoco.reportPath>${project.basedir}/../target/jacoco.exec</sonar.jacoco.reportPath>
    <sonar.jacoco.plugin.reportPath>${project.basedir}/../../target/jacoco.exec</sonar.jacoco.plugin.reportPath>

    <downloadSources>true</downloadSources>

    <projectforge.version>${project.version}</projectforge.version>

    <maven-compile-plugin-version>3.3</maven-compile-plugin-version>
    <java.version>1.8</java.version>

    <hibernate.version>5.0.5.Final</hibernate.version>
    <mgc.version>2.5.1</mgc.version>

    <commons-lang.version>2.6</commons-lang.version>
    <commons-fileupload.version>1.3.1</commons-fileupload.version>
    <commons-httpclient.version>3.1</commons-httpclient.version>
    <commons-logging.version>1.2</commons-logging.version>
    <commons-collections.version>3.2.2</commons-collections.version>
    <commons-dbcp.version>1.4</commons-dbcp.version>
    <commons-beanutils.version>1.9.2</commons-beanutils.version>
    <hibernate-core.version>3.6.10.Final</hibernate-core.version>
    <org.hibernate.hibernate-entitymanager.version>5.0.7.Final</org.hibernate.hibernate-entitymanager.version>
    <hibernate-jpa-2.0-api.version>1.0.1.Final</hibernate-jpa-2.0-api.version>
    <hibernate-search.version>5.5.2.Final</hibernate-search.version>
    <hibernate-history.version>3.4.13</hibernate-history.version>
    <aspectjtools.version>1.8.7</aspectjtools.version>
    <cglib-nodep.version>3.2.0</cglib-nodep.version>
    <groovy.version>2.4.4</groovy.version>
    <poi.version>3.16</poi.version>
    <wicket.version>7.8.0</wicket.version>
    <wicket-select2.version>3.0</wicket-select2.version>

    <javax.jsp-api.version>2.3.1</javax.jsp-api.version>
    <javax.servlet-api.version>3.1.0</javax.servlet-api.version>
    <javax.mail.version>1.4.7</javax.mail.version>
    <el-api.version>3.0.0</el-api.version>
    <ical4j.version>2.0.0</ical4j.version>
    <ical4j-vcard.version>1.0.0</ical4j-vcard.version>
    <xstream.version>1.4.8</xstream.version>
    <itext.version>2.1.7</itext.version>
    <jfreechart.version>1.0.19</jfreechart.version>
    <rhino.version>1.7.7</rhino.version>
    <quartz.version>1.8.6</quartz.version>
    <mpxj.version>4.3.0</mpxj.version>
    <fop.version>1.0</fop.version>
    <xmlgraphics-commons.version>1.5</xmlgraphics-commons.version>
    <xmlgraphics-batik-codec.version>1.9</xmlgraphics-batik-codec.version>
    <!-- HIBERNATE5 -->
    <ehcache-core.version>2.6.11</ehcache-core.version>
    <postgresql.version>9.4.1211</postgresql.version>
    <hsqldb.version>2.4.0</hsqldb.version>
    <codehaus-jackson.version>1.9.13</codehaus-jackson.version>
    <testng.versionj>6.9.9</testng.versionj>
    <powermock.version>1.6.5</powermock.version>
    <mockito2.version>2.0.42-beta</mockito2.version>
    <log4j.version>1.2.17</log4j.version>
    <gson.version>2.5</gson.version>
    <slf4j.version>1.7.13</slf4j.version>
    <joda-time.version>2.0</joda-time.version>
    <commons-cli.version>1.3.1</commons-cli.version>
    <apacheds.version>1.5.7</apacheds.version>
  </properties>
  <dependencies>
    <dependency>
      <!-- Testing starter -->
      <groupId>org.springframework.boot</groupId>
      <artifactId>spring-boot-starter-test</artifactId>
      <scope>test</scope>
      <exclusions>
        <exclusion>
          <groupId>org.mockito</groupId>
          <artifactId>mockito-core</artifactId>
        </exclusion>
      </exclusions>
    </dependency>

    <dependency>
      <groupId>org.hibernate</groupId>
      <artifactId>hibernate-entitymanager</artifactId>
      <version>${hibernate.version}</version>
    </dependency>

    <dependency>
      <groupId>de.micromata.mgc</groupId>
      <artifactId>de.micromata.mgc.common</artifactId>
      <version>${mgc.version}</version>
      <exclusions>
        <exclusion>
          <groupId>log4j</groupId>
          <artifactId>log4j</artifactId>
        </exclusion>
      </exclusions>
    </dependency>

    <!-- DB -->
    <dependency>
      <groupId>org.postgresql</groupId>
      <artifactId>postgresql</artifactId>
      <version>${postgresql.version}</version>
    </dependency>
    <dependency>
      <groupId>org.hsqldb</groupId>
      <artifactId>hsqldb</artifactId>
      <version>${hsqldb.version}</version>
    </dependency>

    <!-- TEST -->
    <dependency>
      <groupId>org.testng</groupId>
      <artifactId>testng</artifactId>
      <version>${testng.versionj}</version>
      <scope>test</scope>
    </dependency>
    <dependency>
      <groupId>org.mockito</groupId>
      <artifactId>mockito-core</artifactId>
      <version>${mockito2.version}</version>
    </dependency>
    <dependency>
      <groupId>org.powermock</groupId>
      <artifactId>powermock-module-testng</artifactId>
      <version>${powermock.version}</version>
      <scope>test</scope>
    </dependency>
    <dependency>
      <groupId>org.powermock</groupId>
      <artifactId>powermock-api-mockito2</artifactId>
      <version>${powermock.version}</version>
      <scope>test</scope>
      <exclusions>
        <exclusion>
          <groupId>org.mockito</groupId>
          <artifactId>mockito-core</artifactId>
        </exclusion>
      </exclusions>
    </dependency>
  </dependencies>
  <build>
    <sourceDirectory>src/main/java</sourceDirectory>
    <plugins>
      <plugin>
        <groupId>org.sonarsource.scanner.maven</groupId>
        <artifactId>sonar-maven-plugin</artifactId>
        <version>3.2</version>
      </plugin>
      <plugin>
        <groupId>org.apache.maven.plugins</groupId>
        <artifactId>maven-surefire-plugin</artifactId>
        <configuration>
          <systemProperties>
            <property>
              <name>configfailurepolicy</name>
              <value>continue</value> 
            </property>
             
          </systemProperties>
        </configuration>
      </plugin>
      <plugin>
        <groupId>org.jacoco</groupId>
        <artifactId>jacoco-maven-plugin</artifactId>
        <version>0.7.9</version>
        <configuration>
          <!-- The destination file for the code coverage report has to be set
            to the same value in the parent pom and in each module pom. Then JaCoCo will
            add up information in the same report, so that, it will give the cross-module
            code coverage. -->
          <destFile>${sonar.jacoco.reportPath}</destFile>
        </configuration>
      </plugin>
    </plugins>
  </build>
  <profiles>
    <profile>
      <id>sonar-coverage</id>
      <activation>
        <activeByDefault>true</activeByDefault>
      </activation>
      <build>
        <pluginManagement>
          <plugins>
            <plugin>
              <groupId>org.jacoco</groupId>
              <artifactId>jacoco-maven-plugin</artifactId>
            </plugin>
          </plugins>
        </pluginManagement>
        <plugins>
          <plugin>
            <groupId>org.jacoco</groupId>
            <artifactId>jacoco-maven-plugin</artifactId>
            <version>0.7.9</version>
            <configuration>
              <append>true</append>
            </configuration>
            <executions>
              <execution>
                <id>agent-for-ut</id>
                <goals>
                  <goal>prepare-agent</goal>
                </goals>
              </execution>
              <execution>
                <id>agent-for-it</id>
                <goals>
                  <goal>prepare-agent-integration</goal>
                </goals>
              </execution>
              <execution>
                <id>jacoco-site</id>
                <phase>verify</phase>
                <goals>
                  <goal>report</goal>
                </goals>
              </execution>
            </executions>
          </plugin>
        </plugins>
      </build>
    </profile>
  </profiles>
  <reporting>
    <outputDirectory>target/site</outputDirectory>
    <plugins>
      <plugin>
        <groupId>org.codehaus.mojo</groupId>
        <artifactId>findbugs-maven-plugin</artifactId>
        <version>3.0.4</version>
        <configuration>
          <outputDirectory>/target/site/findbugs/</outputDirectory>
        </configuration>
      </plugin>
      <plugin>
        <groupId>org.apache.maven.plugins</groupId>
        <artifactId>maven-pmd-plugin</artifactId>
        <version>3.7</version>
        <reportSets>
          <reportSet>
            <!-- defines pmd reports in the modules -->
            <id>pmd-report</id>
            <reports>
              <report>pmd</report>
            </reports>
          </reportSet>
          <reportSet>
            <!-- defines pmd aggregate report -->
            <id>pmd-aggregate</id>
            <inherited>false</inherited>
            <reports>
              <report>pmd</report>
            </reports>
            <configuration>
              <aggregate>true</aggregate>
            </configuration>
          </reportSet>
          <reportSet>
            <!-- defines cpd reports in the modules -->
            <id>cpd-report</id>
            <reports>
              <report>cpd</report>
            </reports>
          </reportSet>
          <reportSet>
            <!-- defines cpd aggregate report -->
            <id>cpd-aggregate</id>
            <inherited>false</inherited>
            <reports>
              <report>cpd</report>
            </reports>
            <configuration>
              <aggregate>true</aggregate>
            </configuration>
          </reportSet>
        </reportSets>
      </plugin>
      <plugin>
        <groupId>org.apache.maven.plugins</groupId>
        <artifactId>maven-checkstyle-plugin</artifactId>
        <version>2.17</version>
        <reportSets>
          <reportSet>
            <reports>
              <report>checkstyle</report>
            </reports>
          </reportSet>
        </reportSets>
      </plugin>
      <plugin>
        <groupId>org.owasp</groupId>
        <artifactId>dependency-check-maven</artifactId>
        <version>1.4.5</version>
        <reportSets>
          <reportSet>
            <reports>
              <report>aggregate</report>
            </reports>
          </reportSet>
        </reportSets>
      </plugin>
      <plugin>
        <groupId>org.apache.maven.plugins</groupId>
        <artifactId>maven-surefire-report-plugin</artifactId>
        <version>2.19.1</version>
      </plugin>
      <plugin>
        <groupId>org.apache.maven.plugins</groupId>
        <artifactId>maven-javadoc-plugin</artifactId>
        <version>2.10.4</version>
        <configuration>
          <additionalparam>-Xdoclint:none</additionalparam>
          <encoding>utf-8</encoding>
          <charset>utf-8</charset>
        </configuration>
        <reportSets>
          <reportSet>
            <id>aggregate</id>
            <inherited>false</inherited>
            <reports>
              <report>aggregate</report>
            </reports>
          </reportSet>
        </reportSets>
      </plugin>
      <plugin>
        <groupId>org.apache.maven.plugins</groupId>
        <artifactId>maven-jxr-plugin</artifactId>
        <version>2.3</version>
        <reportSets>
          <reportSet>
            <id>aggregate</id>
            <inherited>false</inherited>
            <reports>
              <report>aggregate</report>
            </reports>
          </reportSet>
        </reportSets>
      </plugin>
      <plugin>
        <groupId>org.apache.maven.plugins</groupId>
        <artifactId>maven-project-info-reports-plugin</artifactId>
        <version>2.9</version>
      </plugin>
    </plugins>
  </reporting>
  <repositories>
    <repository>
      <id>MGC</id>
      <name>Micromata Labs MGC</name>
      <url>https://labs.micromata.de/nexus/content/repositories/MGC/</url>
    </repository>
    <repository>
      <id>MGC-snapshot</id>
      <name>Micromata Labs MGC
        Snapshot
      </name>
      <url>https://labs.micromata.de/nexus/content/repositories/MGC-snapshot/</url>
    </repository>
  </repositories>
</project><|MERGE_RESOLUTION|>--- conflicted
+++ resolved
@@ -4,11 +4,7 @@
   <groupId>org.projectforge</groupId>
   <artifactId>projectforge-parent</artifactId>
   <packaging>pom</packaging>
-<<<<<<< HEAD
-  <version>6.15.1</version>
-=======
   <version>6.16.0</version>
->>>>>>> 2674bcda
 
   <parent>
     <groupId>org.springframework.boot</groupId>
