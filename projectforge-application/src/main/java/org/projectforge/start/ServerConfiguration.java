package org.projectforge.start;

import org.apache.catalina.connector.Connector;
import org.apache.commons.lang.StringUtils;
import org.springframework.beans.factory.annotation.Value;
import org.springframework.boot.context.embedded.ConfigurableEmbeddedServletContainer;
import org.springframework.boot.context.embedded.EmbeddedServletContainerCustomizer;
import org.springframework.boot.context.embedded.tomcat.TomcatEmbeddedServletContainerFactory;
import org.springframework.context.annotation.Configuration;

@Configuration
public class ServerConfiguration implements EmbeddedServletContainerCustomizer
{
  static final org.apache.log4j.Logger log = org.apache.log4j.Logger.getLogger(ServerConfiguration.class);

  @Value("${projectforge.servletContextPath}")
  private String servletContextPath;

<<<<<<< HEAD
  @Value("${tomcat.ajp.port}")
=======
  @Value("${tomcat.ajp.port:8009}")
>>>>>>> 5ef5870b
  private int ajpPort;

  @Value("${tomcat.ajp.enabled:false}")
  private boolean tomcatAjpEnabled;

  @Override
  public void customize(final ConfigurableEmbeddedServletContainer container)
  {
    if (StringUtils.isNotBlank(servletContextPath)) {
      container.setContextPath(servletContextPath);
    }

    if (container instanceof TomcatEmbeddedServletContainerFactory) {
<<<<<<< HEAD
      TomcatEmbeddedServletContainerFactory tomcatContainer = (TomcatEmbeddedServletContainerFactory) container;
      if (tomcatAjpEnabled) {
        Connector ajpConnector = new Connector("AJP/1.3");
        ajpConnector.setProtocol("AJP/1.3");
=======
      final TomcatEmbeddedServletContainerFactory tomcatContainer = (TomcatEmbeddedServletContainerFactory) container;
      if (tomcatAjpEnabled) {
        final Connector ajpConnector = new Connector("AJP/1.3");
>>>>>>> 5ef5870b
        ajpConnector.setPort(ajpPort);
        ajpConnector.setAttribute("address", "127.0.0.1");
        ajpConnector.setSecure(false);
        ajpConnector.setAllowTrace(false);
        ajpConnector.setScheme("http");
        tomcatContainer.getAdditionalTomcatConnectors().add(ajpConnector);
      }
    }
<<<<<<< HEAD

=======
>>>>>>> 5ef5870b
  }
}<|MERGE_RESOLUTION|>--- conflicted
+++ resolved
@@ -16,11 +16,7 @@
   @Value("${projectforge.servletContextPath}")
   private String servletContextPath;
 
-<<<<<<< HEAD
-  @Value("${tomcat.ajp.port}")
-=======
   @Value("${tomcat.ajp.port:8009}")
->>>>>>> 5ef5870b
   private int ajpPort;
 
   @Value("${tomcat.ajp.enabled:false}")
@@ -34,16 +30,9 @@
     }
 
     if (container instanceof TomcatEmbeddedServletContainerFactory) {
-<<<<<<< HEAD
-      TomcatEmbeddedServletContainerFactory tomcatContainer = (TomcatEmbeddedServletContainerFactory) container;
-      if (tomcatAjpEnabled) {
-        Connector ajpConnector = new Connector("AJP/1.3");
-        ajpConnector.setProtocol("AJP/1.3");
-=======
       final TomcatEmbeddedServletContainerFactory tomcatContainer = (TomcatEmbeddedServletContainerFactory) container;
       if (tomcatAjpEnabled) {
         final Connector ajpConnector = new Connector("AJP/1.3");
->>>>>>> 5ef5870b
         ajpConnector.setPort(ajpPort);
         ajpConnector.setAttribute("address", "127.0.0.1");
         ajpConnector.setSecure(false);
@@ -52,9 +41,5 @@
         tomcatContainer.getAdditionalTomcatConnectors().add(ajpConnector);
       }
     }
-<<<<<<< HEAD
-
-=======
->>>>>>> 5ef5870b
   }
 }