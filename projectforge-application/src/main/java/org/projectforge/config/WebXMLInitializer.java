package org.projectforge.config;

import org.apache.wicket.protocol.http.WicketFilter;
import org.apache.wicket.spring.SpringWebApplicationFactory;
import org.projectforge.business.user.filter.UserFilter;
import org.projectforge.rest.config.CORSFilter;
import org.projectforge.security.SecurityHeaderFilter;
import org.projectforge.web.debug.SessionSerializableChecker;
import org.projectforge.web.doc.TutorialFilter;
import org.projectforge.web.filter.ResponseHeaderFilter;
import org.projectforge.web.filter.SpringThreadLocalFilter;
import org.projectforge.web.rest.RestUserFilter;
import org.springframework.beans.factory.annotation.Value;
import org.springframework.boot.web.servlet.ServletContextInitializer;
import org.springframework.context.annotation.Configuration;
import org.springframework.orm.hibernate5.support.OpenSessionInViewFilter;

import javax.servlet.FilterRegistration;
import javax.servlet.ServletContext;
import javax.servlet.ServletException;

/**
 * This class is the replacement of the web.xml. It registers the wicket filter in the spring aware configuration style.
 *
 * @author Florian Blumenstein
 */
@Configuration
<<<<<<< HEAD
public class WebXMLInitializer implements ServletContextInitializer
{
=======
public class WebXMLInitializer implements ServletContextInitializer {
>>>>>>> a8b48742
  private static final org.slf4j.Logger log = org.slf4j.LoggerFactory.getLogger(WebXMLInitializer.class);

  @Value("${projectforge.security.csp-header-value:}") // defaults to empty string
  private String cspHeaderValue;

  @Value("${projectforge.web.development.enableCORSFilter:false}")
  private boolean webDevelopmentEnableCORSFilter;

  private static final String PARAM_APP_BEAN = "applicationBean";

  @Override
  public void onStartup(ServletContext sc) throws ServletException {
    final FilterRegistration securityHeaderFilter = sc.addFilter("SecurityHeaderFilter", SecurityHeaderFilter.class);
    securityHeaderFilter.addMappingForUrlPatterns(null, false, "/*");
    securityHeaderFilter.setInitParameter(SecurityHeaderFilter.PARAM_CSP_HEADER_VALUE, cspHeaderValue);

    final FilterRegistration userFilter = sc.addFilter("UserFilter", UserFilter.class);
    boolean filterAfterInternal = false;
    userFilter.addMappingForUrlPatterns(null, filterAfterInternal, "/secure/*");
    userFilter.addMappingForUrlPatterns(null, filterAfterInternal, "/wa/*");

    final FilterRegistration hibernateFilter = sc.addFilter("HibernateFilter", OpenSessionInViewFilter.class);
    hibernateFilter.setInitParameter("sessionFactoryBeanName", "sessionFactory");
    hibernateFilter.setInitParameter("singleSession", "false");
    hibernateFilter.addMappingForUrlPatterns(null, filterAfterInternal, "/wa/*");

    final FilterRegistration springContext = sc.addFilter("springContext", SpringThreadLocalFilter.class);
    springContext.addMappingForUrlPatterns(null, filterAfterInternal, "/secure/*");
    springContext.addMappingForUrlPatterns(null, filterAfterInternal, "/wa/*");

    final FilterRegistration wicketApp = sc.addFilter("wicket.app", WicketFilter.class);
    wicketApp.setInitParameter(WicketFilter.APP_FACT_PARAM, SpringWebApplicationFactory.class.getName());
    wicketApp.setInitParameter(PARAM_APP_BEAN, "wicketApplication");
    wicketApp.setInitParameter(WicketFilter.FILTER_MAPPING_PARAM, "/wa/*");
    wicketApp.addMappingForUrlPatterns(null, filterAfterInternal, "/wa/*");

<<<<<<< HEAD
    //if (WebConfiguration.isDevelopmentMode()) {
=======
    if (webDevelopmentEnableCORSFilter) {
>>>>>>> a8b48742
      log.warn("*********************************");
      log.warn("***********            **********");
      log.warn("*********** ATTENTION! **********");
      log.warn("***********            **********");
      log.warn("*********** Running in **********");
      log.warn("*********** dev mode!  **********");
      log.warn("***********            **********");
      log.warn("*********************************");
      log.warn("Don't deliver this app in dev mode due to security reasons (cross origin allowed)!");
      sc.addFilter("cors", new CORSFilter()).addMappingForUrlPatterns(null, false, "/rest/*");
<<<<<<< HEAD
    //}
=======
    }

>>>>>>> a8b48742
    final FilterRegistration restUserFilter = sc.addFilter("restUserFilter", RestUserFilter.class);
    restUserFilter.addMappingForUrlPatterns(null, false, "/rest/*");


    final FilterRegistration expire = sc.addFilter("expire", ResponseHeaderFilter.class);
    expire.setInitParameter("Cache-Control", "public, max-age=7200");
    expire.addMappingForUrlPatterns(null, false, "*.css");
    expire.addMappingForUrlPatterns(null, false, "*.gif");
    expire.addMappingForUrlPatterns(null, false, "*.gspt");
    expire.addMappingForUrlPatterns(null, false, "*.jpg");
    expire.addMappingForUrlPatterns(null, false, "*.js");
    expire.addMappingForUrlPatterns(null, false, "*.png");
    expire.addMappingForUrlPatterns(null, false, "*.swf");

    final FilterRegistration tutorialFilter = sc.addFilter("TutorialFilter", TutorialFilter.class);
    tutorialFilter.addMappingForUrlPatterns(null, false, "/secure/doc/*");

    sc.addListener(SessionSerializableChecker.class);
  }

}<|MERGE_RESOLUTION|>--- conflicted
+++ resolved
@@ -25,12 +25,7 @@
  * @author Florian Blumenstein
  */
 @Configuration
-<<<<<<< HEAD
-public class WebXMLInitializer implements ServletContextInitializer
-{
-=======
 public class WebXMLInitializer implements ServletContextInitializer {
->>>>>>> a8b48742
   private static final org.slf4j.Logger log = org.slf4j.LoggerFactory.getLogger(WebXMLInitializer.class);
 
   @Value("${projectforge.security.csp-header-value:}") // defaults to empty string
@@ -67,11 +62,7 @@
     wicketApp.setInitParameter(WicketFilter.FILTER_MAPPING_PARAM, "/wa/*");
     wicketApp.addMappingForUrlPatterns(null, filterAfterInternal, "/wa/*");
 
-<<<<<<< HEAD
-    //if (WebConfiguration.isDevelopmentMode()) {
-=======
     if (webDevelopmentEnableCORSFilter) {
->>>>>>> a8b48742
       log.warn("*********************************");
       log.warn("***********            **********");
       log.warn("*********** ATTENTION! **********");
@@ -82,12 +73,8 @@
       log.warn("*********************************");
       log.warn("Don't deliver this app in dev mode due to security reasons (cross origin allowed)!");
       sc.addFilter("cors", new CORSFilter()).addMappingForUrlPatterns(null, false, "/rest/*");
-<<<<<<< HEAD
-    //}
-=======
     }
 
->>>>>>> a8b48742
     final FilterRegistration restUserFilter = sc.addFilter("restUserFilter", RestUserFilter.class);
     restUserFilter.addMappingForUrlPatterns(null, false, "/rest/*");
 
