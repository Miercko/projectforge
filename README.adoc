--- conflicted
+++ resolved
@@ -22,10 +22,10 @@
 If you just want to run it, please download it from https://sourceforge.net/projects/pforge/
 ====
 
-1. Checkout:  
+1. Checkout:
    https://github.com/micromata/projectforge.git
 2. Ensure running *Java 1.8* (*not* 1.9+): `java -version`.
-3. Build ProjectForge:  
+3. Build ProjectForge:
    `mvn clean install -DskipTests`
 4. Run ProjectForge:
    `java -jar projectforge-application/target/projectforge-application-X.X.X.jar`
@@ -98,14 +98,9 @@
 |PSQL|`docker run -e PGPASSWORD=$PGPASSWORD -it --rm --link projectforge-postgres:postgres postgres:11.2 psql -h postgres -U projectforge`
 |Reset passwords (optional)|`update t_pf_user SET password='SHA{BC871652288E56E306CFA093BEFC3FFCD0ED8872}', password_salt=null, email='m.developer@acme.com';` +
 password is now `test123`.
-<<<<<<< HEAD
-|Clear calendar subscriptions (optional)|`update t_plugin_calendar set ext_subscription=false;` +
-This is useful for avoiding a lot of external calendar calls if your productive data contains a lot of users with calendar subscriptions.
-=======
 |Clear calendar subscriptions (optional)|`update t_plugin_calendar set ext_subscription=false where owner_fk != ###;` +
 This is useful for avoiding a lot of external calendar calls of foreign users if your productive data contains a lot of users with calendar subscriptions.
 |PSQL|`docker run -e PGPASSWORD=$PGPASSWORD -it --rm --link projectforge-postgres:postgres postgres:11.2 psql -h postgres -U projectforge`
->>>>>>> 49033c91
 |Uninstall|`docker rm projectforge-postgres`
 |===
 
@@ -132,7 +127,7 @@
 10. Create new SNAPSHOT-Release by increasing version number of all `pom.xml`files: +
    `export PF_NEW_VERSION=6.27.0-SNAPSHOT` +
    `find . -name pom.xml | xargs perl -pi -e 's|<version>.*</version><!-- projectforge.version -\->|<version>$ENV{PF_NEW_VERSION}</version><!-- projectforge.version -\->|g'`
-11. Commit everything to master and develop branch and push it to Github 
+11. Commit everything to master and develop branch and push it to Github
 12. Upload the saved jar files to Github (Create release from taged version) and SourceForge (e.g. as zip (see previous versions as example)).
 
 == Adding your own plugins
