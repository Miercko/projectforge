/////////////////////////////////////////////////////////////////////////////
//
// Project ProjectForge Community Edition
//         www.projectforge.org
//
// Copyright (C) 2001-2019 Micromata GmbH, Germany (www.micromata.com)
//
// ProjectForge is dual-licensed.
//
// This community edition is free software; you can redistribute it and/or
// modify it under the terms of the GNU General Public License as published
// by the Free Software Foundation; version 3 of the License.
//
// This community edition is distributed in the hope that it will be useful,
// but WITHOUT ANY WARRANTY; without even the implied warranty of
// MERCHANTABILITY or FITNESS FOR A PARTICULAR PURPOSE. See the GNU General
// Public License for more details.
//
// You should have received a copy of the GNU General Public License along
// with this program; if not, see http://www.gnu.org/licenses/.
//
/////////////////////////////////////////////////////////////////////////////

package org.projectforge.plugins.ihkexport;

import org.apache.poi.hssf.usermodel.HSSFCell;
import org.apache.poi.hssf.usermodel.HSSFCellStyle;
import org.apache.poi.hssf.usermodel.HSSFRow;
import org.apache.poi.hssf.usermodel.HSSFSheet;
<<<<<<< HEAD
import org.apache.poi.ss.usermodel.BorderStyle;
import org.apache.poi.ss.usermodel.Cell;
import org.apache.poi.ss.usermodel.CellStyle;
import org.apache.poi.ss.usermodel.Row;
=======
import org.apache.poi.ss.usermodel.*;
>>>>>>> 56cbd8a1
import org.apache.poi.ss.util.CellRangeAddress;
import org.projectforge.business.excel.ExportRow;
import org.projectforge.business.excel.ExportSheet;
import org.projectforge.business.excel.ExportWorkbook;
import org.projectforge.business.timesheet.TimesheetDO;
import org.projectforge.framework.time.PFDateTime;
import org.springframework.core.io.ClassPathResource;

import java.io.IOException;
import java.text.SimpleDateFormat;
import java.util.List;

import static org.projectforge.framework.persistence.user.api.ThreadLocalUserContext.getUser;

/**
 * Created by jsiebert on 18.05.16.
 */
class IhkExporter
{
  private static final SimpleDateFormat sdf = new SimpleDateFormat("dd.MM.yyyy");

  private static final int FIRST_DATA_ROW_NUM = 2;

  static byte[] getExcel(final List<TimesheetDO> timesheets)
  {
    if (timesheets.size() < 1) {
      return new byte[] {};
    }
    ExportWorkbook workbook;

    PFDateTime date = PFDateTime.from(timesheets.get(0).getStartTime());
    PFDateTime mondayDate = date.getBeginOfWeek();
    PFDateTime sundayDate = date.getEndOfWeek();

    ClassPathResource classPathResource = new ClassPathResource("IHK-Template.xls");

    try {
      workbook = new ExportWorkbook(classPathResource.getInputStream());
    } catch (IOException e) {
      return new byte[] {};
    }

    ExportSheet sheet = workbook.getSheet(0);
    Row row = sheet.getRow(0).getPoiRow();
    Cell header = row.getCell(0);
    Cell sumHours = sheet.getRow(3).getCell(4).getPoiCell();

    String string = header.getStringCellValue();
    string = string.replace("%fullName%", getUser().getFullname());
    string = string.replace("%startDate%", sdf.format(mondayDate.getUtilDate()));
    string = string.replace("%endDate%", sdf.format(sundayDate.getUtilDate()));
    header.setCellValue(string);

    // first data row
    double hourCounter = 0;
    ExportRow firstDataRow = sheet.getRow(FIRST_DATA_ROW_NUM);
    hourCounter = fillRow(hourCounter, firstDataRow.getPoiRow(), timesheets.get(0));

    // other data rows
    for (int i = 1; i < timesheets.size(); i++) {
      final Row newRow = copyRow(firstDataRow, FIRST_DATA_ROW_NUM + i);
      final TimesheetDO timesheet = timesheets.get(i);
      hourCounter = fillRow(hourCounter, newRow, timesheet);

      CellStyle style = workbook.createCellStyle();
<<<<<<< HEAD
      style.setBorderBottom(BorderStyle.valueOf((short) 1));
=======
      style.setBorderBottom(BorderStyle.HAIR);
>>>>>>> 56cbd8a1
      style.setShrinkToFit(true);
      style.setWrapText(true);
      newRow.setRowStyle(style);
    }

    sumHours.setCellValue(String.valueOf(hourCounter));
    return workbook.getAsByteArray();
  }

  private static double fillRow(double hourCounter, final Row newRow, final TimesheetDO timesheet)
  {
    final double durationInHours = timesheet.getDuration() / (1000.0 * 60.0 * 60.0);
    hourCounter += durationInHours;

    newRow.getCell(0).setCellValue(sdf.format(timesheet.getStartTime()));
    newRow.getCell(1).setCellValue(timesheet.getDescription());
    newRow.getCell(3).setCellValue(String.valueOf(durationInHours));
    newRow.getCell(4).setCellValue(String.valueOf(hourCounter));

    return hourCounter;
  }

  /**
   * Copies a Row
   *
   * @param destinationRowNum
   * @return copied PoiRow
   */
  static Row copyRow(ExportRow source, int destinationRowNum)
  {
    // Get the source / new row
    HSSFSheet worksheet = (HSSFSheet) source.getPoiRow().getSheet();
    HSSFRow newRow = worksheet.getRow(destinationRowNum);
    HSSFRow sourceRow = worksheet.getRow(source.getRowNum());

    // If the row exist in destination, push down all rows by 1 else create a new row
    if (newRow != null) {
      worksheet.shiftRows(destinationRowNum, worksheet.getLastRowNum(), 1);
    } else {
      newRow = worksheet.createRow(destinationRowNum);
    }

    // Loop through source columns to add to new row
    for (int i = 0; i < sourceRow.getLastCellNum(); i++) {
      // Grab a copy of the old/new cell
      HSSFCell oldCell = sourceRow.getCell(i);
      HSSFCell newCell = newRow.createCell(i);

      // If the old cell is null jump to next cell
      if (oldCell == null) {
        newCell = null;
        continue;
      }

      // Copy style from old cell and apply to new cell
      HSSFCellStyle newCellStyle = worksheet.getWorkbook().createCellStyle();
      newCellStyle.cloneStyleFrom(oldCell.getCellStyle());
      newCell.setCellStyle(newCellStyle);

      // If there is a cell comment, copy
      if (oldCell.getCellComment() != null) {
        newCell.setCellComment(oldCell.getCellComment());
      }

      // If there is a cell hyperlink, copy
      if (oldCell.getHyperlink() != null) {
        newCell.setHyperlink(oldCell.getHyperlink());
      }

      // Set the cell data type
      newCell.setCellType(oldCell.getCellTypeEnum());

      // Set the cell data value
<<<<<<< HEAD
      switch (oldCell.getCellTypeEnum()) {
=======
      switch (oldCell.getCellType()) {
>>>>>>> 56cbd8a1
        case BLANK:
          newCell.setCellValue(oldCell.getStringCellValue());
          break;
        case BOOLEAN:
          newCell.setCellValue(oldCell.getBooleanCellValue());
          break;
        case ERROR:
          newCell.setCellErrorValue(oldCell.getErrorCellValue());
          break;
        case FORMULA:
          newCell.setCellFormula(oldCell.getCellFormula());
          break;
        case NUMERIC:
          newCell.setCellValue(oldCell.getNumericCellValue());
          break;
        case STRING:
          newCell.setCellValue(oldCell.getRichStringCellValue());
          break;
      }
    }

    // If there are are any merged regions in the source row, copy to new row
    for (int i = 0; i < worksheet.getNumMergedRegions(); i++) {
      CellRangeAddress cellRangeAddress = worksheet.getMergedRegion(i);
      if (cellRangeAddress.getFirstRow() == sourceRow.getRowNum()) {
        CellRangeAddress newCellRangeAddress = new CellRangeAddress(newRow.getRowNum(),
            (newRow.getRowNum() +
                (cellRangeAddress.getLastRow() - cellRangeAddress.getFirstRow()
                )),
            cellRangeAddress.getFirstColumn(),
            cellRangeAddress.getLastColumn());
        worksheet.addMergedRegion(newCellRangeAddress);
      }
    }
    return newRow;
  }

}<|MERGE_RESOLUTION|>--- conflicted
+++ resolved
@@ -27,14 +27,7 @@
 import org.apache.poi.hssf.usermodel.HSSFCellStyle;
 import org.apache.poi.hssf.usermodel.HSSFRow;
 import org.apache.poi.hssf.usermodel.HSSFSheet;
-<<<<<<< HEAD
-import org.apache.poi.ss.usermodel.BorderStyle;
-import org.apache.poi.ss.usermodel.Cell;
-import org.apache.poi.ss.usermodel.CellStyle;
-import org.apache.poi.ss.usermodel.Row;
-=======
 import org.apache.poi.ss.usermodel.*;
->>>>>>> 56cbd8a1
 import org.apache.poi.ss.util.CellRangeAddress;
 import org.projectforge.business.excel.ExportRow;
 import org.projectforge.business.excel.ExportSheet;
@@ -100,11 +93,7 @@
       hourCounter = fillRow(hourCounter, newRow, timesheet);
 
       CellStyle style = workbook.createCellStyle();
-<<<<<<< HEAD
-      style.setBorderBottom(BorderStyle.valueOf((short) 1));
-=======
       style.setBorderBottom(BorderStyle.HAIR);
->>>>>>> 56cbd8a1
       style.setShrinkToFit(true);
       style.setWrapText(true);
       newRow.setRowStyle(style);
@@ -178,11 +167,7 @@
       newCell.setCellType(oldCell.getCellTypeEnum());
 
       // Set the cell data value
-<<<<<<< HEAD
-      switch (oldCell.getCellTypeEnum()) {
-=======
       switch (oldCell.getCellType()) {
->>>>>>> 56cbd8a1
         case BLANK:
           newCell.setCellValue(oldCell.getStringCellValue());
           break;
