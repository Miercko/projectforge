--- conflicted
+++ resolved
@@ -5,11 +5,7 @@
   <parent>
     <artifactId>org.projectforge.plugins</artifactId>
     <groupId>org.projectforge</groupId>
-<<<<<<< HEAD
-    <version>6.7.2</version>
-=======
     <version>6.8.0</version>
->>>>>>> 576d9b5c
   </parent>
   <modelVersion>4.0.0</modelVersion>
 
