--- conflicted
+++ resolved
@@ -24,11 +24,9 @@
 package org.projectforge.web.fibu;
 
 import java.math.BigDecimal;
-import java.util.Collection;
 
 import org.apache.log4j.Logger;
 import org.apache.wicket.markup.html.form.DropDownChoice;
-import org.apache.wicket.model.IModel;
 import org.apache.wicket.model.Model;
 import org.apache.wicket.spring.injection.annot.SpringBean;
 import org.projectforge.business.fibu.AuftragDao;
@@ -65,11 +63,8 @@
   @SpringBean
   private AuftragDao auftragDao;
 
-<<<<<<< HEAD
-=======
   private AuftragsStatistik auftragsStatistik;
 
->>>>>>> f0f0a6d4
   public AuftragListForm(final AuftragListPage parentPage)
   {
     super(parentPage);
@@ -204,17 +199,6 @@
   private DropDownChoice<Integer> createYearsDropDown()
   {
     final YearListCoiceRenderer yearListChoiceRenderer = new YearListCoiceRenderer(auftragDao.getYears(), true);
-<<<<<<< HEAD
-    final DropDownChoice<Integer> yearChoice = new DropDownChoice<Integer>(optionsFieldsetPanel.getDropDownChoiceId(),
-        new PropertyModel<>(this, "year"), yearListChoiceRenderer.getYears(), yearListChoiceRenderer)
-    {
-      @Override
-      protected boolean wantOnSelectionChangedNotifications()
-      {
-        return true;
-      }
-=======
->>>>>>> f0f0a6d4
 
     final DropDownChoice<Integer> yearChoice = new DropDownChoice<>(
         DropDownChoicePanel.WICKET_ID,
@@ -224,121 +208,6 @@
     );
     yearChoice.setNullValid(false);
 
-<<<<<<< HEAD
-    createAuftragsStatusMultiChoice(optionsFieldsetPanel);
-
-    createAuftragsPositionsArtMultiChoice(optionsFieldsetPanel);
-
-    createAuftragFakturiertDropDown(optionsFieldsetPanel);
-
-    createAuftragsPositionsPaymentTypeDropDown(optionsFieldsetPanel);
-
-    final UserSelectPanel userSelectPanel = new UserSelectPanel(optionsFieldsetPanel.newChildId(),
-        new PropertyModel<PFUserDO>(this, "user"),
-        parentPage, "user");
-    optionsFieldsetPanel.add(userSelectPanel);
-    userSelectPanel.init();
-  }
-
-  private void createAuftragsStatusMultiChoice(final FieldsetPanel optionsFieldsetPanel)
-  {
-    final IModel<Collection<AuftragsStatus>> auftragsStatusesModel = new IModel<Collection<AuftragsStatus>>()
-    {
-      @Override
-      public Collection<AuftragsStatus> getObject()
-      {
-        return getSearchFilter().getAuftragsStatuses();
-      }
-
-      @Override
-      public void setObject(final Collection<AuftragsStatus> auftragsStatuses)
-      {
-        getSearchFilter().setAuftragsStatuses(auftragsStatuses);
-      }
-
-      @Override
-      public void detach()
-      {
-        // nothing to do
-      }
-    };
-
-    final Select2MultiChoice<AuftragsStatus> multiChoice = new Select2MultiChoice<>(
-        Select2MultiChoicePanel.WICKET_ID,
-        auftragsStatusesModel,
-        new I18nEnumChoiceProvider<>(AuftragsStatus.class)
-    );
-
-    optionsFieldsetPanel.add(new Select2MultiChoicePanel<>(optionsFieldsetPanel.newChildId(), multiChoice));
-  }
-
-  private void createAuftragsPositionsArtMultiChoice(final FieldsetPanel optionsFieldsetPanel)
-  {
-    final IModel<Collection<AuftragsPositionsArt>> auftragsPositionsArtenModel = new IModel<Collection<AuftragsPositionsArt>>()
-    {
-      @Override
-      public Collection<AuftragsPositionsArt> getObject()
-      {
-        return getSearchFilter().getAuftragsPositionsArten();
-      }
-
-      @Override
-      public void setObject(final Collection<AuftragsPositionsArt> auftragsPositionsArten)
-      {
-        getSearchFilter().setAuftragsPositionsArten(auftragsPositionsArten);
-      }
-
-      @Override
-      public void detach()
-      {
-        // nothing to do
-      }
-    };
-
-    final Select2MultiChoice<AuftragsPositionsArt> multiChoice = new Select2MultiChoice<>(
-        Select2MultiChoicePanel.WICKET_ID,
-        auftragsPositionsArtenModel,
-        new I18nEnumChoiceProvider<>(AuftragsPositionsArt.class)
-    );
-
-    optionsFieldsetPanel.add(new Select2MultiChoicePanel<>(optionsFieldsetPanel.newChildId(), multiChoice));
-  }
-
-  private void createAuftragFakturiertDropDown(final FieldsetPanel optionsFieldsetPanel)
-  {
-    final IModel<AuftragFakturiertFilterStatus> fakturiertModel = new IModel<AuftragFakturiertFilterStatus>()
-    {
-      @Override
-      public AuftragFakturiertFilterStatus getObject()
-      {
-        return getSearchFilter().getAuftragFakturiertFilterStatus();
-      }
-
-      @Override
-      public void setObject(final AuftragFakturiertFilterStatus object)
-      {
-        getSearchFilter().setAuftragFakturiertFilterStatus(object);
-      }
-
-      @Override
-      public void detach()
-      {
-        // nothing to do
-      }
-    };
-
-    final LabelValueChoiceRenderer<AuftragFakturiertFilterStatus> fakturiertChoiceRenderer = new LabelValueChoiceRenderer<>(this,
-        AuftragFakturiertFilterStatus.values());
-
-    final DropDownChoice<AuftragFakturiertFilterStatus> fakturiertChoice = new DropDownChoice<>(optionsFieldsetPanel.getDropDownChoiceId(), fakturiertModel,
-        fakturiertChoiceRenderer.getValues(), fakturiertChoiceRenderer);
-
-    fakturiertChoice.setNullValid(false);
-    optionsFieldsetPanel.add(fakturiertChoice);
-  }
-
-  private void createAuftragsPositionsPaymentTypeDropDown(final FieldsetPanel optionsFieldsetPanel)
-=======
     return yearChoice;
   }
 
@@ -359,25 +228,12 @@
   }
 
   private DropDownChoice<Integer> createAuftragsPositionsPaymentTypeDropDown()
->>>>>>> f0f0a6d4
   {
     final LabelValueChoiceRenderer<Integer> auftragsPositionsPaymentTypeChoiceRenderer = new LabelValueChoiceRenderer<>();
     auftragsPositionsPaymentTypeChoiceRenderer.addValue(-1, getString("filter.all"));
     for (final AuftragsPositionsPaymentType paymentType : AuftragsPositionsPaymentType.values()) {
       auftragsPositionsPaymentTypeChoiceRenderer.addValue(paymentType.ordinal(), getString(paymentType.getI18nKey()));
     }
-<<<<<<< HEAD
-    final DropDownChoice<Integer> auftragsPositionsPaymentTypeChoice = new DropDownChoice<Integer>(optionsFieldsetPanel.getDropDownChoiceId(),
-        new PropertyModel<>(this, "auftragsPositionsPaymentType"), auftragsPositionsPaymentTypeChoiceRenderer.getValues(),
-        auftragsPositionsPaymentTypeChoiceRenderer)
-    {
-      @Override
-      protected boolean wantOnSelectionChangedNotifications()
-      {
-        return true;
-      }
-=======
->>>>>>> f0f0a6d4
 
     final DropDownChoice<Integer> auftragsPositionsPaymentTypeChoice = new DropDownChoice<>(
         DropDownChoicePanel.WICKET_ID,
@@ -386,9 +242,6 @@
         auftragsPositionsPaymentTypeChoiceRenderer
     );
     auftragsPositionsPaymentTypeChoice.setNullValid(false);
-<<<<<<< HEAD
-    optionsFieldsetPanel.add(auftragsPositionsPaymentTypeChoice);
-=======
 
     return auftragsPositionsPaymentTypeChoice;
   }
@@ -403,7 +256,6 @@
     );
     userSelectPanel.init();
     return userSelectPanel;
->>>>>>> f0f0a6d4
   }
 
   protected void refresh()
@@ -436,12 +288,7 @@
     }
   }
 
-<<<<<<< HEAD
-  // used by a PropertyModel "auftragsPositionsPaymentType"
-  public Integer getAuftragsPositionsPaymentType()
-=======
   private Integer getAuftragsPositionsPaymentType()
->>>>>>> f0f0a6d4
   {
     if (getSearchFilter().getAuftragsPositionsPaymentType() != null) {
       return getSearchFilter().getAuftragsPositionsPaymentType().ordinal();
@@ -450,12 +297,7 @@
     }
   }
 
-<<<<<<< HEAD
-  // used by a PropertyModel "auftragsPositionsPaymentType"
-  public void setAuftragsPositionsPaymentType(final Integer auftragsPositionsPaymentType)
-=======
   private void setAuftragsPositionsPaymentType(final Integer auftragsPositionsPaymentType)
->>>>>>> f0f0a6d4
   {
     if (auftragsPositionsPaymentType == null || auftragsPositionsPaymentType == -1) {
       getSearchFilter().setAuftragsPositionsPaymentType(null);
