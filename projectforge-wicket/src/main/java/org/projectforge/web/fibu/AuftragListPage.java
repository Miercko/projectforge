/////////////////////////////////////////////////////////////////////////////
//
// Project ProjectForge Community Edition
//         www.projectforge.org
//
// Copyright (C) 2001-2014 Kai Reinhard (k.reinhard@micromata.de)
//
// ProjectForge is dual-licensed.
//
// This community edition is free software; you can redistribute it and/or
// modify it under the terms of the GNU General Public License as published
// by the Free Software Foundation; version 3 of the License.
//
// This community edition is distributed in the hope that it will be useful,
// but WITHOUT ANY WARRANTY; without even the implied warranty of
// MERCHANTABILITY or FITNESS FOR A PARTICULAR PURPOSE. See the GNU General
// Public License for more details.
//
// You should have received a copy of the GNU General Public License along
// with this program; if not, see http://www.gnu.org/licenses/.
//
/////////////////////////////////////////////////////////////////////////////

package org.projectforge.web.fibu;

import java.math.BigDecimal;
import java.util.ArrayList;
import java.util.Date;
import java.util.List;
<<<<<<< HEAD
import java.util.Set;
import java.util.stream.Collectors;
=======
>>>>>>> 462927cc

import org.apache.commons.lang.StringUtils;
import org.apache.wicket.AttributeModifier;
import org.apache.wicket.extensions.markup.html.repeater.data.grid.ICellPopulator;
import org.apache.wicket.extensions.markup.html.repeater.data.sort.SortOrder;
import org.apache.wicket.extensions.markup.html.repeater.data.table.AbstractColumn;
import org.apache.wicket.extensions.markup.html.repeater.data.table.IColumn;
import org.apache.wicket.markup.html.WebPage;
import org.apache.wicket.markup.html.basic.Label;
import org.apache.wicket.markup.html.link.Link;
import org.apache.wicket.markup.repeater.Item;
import org.apache.wicket.model.IModel;
import org.apache.wicket.model.Model;
import org.apache.wicket.request.mapper.parameter.PageParameters;
import org.apache.wicket.spring.injection.annot.SpringBean;
import org.projectforge.business.common.OutputType;
import org.projectforge.business.fibu.AuftragDO;
import org.projectforge.business.fibu.AuftragDao;
import org.projectforge.business.fibu.AuftragsPositionDO;
import org.projectforge.business.fibu.AuftragsStatus;
import org.projectforge.business.fibu.OrderExport;
import org.projectforge.business.fibu.RechnungCache;
import org.projectforge.business.task.formatter.WicketTaskFormatter;
import org.projectforge.business.user.UserFormatter;
import org.projectforge.business.utils.CurrencyFormatter;
import org.projectforge.framework.time.DateHelper;
import org.projectforge.framework.utils.NumberFormatter;
import org.projectforge.web.wicket.AbstractListPage;
import org.projectforge.web.wicket.CellItemListener;
import org.projectforge.web.wicket.CellItemListenerPropertyColumn;
import org.projectforge.web.wicket.CurrencyPropertyColumn;
import org.projectforge.web.wicket.DownloadUtils;
import org.projectforge.web.wicket.IListPageColumnsCreator;
import org.projectforge.web.wicket.ListPage;
import org.projectforge.web.wicket.ListSelectActionPanel;
import org.projectforge.web.wicket.RowCssClass;
import org.projectforge.web.wicket.WicketUtils;
import org.projectforge.web.wicket.components.ContentMenuEntryPanel;

@ListPage(editPage = AuftragEditPage.class)
public class AuftragListPage extends AbstractListPage<AuftragListForm, AuftragDao, AuftragDO>
    implements IListPageColumnsCreator<AuftragDO>
{
  private static final long serialVersionUID = -8406452960003792763L;

  protected static final String[] MY_BOOKMARKABLE_INITIAL_PROPERTIES = mergeStringArrays(
      BOOKMARKABLE_INITIAL_PROPERTIES, new String[] {
          "f.year|y", "f.listType|lt", "f.auftragsPositionsArt|art" });

  @SpringBean
  private AuftragDao auftragDao;

  @SpringBean
  private OrderExport orderExport;

  @SpringBean
  private UserFormatter userFormatter;

  @SpringBean
  private RechnungCache rechnungCache;

  public AuftragListPage(final PageParameters parameters)
  {
    super(parameters, "fibu.auftrag");
  }

  @SuppressWarnings("serial")
  @Override
  public List<IColumn<AuftragDO, String>> createColumns(final WebPage returnToPage, final boolean sortable)
  {
    final List<IColumn<AuftragDO, String>> columns = new ArrayList<IColumn<AuftragDO, String>>();
    final CellItemListener<AuftragDO> cellItemListener = new CellItemListener<AuftragDO>()
    {
      public void populateItem(final Item<ICellPopulator<AuftragDO>> item, final String componentId,
          final IModel<AuftragDO> rowModel)
      {
        final AuftragDO auftrag = rowModel.getObject();
        if (auftrag.getAuftragsStatus() == null) {
          // Should not occur:
          return;
        }
        final boolean isDeleted = auftrag.isDeleted() == true
            || auftrag.getAuftragsStatus().isIn(AuftragsStatus.ABGELEHNT, AuftragsStatus.ERSETZT) == true;
        appendCssClasses(item, auftrag.getId(), auftrag.isDeleted());
        if (isDeleted) {
          // Do nothing further.
        } else if (auftrag.isAbgeschlossenUndNichtVollstaendigFakturiert() == true
            || auftrag.isZahlplanAbgeschlossenUndNichtVollstaendigFakturiert() == true) {
          appendCssClasses(item, RowCssClass.IMPORTANT_ROW);
        } else if (auftrag.getAuftragsStatus().isIn(AuftragsStatus.BEAUFTRAGT, AuftragsStatus.LOI) == true) {
          appendCssClasses(item, RowCssClass.SUCCESS_ROW);
        } else if (auftrag.getAuftragsStatus().isIn(AuftragsStatus.ESKALATION) == true) {
          appendCssClasses(item, RowCssClass.IMPORTANT_ROW);
        }
      }
    };
    columns.add(new CellItemListenerPropertyColumn<AuftragDO>(new Model<String>(getString("fibu.auftrag.nummer.short")),
        "nummer",
        "nummer", cellItemListener)
    {
      @Override
      public void populateItem(final Item<ICellPopulator<AuftragDO>> item, final String componentId,
          final IModel<AuftragDO> rowModel)
      {
        final AuftragDO auftrag = rowModel.getObject();
        item.add(new ListSelectActionPanel(componentId, rowModel, AuftragEditPage.class, auftrag.getId(), returnToPage,
            String
                .valueOf(auftrag.getNummer())));
        cellItemListener.populateItem(item, componentId, rowModel);
        addRowClick(item);
      }
    });
    columns.add(new CellItemListenerPropertyColumn<AuftragDO>(getString("fibu.kunde"), "kundeAsString", "kundeAsString",
        cellItemListener));
    columns.add(new CellItemListenerPropertyColumn<AuftragDO>(getString("fibu.projekt"), "projekt.name", "projekt.name",
        cellItemListener));
    columns.add(new CellItemListenerPropertyColumn<AuftragDO>(getString("fibu.auftrag.titel"), "titel", "titel",
        cellItemListener));
    columns.add(new AbstractColumn<AuftragDO, String>(new Model<String>(getString("label.position.short")))
    {
      public void populateItem(final Item<ICellPopulator<AuftragDO>> cellItem, final String componentId,
          final IModel<AuftragDO> rowModel)
      {
        final AuftragDO auftrag = rowModel.getObject();
        auftragDao.calculateInvoicedSum(auftrag);
        final List<AuftragsPositionDO> fullList = auftrag.getPositionen();
        final List<AuftragsPositionDO> list = fullList.stream().filter(pos -> pos.isDeleted() == false).collect(Collectors.toList());
        final Label label = new Label(componentId, new Model<String>("#" + list.size()));
        if (list != null) {
          final StringBuffer buf = new StringBuffer();
          list.forEach(pos -> {
            buf.append("#").append(pos.getNumber()).append(": ");
            if (pos.getPersonDays() != null && pos.getPersonDays().compareTo(BigDecimal.ZERO) != 0) {
              buf.append("(").append(NumberFormatter.format(pos.getPersonDays())).append(" ")
                  .append(getString("projectmanagement.personDays.short")).append(") ");
            }
            if (pos.getNettoSumme() != null) {
              buf.append(CurrencyFormatter.format(pos.getNettoSumme()));
              if (StringUtils.isNotBlank(pos.getTitel()) == true) {
                buf.append(": ").append(pos.getTitel());
              }
              buf.append(": ");
            }
            if (pos.getTaskId() != null) {
              buf.append(WicketTaskFormatter.getTaskPath(pos.getTaskId(), false, OutputType.HTML));
            } else {
              buf.append(getString("fibu.auftrag.position.noTaskGiven"));
            }
            if (pos.getStatus() != null) {
              buf.append(", ").append(getString(pos.getStatus().getI18nKey()));
            }
            buf.append("\n");
          });
          buf.delete(buf.length() - 1, buf.length());
          WicketUtils.addTooltip(label, NumberFormatter.format(auftrag.getPersonDays())
              + " "
              + getString("projectmanagement.personDays.short"), buf.toString());
        }
        cellItem.add(label);
        cellItemListener.populateItem(cellItem, componentId, rowModel);
      }
    });
    columns.add(new CellItemListenerPropertyColumn<AuftragDO>(

        getString("projectmanagement.personDays.short"),
        "personDays", "personDays",
        cellItemListener)

    {
      @Override
      public void populateItem(final Item<ICellPopulator<AuftragDO>> item, final String componentId,
          final IModel<AuftragDO> rowModel)
      {
        item.add(new Label(componentId, NumberFormatter.format(rowModel.getObject().getPersonDays())));
        item.add(AttributeModifier.append("style", new Model<String>("text-align: right;")));
        cellItemListener.populateItem(item, componentId, rowModel);
      }
    });
    columns
<<<<<<< HEAD
        .add(new CellItemListenerPropertyColumn<AuftragDO>(

            getString("fibu.common.reference"), "referenz", "referenz",
            cellItemListener));
    columns.add(
        new UserPropertyColumn<AuftragDO>(

            getUserGroupCache(), getString("contactPerson"), "contactPerson.fullname",
            "contactPerson",
            cellItemListener)
            .

                withUserFormatter(userFormatter));
    columns.add(new CellItemListenerPropertyColumn<AuftragDO>(

        getString("date"), "angebotsDatum", "angebotsDatum",
        cellItemListener));
    // columns
    // .add(new CellItemListenerPropertyColumn<AuftragDO>(new Model<String>(getString("fibu.auftrag.bindungsFrist")), "bindungsFrist",
    // "bindungsFrist", cellItemListener));
    columns.add(new CurrencyPropertyColumn<AuftragDO>(

        getString("fibu.auftrag.nettoSumme"), "nettoSumme", "nettoSumme",
=======
        .add(new CellItemListenerPropertyColumn<AuftragDO>(getString("fibu.common.customer.reference"), "referenz", "referenz",
            cellItemListener));
    columns
        .add(new CellItemListenerPropertyColumn<AuftragDO>(getString("fibu.common.assignedPersons"), "assignedPersons", "assignedPersons",
            cellItemListener));
    columns.add(new CellItemListenerPropertyColumn<AuftragDO>(getString("fibu.auftrag.datum"), "angebotsDatum", "angebotsDatum",
        cellItemListener));
    columns.add(new CellItemListenerPropertyColumn<AuftragDO>(getString("fibu.auftrag.entscheidung.datum"), "entscheidungsDatum", "entscheidungsDatum",
        cellItemListener));
    columns.add(new CurrencyPropertyColumn<AuftragDO>(getString("fibu.auftrag.nettoSumme"), "nettoSumme", "nettoSumme",
>>>>>>> 462927cc
        cellItemListener));
    columns.add(new CurrencyPropertyColumn<AuftragDO>(

        getString("fibu.auftrag.commissioned"), "beauftragtNettoSumme",
        "beauftragtNettoSumme", cellItemListener));
    columns.add(new CurrencyPropertyColumn<AuftragDO>(

        getString("fibu.fakturiert"), "fakturiertSum", "fakturiertSum",
        cellItemListener)
<<<<<<< HEAD
        .

            setSuppressZeroValues(true));
    columns
        .add(new CellItemListenerPropertyColumn<AuftragDO>(new Model<String>(

            getString("fibu.rechnungen")), null, null,
            cellItemListener)

        {
          @Override
          public void populateItem(final Item<ICellPopulator<AuftragDO>> item, final String componentId,
              final IModel<AuftragDO> rowModel)
          {
            final AuftragDO auftrag = rowModel.getObject();
            final Set<RechnungsPositionVO> invoicePositionsByOrderPositionId = rechnungCache
                .getRechnungsPositionVOSetByAuftragId(auftrag.getId());
            if (CollectionUtils.isEmpty(invoicePositionsByOrderPositionId) == true) {
              item.add(AbstractUnsecureBasePage.createInvisibleDummyComponent(componentId));
            } else {
              final InvoicePositionsPanel panel = new InvoicePositionsPanel(componentId)
              {
                @Override
                protected void onBeforeRender()
                {
                  super.onBeforeRender();
                  init(invoicePositionsByOrderPositionId);
                }
              };
              item.add(panel);
            }
            cellItemListener.populateItem(item, componentId, rowModel);
          }
        });
=======
        .setSuppressZeroValues(true));
    columns.add(new CurrencyPropertyColumn<AuftragDO>(getString("fibu.tobeinvoiced"), "zuFakturierenSum", "zuFakturierenSum",
        cellItemListener)
        .setSuppressZeroValues(true));
    columns
        .add(new CellItemListenerPropertyColumn<AuftragDO>(getString("fibu.periodOfPerformance.from"), "periodOfPerformanceBegin", "periodOfPerformanceBegin",
            cellItemListener));
    columns.add(new CellItemListenerPropertyColumn<AuftragDO>(getString("fibu.periodOfPerformance.to"), "periodOfPerformanceEnd", "periodOfPerformanceEnd",
        cellItemListener));
    columns.add(new CellItemListenerPropertyColumn<AuftragDO>(getString("fibu.probabilityOfOccurrence"), "probabilityOfOccurrence", "probabilityOfOccurrence",
        cellItemListener));
>>>>>>> 462927cc
    columns.add(
        new CellItemListenerPropertyColumn<AuftragDO>(new Model<String>(

            getString("status")), "auftragsStatusAsString",
            "auftragsStatusAsString", cellItemListener));
    return columns;
  }

  @SuppressWarnings("serial")
  @Override
  protected void init()
  {
    dataTable = createDataTable(createColumns(this, true), "nummer", SortOrder.DESCENDING);
    form.add(dataTable);
    final ContentMenuEntryPanel exportExcelButton = new ContentMenuEntryPanel(getNewContentMenuChildId(),
        new Link<Object>("link")
        {
          @Override
          public void onClick()
          {
            final List<AuftragDO> list = getList();
            final byte[] xls = orderExport.export(list);
            if (xls == null || xls.length == 0) {
              form.addError("datatable.no-records-found");
              return;
            }
            final String filename = "ProjectForge-OrderExport_" + DateHelper.getDateAsFilenameSuffix(new Date())
                + ".xls";
            DownloadUtils.setDownloadTarget(xls, filename);
          }
        }, getString("exportAsXls")).setTooltip(getString("tooltip.export.excel"));
    addContentMenuEntry(exportExcelButton);

  }

  @Override
  public void refresh()
  {
    super.refresh();
    form.refresh();
  }

  @Override
  protected AuftragListForm newListForm(final AbstractListPage<?, ?, ?> parentPage)
  {
    return new AuftragListForm(this);
  }

  @Override
  public AuftragDao getBaseDao()
  {
    return auftragDao;
  }

  /**
   * @see org.projectforge.web.wicket.AbstractListPage#getBookmarkableInitialProperties()
   */
  @Override
  protected String[] getBookmarkableInitialProperties()
  {
    return MY_BOOKMARKABLE_INITIAL_PROPERTIES;
  }
}<|MERGE_RESOLUTION|>--- conflicted
+++ resolved
@@ -27,11 +27,7 @@
 import java.util.ArrayList;
 import java.util.Date;
 import java.util.List;
-<<<<<<< HEAD
-import java.util.Set;
 import java.util.stream.Collectors;
-=======
->>>>>>> 462927cc
 
 import org.apache.commons.lang.StringUtils;
 import org.apache.wicket.AttributeModifier;
@@ -211,31 +207,6 @@
       }
     });
     columns
-<<<<<<< HEAD
-        .add(new CellItemListenerPropertyColumn<AuftragDO>(
-
-            getString("fibu.common.reference"), "referenz", "referenz",
-            cellItemListener));
-    columns.add(
-        new UserPropertyColumn<AuftragDO>(
-
-            getUserGroupCache(), getString("contactPerson"), "contactPerson.fullname",
-            "contactPerson",
-            cellItemListener)
-            .
-
-                withUserFormatter(userFormatter));
-    columns.add(new CellItemListenerPropertyColumn<AuftragDO>(
-
-        getString("date"), "angebotsDatum", "angebotsDatum",
-        cellItemListener));
-    // columns
-    // .add(new CellItemListenerPropertyColumn<AuftragDO>(new Model<String>(getString("fibu.auftrag.bindungsFrist")), "bindungsFrist",
-    // "bindungsFrist", cellItemListener));
-    columns.add(new CurrencyPropertyColumn<AuftragDO>(
-
-        getString("fibu.auftrag.nettoSumme"), "nettoSumme", "nettoSumme",
-=======
         .add(new CellItemListenerPropertyColumn<AuftragDO>(getString("fibu.common.customer.reference"), "referenz", "referenz",
             cellItemListener));
     columns
@@ -246,7 +217,6 @@
     columns.add(new CellItemListenerPropertyColumn<AuftragDO>(getString("fibu.auftrag.entscheidung.datum"), "entscheidungsDatum", "entscheidungsDatum",
         cellItemListener));
     columns.add(new CurrencyPropertyColumn<AuftragDO>(getString("fibu.auftrag.nettoSumme"), "nettoSumme", "nettoSumme",
->>>>>>> 462927cc
         cellItemListener));
     columns.add(new CurrencyPropertyColumn<AuftragDO>(
 
@@ -255,44 +225,7 @@
     columns.add(new CurrencyPropertyColumn<AuftragDO>(
 
         getString("fibu.fakturiert"), "fakturiertSum", "fakturiertSum",
-        cellItemListener)
-<<<<<<< HEAD
-        .
-
-            setSuppressZeroValues(true));
-    columns
-        .add(new CellItemListenerPropertyColumn<AuftragDO>(new Model<String>(
-
-            getString("fibu.rechnungen")), null, null,
-            cellItemListener)
-
-        {
-          @Override
-          public void populateItem(final Item<ICellPopulator<AuftragDO>> item, final String componentId,
-              final IModel<AuftragDO> rowModel)
-          {
-            final AuftragDO auftrag = rowModel.getObject();
-            final Set<RechnungsPositionVO> invoicePositionsByOrderPositionId = rechnungCache
-                .getRechnungsPositionVOSetByAuftragId(auftrag.getId());
-            if (CollectionUtils.isEmpty(invoicePositionsByOrderPositionId) == true) {
-              item.add(AbstractUnsecureBasePage.createInvisibleDummyComponent(componentId));
-            } else {
-              final InvoicePositionsPanel panel = new InvoicePositionsPanel(componentId)
-              {
-                @Override
-                protected void onBeforeRender()
-                {
-                  super.onBeforeRender();
-                  init(invoicePositionsByOrderPositionId);
-                }
-              };
-              item.add(panel);
-            }
-            cellItemListener.populateItem(item, componentId, rowModel);
-          }
-        });
-=======
-        .setSuppressZeroValues(true));
+        cellItemListener).setSuppressZeroValues(true));
     columns.add(new CurrencyPropertyColumn<AuftragDO>(getString("fibu.tobeinvoiced"), "zuFakturierenSum", "zuFakturierenSum",
         cellItemListener)
         .setSuppressZeroValues(true));
@@ -303,7 +236,6 @@
         cellItemListener));
     columns.add(new CellItemListenerPropertyColumn<AuftragDO>(getString("fibu.probabilityOfOccurrence"), "probabilityOfOccurrence", "probabilityOfOccurrence",
         cellItemListener));
->>>>>>> 462927cc
     columns.add(
         new CellItemListenerPropertyColumn<AuftragDO>(new Model<String>(
 
