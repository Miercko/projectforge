--- conflicted
+++ resolved
@@ -227,11 +227,7 @@
             {
               exportExcelWithCostAssignments();
             }
-
-<<<<<<< HEAD
-            ;
-=======
->>>>>>> f88b959d
+            
           }, getString("fibu.rechnung.kostExcelExport")).setTooltip(getString("fibu.rechnung.kostExcelExport.tootlip"));
       addContentMenuEntry(exportExcelButton);
     }
