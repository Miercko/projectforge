/////////////////////////////////////////////////////////////////////////////
//
// Project ProjectForge Community Edition
//         www.projectforge.org
//
// Copyright (C) 2001-2014 Kai Reinhard (k.reinhard@micromata.de)
//
// ProjectForge is dual-licensed.
//
// This community edition is free software; you can redistribute it and/or
// modify it under the terms of the GNU General Public License as published
// by the Free Software Foundation; version 3 of the License.
//
// This community edition is distributed in the hope that it will be useful,
// but WITHOUT ANY WARRANTY; without even the implied warranty of
// MERCHANTABILITY or FITNESS FOR A PARTICULAR PURPOSE. See the GNU General
// Public License for more details.
//
// You should have received a copy of the GNU General Public License along
// with this program; if not, see http://www.gnu.org/licenses/.
//
/////////////////////////////////////////////////////////////////////////////

package org.projectforge.web.fibu;

import org.apache.commons.lang.StringUtils;
import org.apache.log4j.Logger;
import org.apache.wicket.AttributeModifier;
import org.apache.wicket.Component;
import org.apache.wicket.ajax.AjaxRequestTarget;
import org.apache.wicket.ajax.form.AjaxFormComponentUpdatingBehavior;
import org.apache.wicket.markup.html.form.DropDownChoice;
import org.apache.wicket.model.PropertyModel;
import org.apache.wicket.spring.injection.annot.SpringBean;
import org.projectforge.business.fibu.AbstractRechnungsPositionDO;
import org.projectforge.business.fibu.KontoCache;
import org.projectforge.business.fibu.KontoDO;
import org.projectforge.business.fibu.KundeDO;
import org.projectforge.business.fibu.ProjektDO;
import org.projectforge.business.fibu.RechnungDO;
import org.projectforge.business.fibu.RechnungStatus;
import org.projectforge.business.fibu.RechnungTyp;
import org.projectforge.business.fibu.RechnungsPositionDO;
import org.projectforge.business.fibu.kost.AccountingConfig;
import org.projectforge.business.fibu.kost.Kost2DO;
import org.projectforge.business.fibu.kost.KostZuweisungDO;
import org.projectforge.framework.utils.NumberHelper;
import org.projectforge.web.wicket.WicketUtils;
import org.projectforge.web.wicket.bootstrap.GridBuilder;
import org.projectforge.web.wicket.bootstrap.GridSize;
import org.projectforge.web.wicket.components.LabelValueChoiceRenderer;
import org.projectforge.web.wicket.components.MaxLengthTextArea;
import org.projectforge.web.wicket.components.MaxLengthTextField;
import org.projectforge.web.wicket.components.MinMaxNumberField;
import org.projectforge.web.wicket.components.RequiredMaxLengthTextField;
import org.projectforge.web.wicket.flowlayout.FieldsetPanel;
import org.projectforge.web.wicket.flowlayout.InputPanel;
import org.projectforge.web.wicket.flowlayout.TextAreaPanel;

public class RechnungEditForm extends AbstractRechnungEditForm<RechnungDO, RechnungsPositionDO, RechnungEditPage>
{
  private static final long serialVersionUID = -6018131069720611834L;

  private static final org.apache.log4j.Logger log = org.apache.log4j.Logger.getLogger(RechnungEditForm.class);

  private final PeriodOfPerformanceHelper periodOfPerformanceHelper = new PeriodOfPerformanceHelper();

  @SpringBean
  private KontoCache kontoCache;

  NewCustomerSelectPanel customerSelectPanel;

  NewProjektSelectPanel projektSelectPanel;

  public RechnungEditForm(final RechnungEditPage parentPage, final RechnungDO data)
  {
    super(parentPage, data);
  }

  @SuppressWarnings("serial")
  @Override
  protected void onInit()
  {
    gridBuilder.newGridPanel();
    {
      // Subject
      final FieldsetPanel fs = gridBuilder.newFieldset(RechnungDO.class, "betreff");
      final MaxLengthTextField subject = new RequiredMaxLengthTextField(InputPanel.WICKET_ID,
          new PropertyModel<String>(data, "betreff"));
      subject.add(WicketUtils.setFocus());
      fs.add(subject);
    }
    // GRID 50% - BLOCK
    gridBuilder.newSplitPanel(GridSize.COL50, true).newSubSplitPanel(GridSize.COL50);
    {
      // Number
      final FieldsetPanel fs = gridBuilder.newFieldset(RechnungDO.class, "nummer");
      final MinMaxNumberField<Integer> number = new MinMaxNumberField<Integer>(InputPanel.WICKET_ID,
          new PropertyModel<Integer>(data,
              "nummer"),
          0, 99999999);
      number.setMaxLength(8).add(AttributeModifier.append("style", "width: 6em !important;"));
      fs.add(number);
      if (NumberHelper.greaterZero(getData().getNummer()) == false) {
        fs.addHelpIcon(getString("fibu.tooltip.nummerWirdAutomatischVergeben"));
      }
    }
    gridBuilder.newSubSplitPanel(GridSize.COL50);
    {
      // Status
      final FieldsetPanel fs = gridBuilder.newFieldset(RechnungDO.class, "status");
      final LabelValueChoiceRenderer<RechnungStatus> statusChoiceRenderer = new LabelValueChoiceRenderer<RechnungStatus>(
          this,
          RechnungStatus.values());
      final DropDownChoice<RechnungStatus> statusChoice = new DropDownChoice<>(fs.getDropDownChoiceId(), new PropertyModel<>(data, "status"),
          statusChoiceRenderer.getValues(), statusChoiceRenderer);
      statusChoice.setNullValid(false);
      statusChoice.setRequired(true);
      fs.add(statusChoice);
    }
    {
      // Type
      gridBuilder.newSubSplitPanel(GridSize.COL50);
      final FieldsetPanel fs = gridBuilder.newFieldset(RechnungDO.class, "typ");
      final LabelValueChoiceRenderer<RechnungTyp> typeChoiceRenderer = new LabelValueChoiceRenderer<RechnungTyp>(this,
          RechnungTyp.values());
      final DropDownChoice<RechnungTyp> typeChoice = new DropDownChoice<RechnungTyp>(fs.getDropDownChoiceId(),
          new PropertyModel<RechnungTyp>(data, "typ"), typeChoiceRenderer.getValues(), typeChoiceRenderer);
      typeChoice.setNullValid(false);
      typeChoice.setRequired(true);
      fs.add(typeChoice);
    }
    gridBuilder.newSubSplitPanel(GridSize.COL50);
    if (kontoCache.isEmpty() == false) {
      // Show this field only if DATEV accounts does exist.
      final FieldsetPanel fs = gridBuilder.newFieldset(RechnungDO.class, "konto");
      final KontoSelectPanel kontoSelectPanel = new KontoSelectPanel(fs.newChildId(),
          new PropertyModel<KontoDO>(data, "konto"), null,
          "kontoId");
      kontoSelectPanel.setKontoNumberRanges(AccountingConfig.getInstance().getDebitorsAccountNumberRanges());
      fs.addHelpIcon(getString("fibu.rechnung.konto.tooltip"));
      fs.add(kontoSelectPanel);
      kontoSelectPanel.init();
    }
    gridBuilder.newSubSplitPanel(GridSize.COL100);
    {
      // Projekt
      final FieldsetPanel fs = gridBuilder.newFieldset(RechnungDO.class, "projekt").suppressLabelForWarning();
      projektSelectPanel = new NewProjektSelectPanel(fs.newChildId(), new PropertyModel<ProjektDO>(data,
          "projekt"), parentPage, "projektId");
      projektSelectPanel.getTextField().add(new AjaxFormComponentUpdatingBehavior("change")
      {
        @Override
        protected void onUpdate(final AjaxRequestTarget target)
        {
          if (getData().getKundeId() == null && StringUtils.isBlank(getData().getKundeText()) == true) {
            getData().setKunde(projektSelectPanel.getModelObject().getKunde());
          }
          target.add(customerSelectPanel.getTextField());
        }
      });
      fs.add(projektSelectPanel);
      projektSelectPanel.init();
    }
    {
      // Customer
      final FieldsetPanel fs = gridBuilder.newFieldset(RechnungDO.class, "kunde");
      customerSelectPanel = new NewCustomerSelectPanel(fs.newChildId(), new PropertyModel<KundeDO>(data, "kunde"),
          new PropertyModel<String>(data, "kundeText"), parentPage, "kundeId");
      customerSelectPanel.getTextField().setOutputMarkupId(true);
      fs.add(customerSelectPanel);
      customerSelectPanel.init();
      fs.setLabelFor(customerSelectPanel.getKundeTextField());
      fs.addHelpIcon(getString("fibu.rechnung.hint.kannVonProjektKundenAbweichen"));
    }
    {
<<<<<<< HEAD
      // Customer address
      final FieldsetPanel fs1 = gridBuilder.newFieldset(RechnungDO.class, "customerAddress");
      final MaxLengthTextArea customerAddress = new MaxLengthTextArea(TextAreaPanel.WICKET_ID, new PropertyModel<>(data, "customerAddress"));
      fs1.add(customerAddress);
    }
    {
      // Customer reference
      final FieldsetPanel fs1 = gridBuilder.newFieldset(RechnungDO.class, "customerref1");
      final MaxLengthTextField customerref1 = new MaxLengthTextField(InputPanel.WICKET_ID, new PropertyModel<>(data, "customerref1"));
      fs1.add(customerref1);
      final FieldsetPanel fs2 = gridBuilder.newFieldset(RechnungDO.class, "customerref2");
      final MaxLengthTextField customerref2 = new MaxLengthTextField(InputPanel.WICKET_ID, new PropertyModel<>(data, "customerref2"));
      fs2.add(customerref2);
    }
=======
      // Period of performance
      final FieldsetPanel fs = gridBuilder.newFieldset(getString("fibu.periodOfPerformance"));
      periodOfPerformanceHelper.createPeriodOfPerformanceFields(fs,
          new PropertyModel<>(data, "periodOfPerformanceBegin"),
          new PropertyModel<>(data, "periodOfPerformanceEnd"));
    }
    add(periodOfPerformanceHelper.createValidator());
>>>>>>> a6606ea4
  }

  @Override
  protected void onRenderPosition(final GridBuilder posGridBuilder, final RechnungsPositionDO position)
  {
    // Period of performance
    posGridBuilder.newSplitPanel(GridSize.COL100);
    final FieldsetPanel fs = posGridBuilder.newFieldset(getString("fibu.periodOfPerformance"));
    periodOfPerformanceHelper.createPositionsPeriodOfPerformanceFields(fs,
        new PropertyModel<>(position, "periodOfPerformanceType"),
        new PropertyModel<>(position, "periodOfPerformanceBegin"),
        new PropertyModel<>(position, "periodOfPerformanceEnd"));
  }

  /**
   * Highlights the cost2 element if it differs from the cost2 of the given project (if any).
   *
   * @param position
   * @param cost1
   * @param cost2
   */
  @Override
  protected void onRenderCostRow(final AbstractRechnungsPositionDO position, final KostZuweisungDO costAssignment,
      final Component cost1Component, final Component cost2Component)
  {
    final RechnungDO invoice = ((RechnungsPositionDO) position).getRechnung();
    if (invoice == null) {
      log.warn("Oups, no invoice given. Shouldn't occur!");
      return;
    }
    final Kost2DO cost2 = costAssignment.getKost2();
    final ProjektDO projekt = invoice.getProjekt();
    int numberRange; // First number of cost.
    int area = -1; // Number 2-4
    int number; // Number 5-6.
    if (projekt != null) {
      numberRange = projekt.getNummernkreis();
      area = projekt.getBereich();
      number = projekt.getNummer();
    } else {
      final KundeDO customer = invoice.getKunde();
      if (customer == null) {
        return;
      }
      numberRange = customer.getNummernkreis();
      number = customer.getBereich();
    }
    boolean differs = false;
    if (numberRange >= 0 && cost2.getNummernkreis() != numberRange) {
      differs = true;
    } else if (area >= 0 && cost2.getBereich() != area) {
      differs = true;
    } else if (number >= 0 && cost2.getTeilbereich() != number) {
      differs = true;
    }
    if (differs == true) {
      WicketUtils.setWarningTooltip(cost2Component);
    }
  }

  @Override
  protected void refreshPositions()
  {
    periodOfPerformanceHelper.onRefreshPositions();
    super.refreshPositions();
  }

  @Override
  protected Logger getLogger()
  {
    return log;
  }

  @Override
  protected RechnungsPositionDO newPositionInstance()
  {
    return new RechnungsPositionDO();
  }
}<|MERGE_RESOLUTION|>--- conflicted
+++ resolved
@@ -174,7 +174,6 @@
       fs.addHelpIcon(getString("fibu.rechnung.hint.kannVonProjektKundenAbweichen"));
     }
     {
-<<<<<<< HEAD
       // Customer address
       final FieldsetPanel fs1 = gridBuilder.newFieldset(RechnungDO.class, "customerAddress");
       final MaxLengthTextArea customerAddress = new MaxLengthTextArea(TextAreaPanel.WICKET_ID, new PropertyModel<>(data, "customerAddress"));
@@ -189,7 +188,7 @@
       final MaxLengthTextField customerref2 = new MaxLengthTextField(InputPanel.WICKET_ID, new PropertyModel<>(data, "customerref2"));
       fs2.add(customerref2);
     }
-=======
+    {
       // Period of performance
       final FieldsetPanel fs = gridBuilder.newFieldset(getString("fibu.periodOfPerformance"));
       periodOfPerformanceHelper.createPeriodOfPerformanceFields(fs,
@@ -197,7 +196,6 @@
           new PropertyModel<>(data, "periodOfPerformanceEnd"));
     }
     add(periodOfPerformanceHelper.createValidator());
->>>>>>> a6606ea4
   }
 
   @Override
