/////////////////////////////////////////////////////////////////////////////
//
// Project ProjectForge Community Edition
//         www.projectforge.org
//
// Copyright (C) 2001-2014 Kai Reinhard (k.reinhard@micromata.de)
//
// ProjectForge is dual-licensed.
//
// This community edition is free software; you can redistribute it and/or
// modify it under the terms of the GNU General Public License as published
// by the Free Software Foundation; version 3 of the License.
//
// This community edition is distributed in the hope that it will be useful,
// but WITHOUT ANY WARRANTY; without even the implied warranty of
// MERCHANTABILITY or FITNESS FOR A PARTICULAR PURPOSE. See the GNU General
// Public License for more details.
//
// You should have received a copy of the GNU General Public License along
// with this program; if not, see http://www.gnu.org/licenses/.
//
/////////////////////////////////////////////////////////////////////////////

package org.projectforge.web;

import static org.projectforge.business.user.ProjectForgeGroup.*;
import static org.projectforge.framework.persistence.api.UserRightService.READONLY_PARTLYREADWRITE_READWRITE;
import static org.projectforge.framework.persistence.api.UserRightService.READONLY_READWRITE;

import java.io.Serializable;
import java.util.ArrayList;
import java.util.List;

import javax.annotation.PostConstruct;

import org.apache.commons.collections.CollectionUtils;
import org.apache.commons.lang.StringUtils;
import org.apache.wicket.Page;
import org.projectforge.business.configuration.ConfigurationService;
import org.projectforge.business.fibu.AuftragDao;
import org.projectforge.business.fibu.EingangsrechnungDao;
import org.projectforge.business.fibu.EmployeeDao;
import org.projectforge.business.fibu.EmployeeSalaryDao;
import org.projectforge.business.fibu.KontoDao;
import org.projectforge.business.fibu.ProjektDao;
import org.projectforge.business.fibu.RechnungDao;
import org.projectforge.business.fibu.datev.DatevImportDao;
import org.projectforge.business.fibu.kost.Kost2Dao;
import org.projectforge.business.humanresources.HRPlanningDao;
import org.projectforge.business.login.Login;
import org.projectforge.business.multitenancy.TenantChecker;
import org.projectforge.business.orga.ContractDao;
import org.projectforge.business.orga.PostausgangDao;
import org.projectforge.business.orga.PosteingangDao;
import org.projectforge.business.orga.VisitorbookDao;
import org.projectforge.business.user.ProjectForgeGroup;
import org.projectforge.business.user.UserRightId;
import org.projectforge.business.user.UserRightValue;
import org.projectforge.business.vacation.service.VacationService;
import org.projectforge.framework.configuration.Configuration;
import org.projectforge.framework.configuration.SecurityConfig;
import org.projectforge.framework.persistence.api.UserRightService;
import org.projectforge.framework.persistence.user.api.ThreadLocalUserContext;
import org.projectforge.framework.persistence.user.entities.PFUserDO;
import org.projectforge.web.access.AccessListPage;
import org.projectforge.web.address.AddressListPage;
import org.projectforge.web.address.AddressMobileListPage;
import org.projectforge.web.address.PhoneCallPage;
import org.projectforge.web.address.SendSmsPage;
import org.projectforge.web.admin.AdminPage;
import org.projectforge.web.admin.ConfigurationListPage;
import org.projectforge.web.admin.GroovyConsolePage;
import org.projectforge.web.admin.LuceneConsolePage;
import org.projectforge.web.admin.PluginListPage;
import org.projectforge.web.admin.SqlConsolePage;
import org.projectforge.web.admin.SystemUpdatePage;
import org.projectforge.web.book.BookListPage;
import org.projectforge.web.core.SearchPage;
import org.projectforge.web.fibu.AccountingRecordListPage;
import org.projectforge.web.fibu.AuftragListPage;
import org.projectforge.web.fibu.CustomerListPage;
import org.projectforge.web.fibu.DatevImportPage;
import org.projectforge.web.fibu.EingangsrechnungListPage;
import org.projectforge.web.fibu.EmployeeListPage;
import org.projectforge.web.fibu.EmployeeSalaryListPage;
import org.projectforge.web.fibu.KontoListPage;
import org.projectforge.web.fibu.Kost1ListPage;
import org.projectforge.web.fibu.Kost2ArtListPage;
import org.projectforge.web.fibu.Kost2ListPage;
import org.projectforge.web.fibu.MonthlyEmployeeReportPage;
import org.projectforge.web.fibu.ProjektListPage;
import org.projectforge.web.fibu.RechnungListPage;
import org.projectforge.web.fibu.ReportObjectivesPage;
import org.projectforge.web.gantt.GanttChartListPage;
import org.projectforge.web.humanresources.HRListPage;
import org.projectforge.web.humanresources.HRPlanningListPage;
import org.projectforge.web.meb.MebListPage;
import org.projectforge.web.multitenancy.TenantListPage;
import org.projectforge.web.orga.ContractListPage;
import org.projectforge.web.orga.PostausgangListPage;
import org.projectforge.web.orga.PosteingangListPage;
import org.projectforge.web.orga.VisitorbookListPage;
import org.projectforge.web.scripting.ScriptListPage;
import org.projectforge.web.scripting.ScriptingPage;
import org.projectforge.web.statistics.PersonalStatisticsPage;
import org.projectforge.web.statistics.SystemStatisticsPage;
import org.projectforge.web.task.TaskTreePage;
import org.projectforge.web.teamcal.admin.TeamCalListPage;
import org.projectforge.web.teamcal.integration.TeamCalCalendarPage;
import org.projectforge.web.timesheet.TimesheetListPage;
import org.projectforge.web.user.ChangePasswordPage;
import org.projectforge.web.user.ChangeWlanPasswordPage;
import org.projectforge.web.user.GroupListPage;
import org.projectforge.web.user.MyAccountEditPage;
import org.projectforge.web.user.UserListPage;
import org.projectforge.web.user.UserPrefListPage;
import org.projectforge.web.vacation.MenuNewCounterVacation;
import org.projectforge.web.vacation.VacationListPage;
import org.projectforge.web.vacation.VacationViewPage;
import org.springframework.beans.factory.annotation.Autowired;
import org.springframework.stereotype.Component;

/**
 * The menu is build from the menu items which are registered in this registry. The order of the menu entries is defined
 * by the order number of the menu item definitions. <br/>
 * This menu item registry is the central instance for handling the order and common visibility of menu items. It
 * doesn't represent the individual user's menu (the individual user's menu is generated out of this registry).
 *
 * @author Kai Reinhard (k.reinhard@micromata.de)
 */
@Component
public class MenuItemRegistry implements Serializable
{
  private static final long serialVersionUID = -6988615451822648295L;

  private static final org.apache.log4j.Logger log = org.apache.log4j.Logger.getLogger(MenuItemRegistry.class);

  private final List<MenuItemDef> menuItemList = new ArrayList<MenuItemDef>();
  private final List<MenuItemDef> favoritesItemList = new ArrayList<MenuItemDef>();

  @Autowired
  private ConfigurationService configurationService;

  @Autowired
  private VacationService vacationService;

  @PostConstruct
  public void init()
  {
    initialize(this);
  }

  public MenuItemDef get(final String id)
  {
    for (final MenuItemDef entry : menuItemList) {
      if (id.equals(entry.getId()) == true) {
        return entry;
      }
    }
    return null;
  }

  public MenuItemDef get(final MenuItemDefId id)
  {
    return get(id.getId());
  }

  public List<MenuItemDef> getMenuItemList()
  {
    return menuItemList;
  }

  /**
   * Registers menu entry definition. It's important that a parent menu entry item definition is registered before its
   * sub menu entry items.
   *
   * @param menuItemDef
   * @return
   */
  public MenuItemDef register(final MenuItemDef menuItemDef)
  {
    //    final MenuEntryConfig root = configXml.getMenuConfig();
    //    if (root != null) {
    //      final MenuEntryConfig entry = root.findMenuEntry(menuItemDef); //
    //      if (entry != null) {
    //        if (entry.isVisible() != menuItemDef.isVisible()) {
    //          log.info("Menu item's visibility changed by config.xml for item '" + menuItemDef.getId() + "'.");
    //          menuItemDef.setVisible(entry.isVisible());
    //        }
    //      }
    //    }

<<<<<<< HEAD
    // Check if ID already exisits
=======
    // Check if ID already exists
>>>>>>> 1828173e
    if (get(menuItemDef.getId()) != null) {
      throw (new IllegalArgumentException(String.format("Duplicated menu ID '%s' for entry '%s'", menuItemDef.getId(), menuItemDef.getI18nKey())));
    }

    menuItemList.add(menuItemDef);
    return menuItemDef;
  }

  public void registerFavorites(final MenuItemDef menuItemDef)
  {
    favoritesItemList.add(menuItemDef);
  }

  /**
   * Should be called after any modification of configuration parameters such as costConfigured. It refreshes the
   * visibility of some menu entries.
   */
  @SuppressWarnings("serial")
  public void refresh()
  {
    final MenuItemDefVisibility costConfiguredVisibility = new MenuItemDefVisibility()
    {
      @Override
      public boolean isVisible()
      {
        return Configuration.getInstance().isCostConfigured();
      }
    };
    get(MenuItemDefId.CUSTOMER_LIST).setVisibility(costConfiguredVisibility);
    get(MenuItemDefId.PROJECT_LIST).setVisibility(costConfiguredVisibility);
    get(MenuItemDefId.EMPLOYEE_LIST).setVisibility(costConfiguredVisibility);
    get(MenuItemDefId.EMPLOYEE_SALARY_LIST).setVisibility(costConfiguredVisibility);
    get(MenuItemDefId.ACCOUNT_LIST).setVisibility(costConfiguredVisibility);
    get(MenuItemDefId.COST1_LIST).setVisibility(costConfiguredVisibility);
    get(MenuItemDefId.COST2_LIST).setVisibility(costConfiguredVisibility);
    get(MenuItemDefId.COST2_TYPE_LIST).setVisibility(costConfiguredVisibility);
    get(MenuItemDefId.ACCOUNTING_RECORD_LIST).setVisibility(costConfiguredVisibility);
    get(MenuItemDefId.REPORT_OBJECTIVES).setVisibility(costConfiguredVisibility);
    get(MenuItemDefId.DATEV_IMPORT).setVisibility(costConfiguredVisibility);

    get(MenuItemDefId.ADDRESS_LIST).setVisibility(new MenuItemDefVisibility()
    {
      @Override
      public boolean isVisible()
      {
        return Configuration.getInstance().isAddressManagementConfigured();
      }
    });
    get(MenuItemDefId.BOOK_LIST).setVisibility(new MenuItemDefVisibility()
    {
      @Override
      public boolean isVisible()
      {
        return Configuration.getInstance().isBookManagementConfigured();
      }
    });
    get(MenuItemDefId.MEB).setVisibility(new MenuItemDefVisibility()
    {
      @Override
      public boolean isVisible()
      {
        return Configuration.getInstance().isMebConfigured();
      }
    });
    get(MenuItemDefId.PHONE_CALL).setVisible(StringUtils.isNotEmpty(configurationService.getTelephoneSystemUrl()));
    get(MenuItemDefId.CONTRACTS).setVisible(CollectionUtils.isNotEmpty(configurationService.getContractTypes()));

    final SecurityConfig securityConfig = configurationService.getSecurityConfig();
    final boolean sqlConsoleAvailable = WebConfiguration.isDevelopmentMode() == true
        || configurationService.isSqlConsoleAvailable() == true
        || (securityConfig != null && securityConfig.isSqlConsoleAvailable() == true);
    get(MenuItemDefId.SQL_CONSOLE).setVisible(sqlConsoleAvailable);
    get(MenuItemDefId.LUCENE_CONSOLE).setVisible(sqlConsoleAvailable);
    get(MenuItemDefId.GROOVY_CONSOLE).setVisible(sqlConsoleAvailable);
  }

  private MenuItemDef register(final MenuItemDef parent, final MenuItemDefId defId, final int orderNumber,
      final ProjectForgeGroup... visibleForGroups)
  {
    return register(new MenuItemDef(parent, defId.getId(), orderNumber, defId.getI18nKey(), visibleForGroups));
  }

  private MenuItemDef register(final MenuItemDef parent, final MenuItemDefId defId, final int orderNumber,
      final Class<? extends Page> pageClass, final UserRightId requiredRightId,
      final UserRightValue... requiredRightValues)
  {
    return register(
        new MenuItemDef(parent, defId.getId(), orderNumber, defId.getI18nKey(), pageClass, null, requiredRightId,
            requiredRightValues));
  }

  private MenuItemDef register(final MenuItemDef parent, final MenuItemDefId defId, final int orderNumber,
      final Class<? extends Page> pageClass, final ProjectForgeGroup... visibleForGroups)
  {
    return register(parent, defId, orderNumber, pageClass, null, visibleForGroups);
  }

  private MenuItemDef register(final MenuItemDef parent, final MenuItemDefId defId, final int orderNumber,
      final Class<? extends Page> pageClass, final String[] params, final ProjectForgeGroup... visibleForGroups)
  {
    return register(parent, defId, orderNumber, pageClass, params, true, visibleForGroups);
  }

  private MenuItemDef register(final MenuItemDef parent, final MenuItemDefId defId, final int orderNumber,
      final Class<? extends Page> pageClass, final String[] params, final boolean visible,
      final ProjectForgeGroup... visibleForGroups)
  {
    return register(
        new MenuItemDef(parent, defId.getId(), orderNumber, defId.getI18nKey(), pageClass, params, visibleForGroups)
            .setVisible(visible));
  }

  // Needed as static method (because anonymous declared MenuItemDef are serialized).
  @SuppressWarnings("serial")
  private void initialize(final MenuItemRegistry reg)
  {
    // Super menus
    final MenuItemDef common = reg.register(null, MenuItemDefId.COMMON, 10);
    final MenuItemDef pm = reg.register(null, MenuItemDefId.PROJECT_MANAGEMENT, 20);
    final MenuItemDef hr = reg.register(null, MenuItemDefId.HR, 30, HR_GROUP);
    final MenuItemDef fibu = reg.register(null, MenuItemDefId.FIBU, 40, UserRightService.FIBU_ORGA_HR_GROUPS);
    final MenuItemDef cost = reg.register(null, MenuItemDefId.COST, 50, UserRightService.FIBU_ORGA_HR_GROUPS);
    final MenuItemDef reporting = reg.register(null, MenuItemDefId.REPORTING, 60, FINANCE_GROUP, CONTROLLING_GROUP,
        HR_GROUP);
    final MenuItemDef orga = reg.register(null, MenuItemDefId.ORGA, 70, UserRightService.FIBU_ORGA_HR_GROUPS);
    final MenuItemDef admin = reg.register(null, MenuItemDefId.ADMINISTRATION, 80).setVisibleForRestrictedUsers(true);
    final MenuItemDef misc = reg.register(null, MenuItemDefId.MISC, 100);

    // Menu entries
    // COMMON
    reg.register(common, MenuItemDefId.CALENDAR, 10, TeamCalCalendarPage.class); // Visible for all.
    reg.register(common, MenuItemDefId.TEAMCALENDAR, 20, TeamCalListPage.class); //
    final MenuItemDef vacation = new MenuItemDef(common, MenuItemDefId.VACATION.getId(), 21, MenuItemDefId.VACATION.getI18nKey(), VacationListPage.class)
    {
      @Override
      protected void afterMenuEntryCreation(final MenuEntry createdMenuEntry, final MenuBuilderContext context)
      {
        createdMenuEntry.setNewCounterModel(new MenuNewCounterVacation());
      }
    };
    reg.register(vacation);
    reg.register(common, MenuItemDefId.BOOK_LIST, 30, BookListPage.class); // Visible for all.
    reg.register(common, MenuItemDefId.ADDRESS_LIST, 40, AddressListPage.class)
        .setMobileMenu(AddressMobileListPage.class, 100); // Visible
    // for all.
    reg.register(common, MenuItemDefId.PHONE_CALL, 50, PhoneCallPage.class);
    reg.register(common, MenuItemDefId.SEND_SMS, 60, SendSmsPage.class);
    final MenuItemDef meb = new MenuItemDef(common, MenuItemDefId.MEB.getId(), 70, MenuItemDefId.MEB.getI18nKey(),
        MebListPage.class)
    {
      @Override
      protected void afterMenuEntryCreation(final MenuEntry createdMenuEntry, final MenuBuilderContext context)
      {
        createdMenuEntry.setNewCounterModel(new MenuNewCounterMeb());
      }
    };
    reg.register(meb);
    reg.register(common, MenuItemDefId.SEARCH, 100, SearchPage.class);

    // PROJECT_MANAGEMENT
    reg.register(pm, MenuItemDefId.TASK_TREE, 10, TaskTreePage.class);
    reg.register(pm, MenuItemDefId.TIMESHEET_LIST, 20, TimesheetListPage.class);
    reg.register(pm, MenuItemDefId.MONTHLY_EMPLOYEE_REPORT, 30, MonthlyEmployeeReportPage.class);
    reg.register(pm, MenuItemDefId.PERSONAL_STATISTICS, 40, PersonalStatisticsPage.class);
    reg.register(pm, MenuItemDefId.HR_VIEW, 50, HRListPage.class, HRPlanningDao.USER_RIGHT_ID, READONLY_READWRITE);
    reg.register(pm, MenuItemDefId.HR_PLANNING_LIST, 60, HRPlanningListPage.class);
    reg.register(pm, MenuItemDefId.GANTT, 70, GanttChartListPage.class);
    // Order book 80 (if user isn't member of FIBU groups.
    // Projects 90 (if user isn't member of FIBU groups.

    // FIBU
    reg.register(fibu, MenuItemDefId.OUTGOING_INVOICE_LIST, 10, RechnungListPage.class, RechnungDao.USER_RIGHT_ID,
        READONLY_READWRITE);
    reg.register(fibu, MenuItemDefId.INCOMING_INVOICE_LIST, 20, EingangsrechnungListPage.class,
        EingangsrechnungDao.USER_RIGHT_ID,
        READONLY_READWRITE);
    {
      // Only visible if cost is configured:
      reg.register(fibu, MenuItemDefId.CUSTOMER_LIST, 40, CustomerListPage.class, FINANCE_GROUP, CONTROLLING_GROUP);
      final MenuItemDef projects = new MenuItemDef(fibu, MenuItemDefId.PROJECT_LIST.getId(), 50,
          MenuItemDefId.PROJECT_LIST.getI18nKey(),
          ProjektListPage.class, ProjektDao.USER_RIGHT_ID, READONLY_READWRITE)
      {
        @Override
        protected void afterMenuEntryCreation(final MenuEntry createdMenuEntry, final MenuBuilderContext context)
        {
          if (context.getAccessChecker()
              .isLoggedInUserMemberOfGroup(UserRightService.FIBU_ORGA_HR_GROUPS) == false) {
            // Setting project management as parent because fibu isn't visible for this user:
            createdMenuEntry.setParent(context.getMenu(), pm.getId());
          }
        }
      };
      reg.register(projects);

      reg.register(hr, MenuItemDefId.EMPLOYEE_LIST, 10, EmployeeListPage.class, EmployeeDao.USER_RIGHT_ID,
          READONLY_READWRITE);
      reg.register(hr, MenuItemDefId.EMPLOYEE_SALARY_LIST, 11, EmployeeSalaryListPage.class,
          EmployeeSalaryDao.USER_RIGHT_ID, READONLY_READWRITE);
    }
    final MenuItemDef orderBook = new MenuItemDef(fibu, MenuItemDefId.ORDER_LIST.getId(), 80,
        MenuItemDefId.ORDER_LIST.getI18nKey(),
        AuftragListPage.class, AuftragDao.USER_RIGHT_ID, READONLY_PARTLYREADWRITE_READWRITE)
    {
      @Override
      protected void afterMenuEntryCreation(final MenuEntry createdMenuEntry, final MenuBuilderContext context)
      {
        if (context.getAccessChecker().isLoggedInUserMemberOfGroup(UserRightService.FIBU_ORGA_HR_GROUPS) == true) {
          createdMenuEntry.setNewCounterModel(new MenuNewCounterOrder());
          createdMenuEntry.setNewCounterTooltip("menu.fibu.orderbook.htmlSuffixTooltip");
        } else {
          // Setting project management as parent because fibu isn't visible for this user:
          createdMenuEntry.setParent(context.getMenu(), pm.getId());
        }
      }
    };
    reg.register(orderBook);

    {
      // COST
      // Only visible if cost is configured:
      reg.register(cost, MenuItemDefId.ACCOUNT_LIST, 10, KontoListPage.class, KontoDao.USER_RIGHT_ID,
          READONLY_READWRITE);
      reg.register(cost, MenuItemDefId.COST1_LIST, 20, Kost1ListPage.class, Kost2Dao.USER_RIGHT_ID, READONLY_READWRITE);
      reg.register(cost, MenuItemDefId.COST2_LIST, 30, Kost2ListPage.class, Kost2Dao.USER_RIGHT_ID, READONLY_READWRITE);
      reg.register(cost, MenuItemDefId.COST2_TYPE_LIST, 40, Kost2ArtListPage.class, Kost2Dao.USER_RIGHT_ID,
          READONLY_READWRITE);
    }

    // REPORTING
    {
      // Only visible if cost is configured:
      reg.register(reporting, MenuItemDefId.ACCOUNTING_RECORD_LIST, 10, AccountingRecordListPage.class, FINANCE_GROUP,
          CONTROLLING_GROUP);
      reg.register(reporting, MenuItemDefId.REPORT_OBJECTIVES, 20, ReportObjectivesPage.class, FINANCE_GROUP,
          CONTROLLING_GROUP);
    }
    reg.register(reporting, MenuItemDefId.SCRIPTING, 30, ScriptingPage.class, FINANCE_GROUP, CONTROLLING_GROUP);
    reg.register(reporting, MenuItemDefId.SCRIPT_LIST, 40, ScriptListPage.class, FINANCE_GROUP, CONTROLLING_GROUP);
    {
      // Only visible if cost is configured:
      reg.register(reporting, MenuItemDefId.DATEV_IMPORT, 50, DatevImportPage.class, DatevImportDao.USER_RIGHT_ID,
          UserRightValue.TRUE);
    }
    // ORGA
    reg.register(orga, MenuItemDefId.OUTBOX_LIST, 10, PostausgangListPage.class, PostausgangDao.USER_RIGHT_ID,
        READONLY_READWRITE);
    reg.register(orga, MenuItemDefId.INBOX_LIST, 20, PosteingangListPage.class, PosteingangDao.USER_RIGHT_ID,
        READONLY_READWRITE);
    reg.register(orga, MenuItemDefId.CONTRACTS, 30, ContractListPage.class, ContractDao.USER_RIGHT_ID,
        READONLY_READWRITE);
    reg.register(orga, MenuItemDefId.VISITORBOOK, 30, VisitorbookListPage.class, VisitorbookDao.USER_RIGHT_ID,
        READONLY_READWRITE);

    // ADMINISTRATION
    reg.register(admin, MenuItemDefId.MY_ACCOUNT, 10, MyAccountEditPage.class);
    reg.register(
        new MenuItemDef(admin, MenuItemDefId.VACATION_VIEW.getId(), 11, MenuItemDefId.VACATION_VIEW.getI18nKey(),
            VacationViewPage.class)
        {
          @Override
          protected boolean isVisible(final MenuBuilderContext context)
          {
            return vacationService.couldUserUseVacationService(ThreadLocalUserContext.getUser(), false);
          }
        }
    );
    reg.register(admin, MenuItemDefId.MY_PREFERENCES, 20, UserPrefListPage.class);
    reg.register(
        new MenuItemDef(admin, MenuItemDefId.CHANGE_PASSWORD.getId(), 30, MenuItemDefId.CHANGE_PASSWORD.getI18nKey(),
            ChangePasswordPage.class)
        {
          /**
           * @see org.projectforge.web.MenuItemDef#isVisible(org.projectforge.web.MenuBuilderContext)
           */
          @Override
          protected boolean isVisible(final MenuBuilderContext context)
          {
            // The visibility of this menu entry is evaluated by the login handler implementation.
            final PFUserDO user = context.getLoggedInUser();
            return Login.getInstance().isPasswordChangeSupported(user);
          }
        });

    reg.register(
        new MenuItemDef(admin, MenuItemDefId.CHANGE_WLAN_PASSWORD.getId(), 32, MenuItemDefId.CHANGE_WLAN_PASSWORD.getI18nKey(),
            ChangeWlanPasswordPage.class)
        {
          @Override
          protected boolean isVisible(final MenuBuilderContext context)
          {
            // The visibility of this menu entry is evaluated by the login handler implementation.
            final PFUserDO user = context.getLoggedInUser();
            return Login.getInstance().isWlanPasswordChangeSupported(user);
          }
        });

    reg.register(new MenuItemDef(admin, MenuItemDefId.TENANT_LIST.getId(), 35, MenuItemDefId.TENANT_LIST.getI18nKey(),
        TenantListPage.class)
    {
      /**
       * @see org.projectforge.web.MenuItemDef#isVisible(org.projectforge.web.MenuBuilderContext)
       */
      @Override
      protected boolean isVisible(final MenuBuilderContext context)
      {
        final PFUserDO user = context.getLoggedInUser();
        return TenantChecker.isSuperAdmin(user);
      }
    });
    // reg.register(admin, MenuItemDefId.TENANT_LIST, 35, TenantListPage.class, TenantDao.USER_RIGHT_ID, READONLY_READWRITE);
    reg.register(admin, MenuItemDefId.USER_LIST, 40, UserListPage.class);
    reg.register(admin, MenuItemDefId.GROUP_LIST, 50, GroupListPage.class); // Visible for all.
    reg.register(admin, MenuItemDefId.ACCESS_LIST, 60, AccessListPage.class); // Visible for all.
    reg.register(admin, MenuItemDefId.SYSTEM, 70, AdminPage.class, ADMIN_GROUP);
    // Only available in development mode or if SQL console is configured in SecurityConfig.
    reg.register(admin, MenuItemDefId.SQL_CONSOLE, 71, SqlConsolePage.class, ADMIN_GROUP);
    reg.register(admin, MenuItemDefId.GROOVY_CONSOLE, 72, GroovyConsolePage.class, ADMIN_GROUP);
    reg.register(admin, MenuItemDefId.LUCENE_CONSOLE, 72, LuceneConsolePage.class, ADMIN_GROUP);
    reg.register(admin, MenuItemDefId.SYSTEM_UPDATE, 80, SystemUpdatePage.class, ADMIN_GROUP);
    reg.register(admin, MenuItemDefId.SYSTEM_STATISTICS, 90, SystemStatisticsPage.class);
    reg.register(admin, MenuItemDefId.CONFIGURATION, 100, ConfigurationListPage.class, ADMIN_GROUP);
    reg.register(admin, MenuItemDefId.PLUGIN_ADMIN, 110, PluginListPage.class, ADMIN_GROUP);

    reg.refresh();
  }

  public List<MenuItemDef> getFavoritesItemList()
  {
    return favoritesItemList;
  }

}<|MERGE_RESOLUTION|>--- conflicted
+++ resolved
@@ -190,11 +190,7 @@
     //      }
     //    }
 
-<<<<<<< HEAD
-    // Check if ID already exisits
-=======
     // Check if ID already exists
->>>>>>> 1828173e
     if (get(menuItemDef.getId()) != null) {
       throw (new IllegalArgumentException(String.format("Duplicated menu ID '%s' for entry '%s'", menuItemDef.getId(), menuItemDef.getI18nKey())));
     }
