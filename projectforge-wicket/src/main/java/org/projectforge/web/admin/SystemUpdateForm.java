/////////////////////////////////////////////////////////////////////////////
//
// Project ProjectForge Community Edition
//         www.projectforge.org
//
// Copyright (C) 2001-2014 Kai Reinhard (k.reinhard@micromata.de)
//
// ProjectForge is dual-licensed.
//
// This community edition is free software; you can redistribute it and/or
// modify it under the terms of the GNU General Public License as published
// by the Free Software Foundation; version 3 of the License.
//
// This community edition is distributed in the hope that it will be useful,
// but WITHOUT ANY WARRANTY; without even the implied warranty of
// MERCHANTABILITY or FITNESS FOR A PARTICULAR PURPOSE. See the GNU General
// Public License for more details.
//
// You should have received a copy of the GNU General Public License along
// with this program; if not, see http://www.gnu.org/licenses/.
//
/////////////////////////////////////////////////////////////////////////////

package org.projectforge.web.admin;

import java.io.IOException;
import java.util.ArrayList;
import java.util.List;
import java.util.SortedSet;

import org.apache.commons.io.IOUtils;
import org.apache.commons.lang.StringUtils;
import org.apache.wicket.AttributeModifier;
import org.apache.wicket.ajax.AjaxRequestTarget;
import org.apache.wicket.ajax.markup.html.form.AjaxButton;
import org.apache.wicket.markup.html.WebMarkupContainer;
import org.apache.wicket.markup.html.basic.Label;
import org.apache.wicket.markup.html.form.Button;
import org.apache.wicket.markup.html.form.Form;
import org.apache.wicket.markup.html.image.NonCachingImage;
import org.apache.wicket.markup.repeater.RepeatingView;
import org.apache.wicket.model.AbstractReadOnlyModel;
import org.apache.wicket.model.Model;
import org.apache.wicket.model.PropertyModel;
import org.apache.wicket.request.resource.DynamicImageResource;
import org.projectforge.Version;
import org.projectforge.business.utils.HtmlHelper;
import org.projectforge.continuousdb.UpdateEntry;
import org.projectforge.continuousdb.UpdatePreCheckStatus;
import org.projectforge.web.wicket.AbstractForm;
import org.projectforge.web.wicket.CsrfTokenHandler;
import org.projectforge.web.wicket.bootstrap.GridBuilder;
import org.projectforge.web.wicket.components.SingleButtonPanel;
import org.projectforge.web.wicket.flowlayout.CheckBoxPanel;
import org.projectforge.web.wicket.flowlayout.FieldsetPanel;
import org.projectforge.web.wicket.flowlayout.ImagePanel;
import org.projectforge.web.wicket.flowlayout.MyComponentsRepeater;

public class SystemUpdateForm extends AbstractForm<SystemUpdateForm, SystemUpdatePage>
{
  private static final long serialVersionUID = 2492737003121592489L;

  private static final org.apache.log4j.Logger log = org.apache.log4j.Logger.getLogger(SystemUpdateForm.class);

  private static final String IS_RUNNING = "isRunning";

  private static final String HAS_TO_WAIT = "hasToWait";

  protected WebMarkupContainer scripts;

  public boolean showOldUpdateScripts;

  private GridBuilder gridBuilder;

  /**
   * Cross site request forgery token.
   */
  private final CsrfTokenHandler csrfTokenHandler;

  /**
   * List to create content menu in the desired order before creating the RepeatingView.
   */
  protected MyComponentsRepeater<SingleButtonPanel> actionButtons;

  public SystemUpdateForm(final SystemUpdatePage parentPage)
  {
    super(parentPage);
    csrfTokenHandler = new CsrfTokenHandler(this);
  }

  @Override
  @SuppressWarnings("serial")
  protected void init()
  {
    add(createFeedbackPanel());
    gridBuilder = newGridBuilder(this, "flowform");
    gridBuilder.newGridPanel();
    {
      final FieldsetPanel fs = gridBuilder.newFieldset("Show all");
      fs.add(new CheckBoxPanel(fs.newChildId(), new PropertyModel<Boolean>(this, "showOldUpdateScripts"), null, true)
      {
        /**
         * @see org.projectforge.web.wicket.flowlayout.CheckBoxPanel#onSelectionChanged(java.lang.Boolean)
         */
        @Override
        protected void onSelectionChanged(final Boolean newSelection)
        {
          parentPage.refresh();
        }
      });
    }
    scripts = new WebMarkupContainer("scripts");
    add(scripts);
    updateEntryRows();

    actionButtons = new MyComponentsRepeater<SingleButtonPanel>("buttons");
    add(actionButtons.getRepeatingView());
    {
      final Button refreshButton = new Button(SingleButtonPanel.WICKET_ID, new Model<String>("refresh"))
      {
        @Override
        public final void onSubmit()
        {
          parentPage.refresh();
        }
      };
      //      refreshButton.add(new AbstractAjaxTimerBehavior(Duration.seconds(10)) {
      //        @Override
      //        protected void onTimer(AjaxRequestTarget target) {
      //            parentPage.refresh();
      //        }
      //      });
      final SingleButtonPanel refreshButtonPanel = new SingleButtonPanel(actionButtons.newChildId(), refreshButton, "refresh",
          SingleButtonPanel.DEFAULT_SUBMIT);
      actionButtons.add(refreshButtonPanel);
      setDefaultButton(refreshButton);
    }
  }

  protected void updateEntryRows()
  {
    if (parentPage.myDatabaseUpdater.getSystemUpdater().isUpdating()) {
      log.info("Update is still running.");
      return;
    }
    scripts.removeAll();
    final RepeatingView scriptRows = new RepeatingView("scriptRows");
    scripts.add(scriptRows);
    final SortedSet<UpdateEntry> updateEntries = parentPage.myDatabaseUpdater.getSystemUpdater().getUpdateEntries();
    if (updateEntries == null) {
      return;
    }
    boolean odd = true;
    final List<WebMarkupContainer> updatebleItems = new ArrayList<>();
    UpdateEntry entryToUpdate = null;
    boolean isRestartRequired = false;
    for (final UpdateEntry updateEntry : updateEntries) {
      if (showOldUpdateScripts == false && updateEntry.getPreCheckStatus() == UpdatePreCheckStatus.ALREADY_UPDATED) {
        continue;
      }
      final Version version = updateEntry.getVersion();
      final WebMarkupContainer item = new WebMarkupContainer(scriptRows.newChildId());
      item.setOutputMarkupId(true);
      scriptRows.add(item);
      if (odd == true) {
        item.add(AttributeModifier.append("class", "odd"));
      } else {
        item.add(AttributeModifier.append("class", "even"));
      }
      odd = !odd;
      item.add(new Label("regionId", updateEntry.getRegionId()));
      if (updateEntry.isInitial() == true) {
        item.add(new Label("version", "initial"));
      } else {
        item.add(new Label("version", version.toString()));
      }
      final String description = updateEntry.getDescription();
      item.add(new Label("description", StringUtils.isBlank(description) == true ? "" : description));
      item.add(new Label("date", updateEntry.getDate()));
      final String preCheckResult = updateEntry.getPreCheckResult();
      item.add(new Label("preCheckResult", HtmlHelper.escapeHtml(preCheckResult, true)));
      if (updateEntry.getPreCheckStatus() == UpdatePreCheckStatus.READY_FOR_UPDATE) {
        updatebleItems.add(item);
        entryToUpdate = updateEntry;
<<<<<<< HEAD
      } else if (updateEntry.getPreCheckStatus() == UpdatePreCheckStatus.RESTARED_REQUIRED) {
=======
      } else if (updateEntry.getPreCheckStatus() == UpdatePreCheckStatus.RESTART_REQUIRED) {
>>>>>>> 668cb5f7
        updatebleItems.add(item);
        isRestartRequired = true;
      } else {
        final String runningResult = updateEntry.getRunningResult();
        item.add(new Label("update", HtmlHelper.escapeHtml(runningResult, true)));
        item.add(createWaitingImagePanel(HAS_TO_WAIT));
      }
    }
    int countEntriesToUpdate = updatebleItems.size();
    int counter = 1;
    for (WebMarkupContainer updateItem : updatebleItems) {
      if (counter == countEntriesToUpdate && isRestartRequired == false) {
        // add update button only to last entry (lowest version)
        addButtonToItem(updateItem, entryToUpdate);
      } else {
        updateItem.add(new Label("update", HtmlHelper.escapeHtml("", true)));
        updateItem.add(createWaitingImagePanel(HAS_TO_WAIT));
      }
      counter++;
    }
  }

  @SuppressWarnings("serial")
  private void addButtonToItem(WebMarkupContainer item, UpdateEntry updateEntry)
  {
    ImagePanel waitingImagePanel = createWaitingImagePanel(IS_RUNNING);
    final AjaxButton updateButton = new AjaxButton("button", new Model<String>("update"), this)
    {
      @Override
      protected void onSubmit(AjaxRequestTarget target, Form<?> form)
      {
        parentPage.update(updateEntry);
        this.setVisible(false);
        waitingImagePanel.setVisible(true);
        target.add(item);
      }
    };
    item.add(new SingleButtonPanel("update", updateButton, "update"));
    item.add(waitingImagePanel);
  }

  @SuppressWarnings("serial")
  private ImagePanel createWaitingImagePanel(String type)
  {
    final NonCachingImage img = new NonCachingImage("image", new AbstractReadOnlyModel<DynamicImageResource>()
    {
      @Override
      public DynamicImageResource getObject()
      {
        final DynamicImageResource dir = new DynamicImageResource()
        {
          @Override
          protected byte[] getImageData(final Attributes attributes)
          {
            try {
              if (IS_RUNNING.equals(type)) {
                return IOUtils
                    .toByteArray(getClass().getClassLoader().getResource("images/gif/hourglass.gif").openStream());
              } else {
                return IOUtils
                    .toByteArray(getClass().getClassLoader().getResource("images/clock.png").openStream());
              }
            } catch (IOException e) {
              log.error("Error while getting Image.");
              return null;
            }
          }
        };
        if (IS_RUNNING.equals(type)) {
          dir.setFormat("image/gif");
        } else {
          dir.setFormat("image/png");
        }
        return dir;
      }
    });
    img.add(new AttributeModifier("height", Integer.toString(30)));
    ImagePanel imagePanel = new ImagePanel("imagePanel", img);
    if (IS_RUNNING.equals(type)) {
      imagePanel.setVisible(false);
    }
    return imagePanel;
  }

  /**
   * @see org.projectforge.web.wicket.AbstractForm#onBeforeRender()
   */
  @Override
  public void onBeforeRender()
  {
    super.onBeforeRender();
    actionButtons.render();
  }

  @Override
  protected void onSubmit()
  {
    super.onSubmit();
    csrfTokenHandler.onSubmit();
  }
}<|MERGE_RESOLUTION|>--- conflicted
+++ resolved
@@ -182,11 +182,7 @@
       if (updateEntry.getPreCheckStatus() == UpdatePreCheckStatus.READY_FOR_UPDATE) {
         updatebleItems.add(item);
         entryToUpdate = updateEntry;
-<<<<<<< HEAD
-      } else if (updateEntry.getPreCheckStatus() == UpdatePreCheckStatus.RESTARED_REQUIRED) {
-=======
       } else if (updateEntry.getPreCheckStatus() == UpdatePreCheckStatus.RESTART_REQUIRED) {
->>>>>>> 668cb5f7
         updatebleItems.add(item);
         isRestartRequired = true;
       } else {
