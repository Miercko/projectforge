/////////////////////////////////////////////////////////////////////////////
//
// Project ProjectForge Community Edition
//         www.projectforge.org
//
// Copyright (C) 2001-2014 Kai Reinhard (k.reinhard@micromata.de)
//
// ProjectForge is dual-licensed.
//
// This community edition is free software; you can redistribute it and/or
// modify it under the terms of the GNU General Public License as published
// by the Free Software Foundation; version 3 of the License.
//
// This community edition is distributed in the hope that it will be useful,
// but WITHOUT ANY WARRANTY; without even the implied warranty of
// MERCHANTABILITY or FITNESS FOR A PARTICULAR PURPOSE. See the GNU General
// Public License for more details.
//
// You should have received a copy of the GNU General Public License along
// with this program; if not, see http://www.gnu.org/licenses/.
//
/////////////////////////////////////////////////////////////////////////////

package org.projectforge.web.wicket;

import java.text.MessageFormat;
import java.util.HashMap;
import java.util.Map;

import org.apache.commons.lang.StringEscapeUtils;
import org.apache.wicket.Session;
import org.apache.wicket.behavior.AttributeAppender;
import org.apache.wicket.markup.ComponentTag;
import org.apache.wicket.markup.head.IHeaderResponse;
import org.apache.wicket.markup.head.OnDomReadyHeaderItem;
import org.apache.wicket.markup.head.StringHeaderItem;
import org.apache.wicket.markup.html.TransparentWebMarkupContainer;
import org.apache.wicket.markup.html.WebMarkupContainer;
import org.apache.wicket.markup.html.WebPage;
import org.apache.wicket.markup.html.basic.Label;
import org.apache.wicket.markup.html.image.ContextImage;
import org.apache.wicket.markup.html.link.AbstractLink;
import org.apache.wicket.markup.html.link.ExternalLink;
import org.apache.wicket.model.Model;
import org.apache.wicket.request.http.handler.RedirectRequestHandler;
import org.apache.wicket.request.mapper.parameter.PageParameters;
import org.apache.wicket.spring.injection.annot.SpringBean;
import org.apache.wicket.util.template.PackageTextTemplate;
import org.projectforge.AppVersion;
import org.projectforge.business.configuration.ConfigurationService;
import org.projectforge.business.multitenancy.TenantRegistry;
import org.projectforge.business.multitenancy.TenantRegistryMap;
import org.projectforge.business.user.UserGroupCache;
import org.projectforge.framework.persistence.user.api.ThreadLocalUserContext;
import org.projectforge.framework.persistence.user.entities.PFUserDO;
import org.projectforge.web.WebConfiguration;
import org.projectforge.web.servlet.LogoServlet;
import org.projectforge.web.session.MySession;

/**
 * Do only derive from this page, if no login is required!
 *
 * @author Kai Reinhard (k.reinhard@micromata.de)
 */
public abstract class AbstractUnsecureBasePage extends WebPage
{
  private static final long serialVersionUID = 7396310612549535899L;

  private static PackageTextTemplate jsTemplate;

  protected WebMarkupContainer body, html;

  protected boolean alreadySubmitted = false;

  @SpringBean
  private ConfigurationService configService;

  /**
   * Convenience method for creating a component which is in the mark-up file but should not be visible.
   *
   * @param wicketId
   * @return
   */
  public static Label createInvisibleDummyComponent(final String wicketId)
  {
    final Label dummyLabel = new Label(wicketId);
    dummyLabel.setVisible(false);
    return dummyLabel;
  }

  /**
   * Constructor that is invoked when page is invoked without a session.
   *
   * @param parameters Page parameters
   */
  @SuppressWarnings("serial")
  public AbstractUnsecureBasePage(final PageParameters parameters)
  {
    super(parameters);

    html = new TransparentWebMarkupContainer("html");
    add(html);
    add(new Label("windowTitle", new Model<String>()
    {
      @Override
      public String getObject()
      {
        return getWindowTitle();
      }
    }));

    body = new WebMarkupContainer("body")
    {
      @Override
      protected void onComponentTag(final ComponentTag tag)
      {
        onBodyTag(tag);
      }
    };

    if (WicketApplication.getTestsystemMode()) {
      body.add(new AttributeAppender("style", "background:" + WicketApplication.getTestsystemColor() + " !important;"));
    }

    add(body);
    final String logoServlet = LogoServlet.getBaseUrl();
    if (logoServlet != null) {
      body.add(new ContextImage("logoLeftImage", logoServlet));
    } else {
      body.add(new Label("logoLeftImage", "[invisible]").setVisible(false));
    }

    final WebMarkupContainer developmentSystem = new WebMarkupContainer("developmentSystem");
    developmentSystem.setOutputMarkupId(true);
    developmentSystem.setMarkupId("pf_develHint");
    body.add(developmentSystem);
    if (WebConfiguration.isDevelopmentMode() == false && WicketApplication.getTestsystemMode() == false) {
      developmentSystem.setVisible(false);
    }

    final PFUserDO user = ThreadLocalUserContext.getUser();
    AbstractLink link;
    link = new ExternalLink("footerNewsLink", "https://www.projectforge.org/projectforge-news.html");
    body.add(link);
    link.add(new Label("version", "Version " + AppVersion.VERSION.toString() + ", " + AppVersion.RELEASE_DATE)
        .setRenderBodyOnly(true));
    link.setOutputMarkupId(true);
    link.setMarkupId("pf_footerNewsLink");

    AbstractLink newVersionlink;
    newVersionlink = new ExternalLink("footerNewVersionLink", "https://sourceforge.net/projects/pforge/files/ProjectForge/");
    body.add(newVersionlink);
<<<<<<< HEAD
    newVersionlink.add(new Label("newVersion", "New version available | ").setRenderBodyOnly(true));
    newVersionlink.setOutputMarkupId(true);
    newVersionlink.setMarkupId("pf_footerNewVersionLink");
=======
    String label = "";
    if(false) {
      label = "New version available  | ";
    }
    newVersionlink.add(new Label("newVersion", label).setRenderBodyOnly(true));
    newVersionlink.setOutputMarkupId(true);
    newVersionlink.setMarkupId("pf_footerNewVersionLink");

>>>>>>> c270dd50
  }

  @Override
  public void renderHead(final IHeaderResponse response)
  {
    super.renderHead(response);
    response.render(StringHeaderItem
        .forString(WicketUtils.getCssForFavicon(getUrl(configService.getServletContextPath() + "/favicon.ico"))));
    WicketRenderHeadUtils.renderMainCSSIncludes(response);
    //response.renderCSSReference();
    WicketRenderHeadUtils.renderMainJavaScriptIncludes(response);
    initializeContextMenu(response);
  }

  @Override
  protected void onBeforeRender()
  {
    super.onBeforeRender();
    alreadySubmitted = false;
  }

  /**
   * Gets the version of this Application.
   *
   * @see AppVersion#NUMBER
   */
  public final String getAppVersion()
  {
    return AppVersion.NUMBER;
  }

  /**
   * Gets the release date of this Application.
   *
   * @see AppVersion#RELEASE_DATE
   */
  public final String getAppReleaseDate()
  {
    return AppVersion.RELEASE_DATE;
  }

  /**
   * Gets the release date of this Application.
   *
   * @see AppVersion#RELEASE_DATE
   */
  public final String getAppReleaseTimestamp()
  {
    return AppVersion.RELEASE_TIMESTAMP;
  }

  /**
   * Includes session id (encode URL) at default.
   *
   * @see #getUrl(String, boolean)
   */
  public String getUrl(final String path)
  {
    return getUrl(path, true);
  }

  /**
   * @see WicketUtils#getImageUrl(org.apache.wicket.Response, String)
   */
  public String getImageUrl(final String subpath)
  {
    return WicketUtils.getImageUrl(getRequestCycle(), subpath);
  }

  /**
   * @see WicketUtils#getUrl(org.apache.wicket.Response, String, boolean)
   */
  public String getUrl(final String path, final boolean encodeUrl)
  {
    return WicketUtils.getUrl(getRequestCycle(), path, encodeUrl);
  }

  /**
   * @param url
   * @see #getUrl(String)
   */
  protected void redirectToUrl(final String url)
  {
    getRequestCycle().scheduleRequestHandlerAfterCurrent(new RedirectRequestHandler(getUrl(url)));
  }

  protected abstract String getTitle();

  /**
   * Security. Implement this method if you are really sure that you want to implement an unsecure page (meaning this
   * page is available without any authorization, it's therefore public)!
   */
  protected abstract void thisIsAnUnsecuredPage();

  protected String getWindowTitle()
  {
    return AppVersion.APP_ID + " - " + getTitle();
  }

  /**
   * If your page need to manipulate the body tag overwrite this method, e. g.: tag.put("onload", "...");
   *
   * @return
   */
  protected void onBodyTag(final ComponentTag bodyTag)
  {
  }

  protected WicketApplicationInterface getWicketApplication()
  {
    return (WicketApplicationInterface) getApplication();
  }

  /**
   * @see StringEscapeUtils#escapeHtml(String)
   */
  protected String escapeHtml(final String str)
  {
    return StringEscapeUtils.escapeHtml(str);
  }

  public MySession getMySession()
  {
    Session session = getSession();
    return (MySession) session;
  }

  /**
   * Always returns null for unsecured page, otherwise the logged-in user.
   *
   * @return null
   * @see AbstractSecuredPage#getUser()
   */
  protected PFUserDO getUser()
  {
    return null;
  }

  /**
   * Always returns null for unsecured page, otherwise the id of the logged-in user.
   *
   * @return null
   * @see AbstractSecuredPage#getUser()
   */
  protected Integer getUserId()
  {
    return null;
  }

  public String getLocalizedMessage(final String key, final Object... params)
  {
    if (params == null || params.length == 0) {
      return getString(key);
    }
    return MessageFormat.format(getString(key), params);
  }

  private void initializeContextMenu(final IHeaderResponse response)
  {

    // context menu
    final Map<String, String> i18nKeyMap = new HashMap<String, String>();
    i18nKeyMap.put("newTab", getString("contextMenu.newTab"));
    i18nKeyMap.put("cancel", getString("contextMenu.cancel"));
    response.render(OnDomReadyHeaderItem.forScript(getJstemplate().asString(i18nKeyMap)));
  }

  /**
   * @return the jstemplate
   */
  private static PackageTextTemplate getJstemplate()
  {
    if (jsTemplate == null) {
      jsTemplate = new PackageTextTemplate(AbstractUnsecureBasePage.class, "ContextMenu.js.template");
    }
    return jsTemplate;
  }

  protected TenantRegistry getTenantRegistry()
  {
    return TenantRegistryMap.getInstance().getTenantRegistry();
  }

  protected UserGroupCache getUserGroupCache()
  {
    return getTenantRegistry().getUserGroupCache();
  }
}<|MERGE_RESOLUTION|>--- conflicted
+++ resolved
@@ -150,11 +150,6 @@
     AbstractLink newVersionlink;
     newVersionlink = new ExternalLink("footerNewVersionLink", "https://sourceforge.net/projects/pforge/files/ProjectForge/");
     body.add(newVersionlink);
-<<<<<<< HEAD
-    newVersionlink.add(new Label("newVersion", "New version available | ").setRenderBodyOnly(true));
-    newVersionlink.setOutputMarkupId(true);
-    newVersionlink.setMarkupId("pf_footerNewVersionLink");
-=======
     String label = "";
     if(false) {
       label = "New version available  | ";
@@ -162,8 +157,6 @@
     newVersionlink.add(new Label("newVersion", label).setRenderBodyOnly(true));
     newVersionlink.setOutputMarkupId(true);
     newVersionlink.setMarkupId("pf_footerNewVersionLink");
-
->>>>>>> c270dd50
   }
 
   @Override
