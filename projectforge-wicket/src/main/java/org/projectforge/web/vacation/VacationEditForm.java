/////////////////////////////////////////////////////////////////////////////
//
// Project ProjectForge Community Edition
//         www.projectforge.org
//
// Copyright (C) 2001-2014 Kai Reinhard (k.reinhard@micromata.de)
//
// ProjectForge is dual-licensed.
//
// This community edition is free software; you can redistribute it and/or
// modify it under the terms of the GNU General Public License as published
// by the Free Software Foundation; version 3 of the License.
//
// This community edition is distributed in the hope that it will be useful,
// but WITHOUT ANY WARRANTY; without even the implied warranty of
// MERCHANTABILITY or FITNESS FOR A PARTICULAR PURPOSE. See the GNU General
// Public License for more details.
//
// You should have received a copy of the GNU General Public License along
// with this program; if not, see http://www.gnu.org/licenses/.
//
/////////////////////////////////////////////////////////////////////////////

package org.projectforge.web.vacation;

import java.math.BigDecimal;
import java.util.Calendar;
import java.util.Collection;
import java.util.Comparator;
import java.util.HashSet;
import java.util.List;
import java.util.Set;

import org.apache.log4j.Logger;
import org.apache.wicket.ajax.AjaxRequestTarget;
import org.apache.wicket.ajax.form.AjaxFormComponentUpdatingBehavior;
import org.apache.wicket.markup.html.basic.Label;
import org.apache.wicket.markup.html.form.DropDownChoice;
import org.apache.wicket.model.Model;
import org.apache.wicket.model.PropertyModel;
import org.apache.wicket.spring.injection.annot.SpringBean;
import org.projectforge.business.configuration.ConfigurationService;
import org.projectforge.business.fibu.EmployeeDO;
import org.projectforge.business.fibu.api.EmployeeService;
import org.projectforge.business.multitenancy.TenantService;
import org.projectforge.business.teamcal.admin.TeamCalCache;
import org.projectforge.business.teamcal.admin.model.TeamCalDO;
import org.projectforge.business.user.I18nHelper;
import org.projectforge.business.user.UserRightId;
import org.projectforge.business.user.UserRightValue;
import org.projectforge.business.vacation.model.VacationDO;
import org.projectforge.business.vacation.model.VacationMode;
import org.projectforge.business.vacation.model.VacationStatus;
import org.projectforge.business.vacation.service.VacationService;
import org.projectforge.framework.access.AccessChecker;
import org.projectforge.framework.access.AccessException;
import org.projectforge.framework.persistence.api.BaseDO;
import org.projectforge.framework.persistence.user.api.ThreadLocalUserContext;
import org.projectforge.web.common.MultiChoiceListHelper;
import org.projectforge.web.employee.DefaultEmployeeWicketProvider;
import org.projectforge.web.teamcal.admin.TeamCalsProvider;
import org.projectforge.web.wicket.AbstractEditForm;
import org.projectforge.web.wicket.bootstrap.GridSize;
import org.projectforge.web.wicket.components.DatePanel;
import org.projectforge.web.wicket.components.DatePanelSettings;
import org.projectforge.web.wicket.components.LabelValueChoiceRenderer;
import org.projectforge.web.wicket.flowlayout.CheckBoxPanel;
import org.projectforge.web.wicket.flowlayout.FieldsetPanel;
import org.projectforge.web.wicket.flowlayout.LabelPanel;
import org.projectforge.web.wicket.flowlayout.Select2MultiChoicePanel;
import org.projectforge.web.wicket.flowlayout.Select2SingleChoicePanel;

import com.vaynberg.wicket.select2.Select2Choice;
import com.vaynberg.wicket.select2.Select2MultiChoice;

public class VacationEditForm extends AbstractEditForm<VacationDO, VacationEditPage>
{
  private static final long serialVersionUID = 8746545901236124484L;

  private static final org.apache.log4j.Logger log = org.apache.log4j.Logger.getLogger(VacationEditForm.class);

  @SpringBean
  private VacationService vacationService;

  @SpringBean
  private EmployeeService employeeService;

  @SpringBean
  private TenantService tenantService;

  @SpringBean
  private ConfigurationService configService;

  @SpringBean
  private AccessChecker accessChecker;

  @SpringBean
  private TeamCalCache teamCalCache;

  private Label neededVacationDaysLabel;

  private Model<String> neededVacationDaysModel;

  private Label availableVacationDaysLabel;

  private Model<String> availableVacationDaysModel;

  private VacationStatus statusBeforeModification;

  final MultiChoiceListHelper<TeamCalDO> assignCalendarListHelper = new MultiChoiceListHelper<>();

  public VacationEditForm(final VacationEditPage parentPage, final VacationDO data)
  {
    super(parentPage, data);
    vacationService.couldUserUseVacationService(ThreadLocalUserContext.getUser(), true);
    if (data.getEmployee() == null) {
      if (parentPage.employeeIdFromPageParameters != null) {
        data.setEmployee(employeeService.selectByPkDetached(parentPage.employeeIdFromPageParameters));
      } else {
        data.setEmployee(employeeService.getEmployeeByUserId(ThreadLocalUserContext.getUserId()));
      }
    }
    if (isNew() == false) {
      statusBeforeModification = data.getStatus();
    }
  }

  @Override
  public void onBeforeRender()
  {
    super.onBeforeRender();
    //Check write access
    //If status is approved only HR can make changes
    if ((isNew() == false && checkWriteAccess() == false) || (VacationStatus.APPROVED.equals(data.getStatus())
        && accessChecker.hasLoggedInUserRight(UserRightId.HR_VACATION, false, UserRightValue.READWRITE) == false)) {
      markAsDeletedButtonPanel.setVisible(false);
      deleteButtonPanel.setVisible(false);
      updateButtonPanel.setVisible(false);
    }
  }

  @Override
  protected void init()
  {
    super.init();
    if (checkReadAccess() == false) {
      throw new AccessException("access.exception.userHasNotRight");
    }
    VacationFormValidator formValidator = new VacationFormValidator(vacationService, configService, data);
    add(formValidator);

    gridBuilder.newSplitPanel(GridSize.COL50);
    {
      // Employee
      final FieldsetPanel fs = gridBuilder.newFieldset(getString("vacation.employee"));
      final Select2Choice<EmployeeDO> employeeSelect = new Select2Choice<>(
          Select2SingleChoicePanel.WICKET_ID,
          new PropertyModel<>(data, "employee"),
          new DefaultEmployeeWicketProvider(employeeService, true));
      employeeSelect.setRequired(true).setMarkupId("vacation-employee").setOutputMarkupId(true);
      employeeSelect.setEnabled(checkHRWriteRight());
      employeeSelect.add(new AjaxFormComponentUpdatingBehavior("onchange")
      {
        private static final long serialVersionUID = 2462231234993745889L;

        @Override
        protected void onUpdate(final AjaxRequestTarget target)
        {
          BigDecimal availableVacationDays = getAvailableVacationDays(data);
          availableVacationDaysModel.setObject(availableVacationDays.toString());
          target.add(availableVacationDaysLabel);
        }
      });
      formValidator.getDependentFormComponents()[3] = employeeSelect;
      fs.add(new Select2SingleChoicePanel<EmployeeDO>(fs.newChildId(), employeeSelect));
    }

    {
      // Start date
      final FieldsetPanel fs = gridBuilder.newFieldset(VacationDO.class, "startDate");
      DatePanel startDatePanel = new DatePanel(fs.newChildId(), new PropertyModel<>(data, "startDate"),
          DatePanelSettings.get().withTargetType(java.sql.Date.class), true);
      startDatePanel.getDateField().add(new AjaxFormComponentUpdatingBehavior("onchange")
      {
        private static final long serialVersionUID = 2462233190993745889L;

        @Override
        protected void onUpdate(final AjaxRequestTarget target)
        {
          BigDecimal availableVacationDays = getAvailableVacationDays(data);
          availableVacationDaysModel.setObject(availableVacationDays.toString());
          target.add(availableVacationDaysLabel);

          updateNeededVacationDaysLabel(target);
        }
      });
      startDatePanel.setRequired(true).setMarkupId("vacation-startdate").setOutputMarkupId(true);
      startDatePanel.setEnabled(checkEnableInputField());
      formValidator.getDependentFormComponents()[0] = startDatePanel;
      fs.add(startDatePanel);
    }

    {
      // End date
      final FieldsetPanel fs = gridBuilder.newFieldset(VacationDO.class, "endDate");
      DatePanel endDatePanel = new DatePanel(fs.newChildId(), new PropertyModel<>(data, "endDate"),
          DatePanelSettings.get().withTargetType(java.sql.Date.class), true);
      endDatePanel.getDateField().add(new AjaxFormComponentUpdatingBehavior("onchange")
      {
        private static final long serialVersionUID = 2462233112393745889L;

        @Override
        protected void onUpdate(final AjaxRequestTarget target)
        {
          updateNeededVacationDaysLabel(target);
        }
      });
      endDatePanel.setRequired(true).setMarkupId("vacation-enddate").setOutputMarkupId(true);
      endDatePanel.setEnabled(checkEnableInputField());
      formValidator.getDependentFormComponents()[1] = endDatePanel;
      fs.add(endDatePanel);
    }

    {
      // half day checkbox
      final FieldsetPanel fs = gridBuilder.newFieldset(VacationDO.class, "halfDay");
      final CheckBoxPanel checkboxPanel = new CheckBoxPanel(fs.newChildId(), new PropertyModel<>(data, "halfDay"), "");
      checkboxPanel.setMarkupId("vacation-isHalfDay").setOutputMarkupId(true);
      checkboxPanel.setEnabled(checkEnableInputField());
      checkboxPanel.getCheckBox().add(new AjaxFormComponentUpdatingBehavior("onchange")
      {
        @Override
        protected void onUpdate(final AjaxRequestTarget target)
        {
          updateNeededVacationDaysLabel(target);
        }
      });
      formValidator.getDependentFormComponents()[4] = checkboxPanel.getCheckBox();
      fs.add(checkboxPanel);
    }

    {
      // Special holiday
      final FieldsetPanel fs = gridBuilder.newFieldset(VacationDO.class, "isSpecial");
      final CheckBoxPanel checkboxPanel = new CheckBoxPanel(fs.newChildId(), new PropertyModel<>(data, "isSpecial"), "");
      checkboxPanel.setMarkupId("vacation-isSpecial").setOutputMarkupId(true);
      checkboxPanel.setEnabled(checkEnableInputField());
      formValidator.getDependentFormComponents()[5] = checkboxPanel.getCheckBox();
      fs.add(checkboxPanel);
    }

    // Available vacation days - only visible for the creator and manager
    if (data.getVacationmode() == VacationMode.OWN || data.getVacationmode() == VacationMode.MANAGER) {
      final FieldsetPanel fs = gridBuilder.newFieldset(I18nHelper.getLocalizedMessage("vacation.availabledays"));
      BigDecimal availableVacationDays = getAvailableVacationDays(data);
      this.availableVacationDaysModel = new Model<>(availableVacationDays.toString());
      LabelPanel availablePanel = new LabelPanel(fs.newChildId(), availableVacationDaysModel);
      availablePanel.setMarkupId("vacation-availableDays").setOutputMarkupId(true);
      this.availableVacationDaysLabel = availablePanel.getLabel();
      this.availableVacationDaysLabel.setOutputMarkupId(true);
      fs.add(availablePanel);
    }

    {
      // Needed vacation days
      FieldsetPanel neededVacationDaysFs = gridBuilder.newFieldset(I18nHelper.getLocalizedMessage("vacation.neededdays"));
      this.neededVacationDaysModel = new Model<>();
      updateNeededVacationDaysLabel();
      LabelPanel neededVacationDaysPanel = new LabelPanel(neededVacationDaysFs.newChildId(), neededVacationDaysModel);
      neededVacationDaysPanel.setMarkupId("vacation-neededVacationDays").setOutputMarkupId(true);
      this.neededVacationDaysLabel = neededVacationDaysPanel.getLabel();
      this.neededVacationDaysLabel.setOutputMarkupId(true);

      neededVacationDaysFs.add(neededVacationDaysPanel);
    }

    {
      // Manager
      final FieldsetPanel fs = gridBuilder.newFieldset(getString("vacation.manager"));
      final Select2Choice<EmployeeDO> managerSelect = new Select2Choice<>(
          Select2SingleChoicePanel.WICKET_ID,
          new PropertyModel<>(data, "manager"),
          new DefaultEmployeeWicketProvider(employeeService, checkHRWriteRight()));
      managerSelect.setRequired(true).setMarkupId("vacation-manager").setOutputMarkupId(true);
      managerSelect.setEnabled(checkEnableInputField());
      fs.add(new Select2SingleChoicePanel<EmployeeDO>(fs.newChildId(), managerSelect));
    }

    {
      // Substitutions
      final FieldsetPanel fs = gridBuilder.newFieldset(getString("vacation.substitution"));
      final Select2MultiChoice<EmployeeDO> substitutionSelect = new Select2MultiChoice<>(
          Select2MultiChoicePanel.WICKET_ID,
          new PropertyModel<>(data, "substitutions"),
          new DefaultEmployeeWicketProvider(employeeService, checkHRWriteRight()));
      substitutionSelect.setRequired(true).setMarkupId("vacation-substitution").setOutputMarkupId(true);
      substitutionSelect.setEnabled(checkEnableInputField());
      fs.add(new Select2MultiChoicePanel<>(fs.newChildId(), substitutionSelect));
    }

    {
      // Calendars
      final FieldsetPanel fieldSet = gridBuilder.newFieldset(getString("vacation.calendar"));
<<<<<<< HEAD
      Collection<TeamCalDO> fullList = teamCalCache.getAllFullAccessCalendars();
      TeamCalDO vacationCalendar = configService.getVacationCalendar();
      if (vacationCalendar != null) {
        fullList.add(vacationCalendar);
      }
      assignCalendarListHelper = new MultiChoiceListHelper<TeamCalDO>()
          .setComparator(new Comparator<TeamCalDO>()
          {
            @Override
            public int compare(TeamCalDO o1, TeamCalDO o2)
            {
              return o1.getPk().compareTo(o2.getPk());
            }

          }).setFullList(fullList);
      if (vacationCalendar != null) {
        assignCalendarListHelper.addOriginalAssignedItem(vacationCalendar).assignItem(vacationCalendar);
=======
      final List<TeamCalDO> calendarsForVacation = vacationService.getCalendarsForVacation(this.data);
      final Set<TeamCalDO> availableCalendars = new HashSet<>(teamCalService.getFullAccessCalendar());
      final Set<TeamCalDO> currentCalendars = new HashSet<>();
      final TeamCalDO configuredVacationCalendar = configService.getVacationCalendar();

      if (configuredVacationCalendar != null) {
        availableCalendars.add(configuredVacationCalendar);
        currentCalendars.add(configuredVacationCalendar);
>>>>>>> 397fb06b
      }

      assignCalendarListHelper
          .setComparator(Comparator.comparing(BaseDO::getPk))
          .setFullList(availableCalendars);

      if (calendarsForVacation != null) {
        currentCalendars.addAll(calendarsForVacation);
      }

      for (final TeamCalDO calendar : currentCalendars) {
        assignCalendarListHelper
            .addOriginalAssignedItem(calendar)
            .assignItem(calendar);
      }

      final Select2MultiChoice<TeamCalDO> calendarsSelect = new Select2MultiChoice<>(
          fieldSet.getSelect2MultiChoiceId(),
          new PropertyModel<Collection<TeamCalDO>>(assignCalendarListHelper, "assignedItems"),
<<<<<<< HEAD
          new TeamCalsProvider(teamCalCache, vacationCalendarList, true));
      calendars.setMarkupId("calenders").setOutputMarkupId(true);
      calendars.setEnabled(checkEnableInputField());
      formValidator.getDependentFormComponents()[6] = calendars;
      fieldSet.add(calendars);
=======
          new TeamCalsProvider(teamCalCache));
      calendarsSelect.setMarkupId("calenders").setOutputMarkupId(true);
      calendarsSelect.setEnabled(checkEnableInputField());
      formValidator.getDependentFormComponents()[6] = calendarsSelect;
      fieldSet.add(calendarsSelect);
>>>>>>> 397fb06b
    }

    {
      // DropDownChoice status
      final FieldsetPanel fs = gridBuilder.newFieldset(EmployeeDO.class, "status");
      final LabelValueChoiceRenderer<VacationStatus> statusChoiceRenderer = new LabelValueChoiceRenderer<>(
          this,
          VacationStatus.values());
      final DropDownChoice<VacationStatus> statusChoice = new DropDownChoice<>(fs.getDropDownChoiceId(),
          new PropertyModel<>(data, "status"), statusChoiceRenderer.getValues(), statusChoiceRenderer);
      statusChoice.setNullValid(false).setRequired(true);
      statusChoice.setMarkupId("vacation-status").setOutputMarkupId(true);
      statusChoice.setEnabled(hasUserEditStatusRight());
      formValidator.getDependentFormComponents()[2] = statusChoice;
      fs.add(statusChoice);
    }

  }

  private void updateNeededVacationDaysLabel()
  {
    final BigDecimal days;
    if (data.getStartDate() == null || data.getEndDate() == null) {
      days = BigDecimal.ZERO;
    } else {
      days = vacationService.getVacationDays(data.getStartDate(), data.getEndDate(), data.getHalfDay());
    }
    if (days != null) {
      neededVacationDaysModel.setObject(days.toString());
    } else {
      neededVacationDaysModel.setObject(I18nHelper.getLocalizedMessage("vacation.setStartAndEndFirst"));
    }
  }

  private void updateNeededVacationDaysLabel(final AjaxRequestTarget target)
  {
    updateNeededVacationDaysLabel();
    target.add(neededVacationDaysLabel);
  }

  private BigDecimal getAvailableVacationDays(VacationDO vacationData)
  {
    BigDecimal availableVacationDays;
    if (vacationData.getStartDate() != null) {
      Calendar startDateCalendar = Calendar.getInstance(ThreadLocalUserContext.getTimeZone());
      startDateCalendar.setTime(vacationData.getStartDate());
      availableVacationDays = vacationService.getAvailableVacationdaysForYear(vacationData.getEmployee(), startDateCalendar.get(Calendar.YEAR), true);
    } else {
      Calendar now = Calendar.getInstance(ThreadLocalUserContext.getTimeZone());
      availableVacationDays = vacationService.getAvailableVacationdaysForYear(vacationData.getEmployee(), now.get(Calendar.YEAR), true);
    }
    return availableVacationDays;
  }

  private boolean checkEnableInputField()
  {
    boolean result = false;
    if (data != null) {
      if (VacationStatus.APPROVED.equals(data.getStatus()) == true) {
        if (accessChecker.hasLoggedInUserRight(UserRightId.HR_VACATION, false, UserRightValue.READWRITE) == true) {
          result = true;
        }
      } else {
        if (data.getEmployee().getUser().getPk().equals(ThreadLocalUserContext.getUserId()) || accessChecker
            .hasLoggedInUserRight(UserRightId.HR_VACATION, false, UserRightValue.READWRITE)) {
          result = true;
        }
      }
    }
    return result;
  }

  private boolean hasUserEditStatusRight()
  {
    if (VacationStatus.APPROVED.equals(data.getStatus())) {
      //Only HR can change approved applications
      if (checkWriteAccess()) {
        if (data.getEmployee().getUser().getPk().equals(ThreadLocalUserContext.getUserId()) == true
            || data.getManager().getUser().getPk().equals(ThreadLocalUserContext.getUserId()) == true) {
          return false;
        } else {
          return true;
        }
      }
    }
    //Only HR and manager can edit status when in progress
    if (checkWriteAccess()) {
      if (data.getEmployee().getUser().getPk().equals(ThreadLocalUserContext.getUserId()) == true) {
        return false;
      } else {
        return true;
      }
    }
    return false;
  }

  @Override
  protected Logger getLogger()
  {
    return log;
  }

  private boolean checkHRWriteRight()
  {
    if (accessChecker.hasLoggedInUserRight(UserRightId.HR_VACATION, false, UserRightValue.READWRITE)) {
      return true;
    }
    return false;
  }

  private boolean checkWriteAccess()
  {
    if (data.getEmployee().getUser().getPk().equals(ThreadLocalUserContext.getUserId()) == true || (data.getManager() != null
        && data.getManager().getUser().getPk().equals(ThreadLocalUserContext.getUserId())) == true) {
      return true;
    }
    if (checkHRWriteRight()) {
      return true;
    }
    return false;
  }

  private boolean checkReadAccess()
  {
    final Integer userId = ThreadLocalUserContext.getUserId();
    if (data.getEmployee().getUser().getPk().equals(userId)
        || (data.getManager() != null && data.getManager().getUser().getPk().equals(userId))
        || data.isSubstitution(userId)) {
      return true;
    }
    if (accessChecker.hasLoggedInUserRight(UserRightId.HR_VACATION, false, UserRightValue.READONLY,
        UserRightValue.READWRITE)) {
      return true;
    }
    return false;
  }

  public VacationStatus getStatusBeforeModification()
  {
    return statusBeforeModification;
  }

  @Override
  protected void updateButtonVisibility()
  {
    super.updateButtonVisibility();
    //Set delete button only for employee or hr write right
    markAsDeletedButtonPanel.setVisible(false);
    if (data.getEmployee().getUser().getPk().equals(ThreadLocalUserContext.getUserId()) || checkHRWriteRight()) {
      markAsDeletedButtonPanel.setVisible(true);
    }
  }
}<|MERGE_RESOLUTION|>--- conflicted
+++ resolved
@@ -301,34 +301,14 @@
     {
       // Calendars
       final FieldsetPanel fieldSet = gridBuilder.newFieldset(getString("vacation.calendar"));
-<<<<<<< HEAD
-      Collection<TeamCalDO> fullList = teamCalCache.getAllFullAccessCalendars();
-      TeamCalDO vacationCalendar = configService.getVacationCalendar();
-      if (vacationCalendar != null) {
-        fullList.add(vacationCalendar);
-      }
-      assignCalendarListHelper = new MultiChoiceListHelper<TeamCalDO>()
-          .setComparator(new Comparator<TeamCalDO>()
-          {
-            @Override
-            public int compare(TeamCalDO o1, TeamCalDO o2)
-            {
-              return o1.getPk().compareTo(o2.getPk());
-            }
-
-          }).setFullList(fullList);
-      if (vacationCalendar != null) {
-        assignCalendarListHelper.addOriginalAssignedItem(vacationCalendar).assignItem(vacationCalendar);
-=======
       final List<TeamCalDO> calendarsForVacation = vacationService.getCalendarsForVacation(this.data);
-      final Set<TeamCalDO> availableCalendars = new HashSet<>(teamCalService.getFullAccessCalendar());
+      final Set<TeamCalDO> availableCalendars = new HashSet<>(teamCalCache.getAllFullAccessCalendars());
       final Set<TeamCalDO> currentCalendars = new HashSet<>();
       final TeamCalDO configuredVacationCalendar = configService.getVacationCalendar();
 
       if (configuredVacationCalendar != null) {
         availableCalendars.add(configuredVacationCalendar);
         currentCalendars.add(configuredVacationCalendar);
->>>>>>> 397fb06b
       }
 
       assignCalendarListHelper
@@ -348,19 +328,11 @@
       final Select2MultiChoice<TeamCalDO> calendarsSelect = new Select2MultiChoice<>(
           fieldSet.getSelect2MultiChoiceId(),
           new PropertyModel<Collection<TeamCalDO>>(assignCalendarListHelper, "assignedItems"),
-<<<<<<< HEAD
-          new TeamCalsProvider(teamCalCache, vacationCalendarList, true));
-      calendars.setMarkupId("calenders").setOutputMarkupId(true);
-      calendars.setEnabled(checkEnableInputField());
-      formValidator.getDependentFormComponents()[6] = calendars;
-      fieldSet.add(calendars);
-=======
-          new TeamCalsProvider(teamCalCache));
+          new TeamCalsProvider(teamCalCache, true));
       calendarsSelect.setMarkupId("calenders").setOutputMarkupId(true);
       calendarsSelect.setEnabled(checkEnableInputField());
       formValidator.getDependentFormComponents()[6] = calendarsSelect;
       fieldSet.add(calendarsSelect);
->>>>>>> 397fb06b
     }
 
     {
