/////////////////////////////////////////////////////////////////////////////
//
// Project ProjectForge Community Edition
//         www.projectforge.org
//
// Copyright (C) 2001-2014 Kai Reinhard (k.reinhard@micromata.de)
//
// ProjectForge is dual-licensed.
//
// This community edition is free software; you can redistribute it and/or
// modify it under the terms of the GNU General Public License as published
// by the Free Software Foundation; version 3 of the License.
//
// This community edition is distributed in the hope that it will be useful,
// but WITHOUT ANY WARRANTY; without even the implied warranty of
// MERCHANTABILITY or FITNESS FOR A PARTICULAR PURPOSE. See the GNU General
// Public License for more details.
//
// You should have received a copy of the GNU General Public License along
// with this program; if not, see http://www.gnu.org/licenses/.
//
/////////////////////////////////////////////////////////////////////////////

package org.projectforge.web.vacation;

import org.apache.log4j.Logger;
import org.apache.wicket.markup.html.WebPage;
import org.apache.wicket.request.mapper.parameter.PageParameters;
import org.apache.wicket.spring.injection.annot.SpringBean;
import org.projectforge.business.fibu.api.EmployeeService;
import org.projectforge.business.user.I18nHelper;
import org.projectforge.business.vacation.model.VacationDO;
import org.projectforge.business.vacation.model.VacationStatus;
import org.projectforge.business.vacation.service.VacationService;
import org.projectforge.web.fibu.ISelectCallerPage;
import org.projectforge.web.wicket.AbstractEditPage;
import org.projectforge.web.wicket.AbstractSecuredBasePage;
import org.projectforge.web.wicket.EditPage;

@EditPage(defaultReturnPage = VacationListPage.class)
public class VacationEditPage extends AbstractEditPage<VacationDO, VacationEditForm, VacationService>
    implements ISelectCallerPage
{
  private static final long serialVersionUID = -3899191243765232906L;

  private static final org.apache.log4j.Logger log = org.apache.log4j.Logger.getLogger(VacationEditPage.class);

  @SpringBean
  private VacationService vacationService;

  @SpringBean
  private EmployeeService employeeService;

  Integer employeeIdFromPageParameters;

  private boolean wasNew = false;

  public VacationEditPage(final PageParameters parameters)
  {
    super(parameters, "vacation");
    if (parameters.get("employeeId") != null && parameters.get("employeeId").toString() != null) {
      this.employeeIdFromPageParameters = parameters.get("employeeId").toInt();
    }
    init();
  }

  @Override
  protected void init()
  {
    super.init();
    if (isNew()) {
      wasNew = true;
    }
  }

  /**
   * @see org.projectforge.web.fibu.ISelectCallerPage#select(java.lang.String, java.lang.Object)
   */
  @Override
  public void select(final String property, final Object selectedValue)
  {
  }

  /**
   * @see org.projectforge.web.fibu.ISelectCallerPage#unselect(java.lang.String)
   */
  @Override
  public void unselect(final String property)
  {
  }

  /**
   * @see org.projectforge.web.fibu.ISelectCallerPage#cancelSelection(java.lang.String)
   */
  @Override
  public void cancelSelection(final String property)
  {
    // Do nothing.
  }

  @Override
  protected VacationService getBaseDao()
  {
    return vacationService;
  }

  @Override
  protected VacationEditForm newEditForm(final AbstractEditPage<?, ?, ?> parentPage, final VacationDO data)
  {
    return new VacationEditForm(this, data);
  }

  @Override
  protected Logger getLogger()
  {
    return log;
  }

  @Override
  public AbstractSecuredBasePage onSaveOrUpdate()
  {
    if (isNew() == false && VacationStatus.REJECTED.equals(form.getStatusBeforeModification()) == true) {
      form.getData().setStatus(VacationStatus.IN_PROGRESS);
    }
    return null;
  }

  @Override
  public AbstractSecuredBasePage afterSaveOrUpdate()
  {
    try {
      if (wasNew) {
        vacationService.sendMailToVacationInvolved(form.getData(), true, false);
      } else if (VacationStatus.IN_PROGRESS == form.getData().getStatus()) {
        vacationService.sendMailToVacationInvolved(form.getData(), false, false);
      }
<<<<<<< HEAD
      if (form.getStatusBeforeModification() != null) {
        if (form.getStatusBeforeModification().equals(VacationStatus.IN_PROGRESS) && VacationStatus.APPROVED.equals(form.getData().getStatus())) {
          vacationService.updateUsedVacationDaysFromLastYear(form.getData());
          vacationService.sendMailToEmployeeAndHR(form.getData(), true);
        } else if (form.getStatusBeforeModification().equals(VacationStatus.APPROVED) && (VacationStatus.REJECTED.equals(form.getData().getStatus())
            || VacationStatus.IN_PROGRESS.equals(form.getData().getStatus()))) {
          vacationService.deleteUsedVacationDaysFromLastYear(form.getData());
=======

      if (form.getStatusBeforeModification() == VacationStatus.IN_PROGRESS) {
        switch (form.getData().getStatus()) {
          case APPROVED:
            // IN_PROGRESS -> APPROVED
            vacationService.updateUsedVacationDaysFromLastYear(form.getData());
            vacationService.sendMailToEmployeeAndHR(form.getData(), true);
            break;

          case REJECTED:
            // IN_PROGRESS -> REJECTED
            vacationService.sendMailToEmployeeAndHR(form.getData(), false);
            break;

          default:
            // nothing to do
>>>>>>> a5777fdf
        }
      }
    } catch (final Exception e) {
      log.error("There is a exception in afterSaveOrUpdate: " + e.getMessage(), e);
      error(I18nHelper.getLocalizedMessage("vacation.error.sendmail"));
    }
    return null;
  }

  @Override
  public WebPage afterDelete()
  {
    try {
      if (VacationStatus.APPROVED.equals(form.getData().getStatus())) {
        vacationService.deleteUsedVacationDaysFromLastYear(form.getData());
        vacationService.sendMailToVacationInvolved(form.getData(), false, true);
      }
    } catch (final Exception e) {
      log.error("There is a exception in afterDelete: " + e.getMessage(), e);
      error(I18nHelper.getLocalizedMessage("vacation.error.sendmail"));
    }
    return null;
  }

  public WebPage afterUndelete()
  {
    try {
      if (VacationStatus.APPROVED.equals(form.getData().getStatus())) {
        vacationService.updateUsedVacationDaysFromLastYear(form.getData());
        vacationService.sendMailToEmployeeAndHR(form.getData(), true);
      } else {
        vacationService.sendMailToVacationInvolved(form.getData(), false, false);
      }
    } catch (final Exception e) {
      log.error("There is a exception in afterUndelete: " + e.getMessage(), e);
      error(I18nHelper.getLocalizedMessage("vacation.error.sendmail"));
    }
    return null;
  }

}<|MERGE_RESOLUTION|>--- conflicted
+++ resolved
@@ -134,32 +134,27 @@
       } else if (VacationStatus.IN_PROGRESS == form.getData().getStatus()) {
         vacationService.sendMailToVacationInvolved(form.getData(), false, false);
       }
-<<<<<<< HEAD
       if (form.getStatusBeforeModification() != null) {
-        if (form.getStatusBeforeModification().equals(VacationStatus.IN_PROGRESS) && VacationStatus.APPROVED.equals(form.getData().getStatus())) {
-          vacationService.updateUsedVacationDaysFromLastYear(form.getData());
-          vacationService.sendMailToEmployeeAndHR(form.getData(), true);
-        } else if (form.getStatusBeforeModification().equals(VacationStatus.APPROVED) && (VacationStatus.REJECTED.equals(form.getData().getStatus())
+        if (form.getStatusBeforeModification().equals(VacationStatus.APPROVED) && (VacationStatus.REJECTED.equals(form.getData().getStatus())
             || VacationStatus.IN_PROGRESS.equals(form.getData().getStatus()))) {
           vacationService.deleteUsedVacationDaysFromLastYear(form.getData());
-=======
+        }
+        if (form.getStatusBeforeModification() == VacationStatus.IN_PROGRESS) {
+          switch (form.getData().getStatus()) {
+            case APPROVED:
+              // IN_PROGRESS -> APPROVED
+              vacationService.updateUsedVacationDaysFromLastYear(form.getData());
+              vacationService.sendMailToEmployeeAndHR(form.getData(), true);
+              break;
 
-      if (form.getStatusBeforeModification() == VacationStatus.IN_PROGRESS) {
-        switch (form.getData().getStatus()) {
-          case APPROVED:
-            // IN_PROGRESS -> APPROVED
-            vacationService.updateUsedVacationDaysFromLastYear(form.getData());
-            vacationService.sendMailToEmployeeAndHR(form.getData(), true);
-            break;
+            case REJECTED:
+              // IN_PROGRESS -> REJECTED
+              vacationService.sendMailToEmployeeAndHR(form.getData(), false);
+              break;
 
-          case REJECTED:
-            // IN_PROGRESS -> REJECTED
-            vacationService.sendMailToEmployeeAndHR(form.getData(), false);
-            break;
-
-          default:
-            // nothing to do
->>>>>>> a5777fdf
+            default:
+              // nothing to do
+          }
         }
       }
     } catch (final Exception e) {
