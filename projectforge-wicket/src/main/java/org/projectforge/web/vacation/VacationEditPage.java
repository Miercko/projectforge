--- conflicted
+++ resolved
@@ -141,11 +141,7 @@
       }
       if (VacationStatus.APPROVED.equals(form.getData().getStatus())) {
         //To intercept special cases for add or delete team calendars
-<<<<<<< HEAD
-        vacationService.markAsDeleteEventsForVacationCalendars(form.getData(), false);
-=======
         vacationService.markTeamEventsOfVacationAsDeleted(form.getData(), false);
->>>>>>> e5daedc4
         vacationService.createEventsForVacationCalendars(form.getData());
       }
       if (form.getStatusBeforeModification() != null) {
@@ -170,11 +166,7 @@
           switch (form.getData().getStatus()) {
             case REJECTED:
             case IN_PROGRESS:  // APPROVED -> NOT APPROVED
-<<<<<<< HEAD
-              vacationService.markAsDeleteEventsForVacationCalendars(form.getData(), true);
-=======
               vacationService.markTeamEventsOfVacationAsDeleted(form.getData(), true);
->>>>>>> e5daedc4
               vacationService.deleteUsedVacationDaysFromLastYear(form.getData());
               break;
             default:
@@ -194,11 +186,7 @@
   {
     try {
       if (VacationStatus.APPROVED.equals(form.getData().getStatus())) {
-<<<<<<< HEAD
-        vacationService.markAsDeleteEventsForVacationCalendars(form.getData(), true);
-=======
         vacationService.markTeamEventsOfVacationAsDeleted(form.getData(), true);
->>>>>>> e5daedc4
         vacationService.deleteUsedVacationDaysFromLastYear(form.getData());
         vacationService.sendMailToVacationInvolved(form.getData(), false, true);
       }
