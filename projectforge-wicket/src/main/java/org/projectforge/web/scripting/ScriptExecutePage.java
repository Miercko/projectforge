--- conflicted
+++ resolved
@@ -23,10 +23,7 @@
 
 package org.projectforge.web.scripting;
 
-<<<<<<< HEAD
-=======
 import de.micromata.merlin.excel.ExcelWorkbook;
->>>>>>> e3629e67
 import org.apache.wicket.markup.html.link.Link;
 import org.apache.wicket.model.Model;
 import org.apache.wicket.request.mapper.parameter.PageParameters;
@@ -63,12 +60,7 @@
 import java.io.ByteArrayOutputStream;
 import java.util.Date;
 
-<<<<<<< HEAD
-public class ScriptExecutePage extends AbstractScriptingPage implements ISelectCallerPage
-{
-=======
 public class ScriptExecutePage extends AbstractScriptingPage implements ISelectCallerPage {
->>>>>>> e3629e67
   private static final long serialVersionUID = -183858142939207911L;
 
   private static final org.slf4j.Logger log = org.slf4j.LoggerFactory.getLogger(ScriptExecutePage.class);
@@ -312,7 +304,7 @@
       } else {
         log.error("Property '" + property + "' not supported for selection.");
       }
-      timePeriod.setToDate(dateHolder.getUtilDate());
+      timePeriod.setToDate(dateHolder.getDate());
       form.scriptParameters.get(idx).setTimePeriodValue(timePeriod);
       form.datePanel1[idx].markModelAsChanged();
       form.datePanel2[idx].markModelAsChanged();
