--- conflicted
+++ resolved
@@ -49,7 +49,6 @@
 import org.projectforge.business.teamcal.event.right.TeamEventRight;
 import org.projectforge.business.teamcal.filter.TeamCalCalendarFilter;
 import org.projectforge.business.teamcal.filter.TemplateEntry;
-import org.projectforge.business.user.I18nHelper;
 import org.projectforge.framework.access.AccessChecker;
 import org.projectforge.framework.i18n.I18nHelper;
 import org.projectforge.framework.persistence.user.api.ThreadLocalUserContext;
@@ -200,35 +199,11 @@
               + " "
               + getString(eventDO.getReminderDurationUnit().getI18nKey());
         }
-<<<<<<< HEAD
-        String attendees = null;
-        if (eventDO.getAttendees() != null && eventDO.getAttendees().isEmpty() == false) {
-          final StringBuffer buf = new StringBuffer();
-          for (TeamEventAttendeeDO teamEventAttendeeDO : eventDO.getAttendees()) {
-            buf.append("\n");
-            if (teamEventAttendeeDO.getUser() != null) {
-              buf.append("- " + teamEventAttendeeDO.getUser().getFullname())
-                  .append("  [" + I18nHelper.getLocalizedMessage(teamEventAttendeeDO.getStatus().getI18nKey()) + "]");
-
-            } else {
-              buf.append("- " + teamEventAttendeeDO.getUrl())
-                  .append("  [" + I18nHelper.getLocalizedMessage(teamEventAttendeeDO.getStatus().getI18nKey()) + "]");
-            }
-          }
-          attendees = buf.toString();
-        }
-        event.setTooltip(eventDO.getCalendar().getTitle(), new String[][] {
-=======
         String[][] strings = {
->>>>>>> 31bad189
             { eventDO.getSubject() },
             { eventDO.getLocation(), getString("timesheet.location") },
             { eventDO.getNote(), getString("plugins.teamcal.event.note") },
             { recurrence, getString("plugins.teamcal.event.recurrence") },
-<<<<<<< HEAD
-            { reminder, getString("plugins.teamcal.event.reminder") },
-            { attendees, getString("plugins.teamcal.attendees") } });
-=======
             { reminder, getString("plugins.teamcal.event.reminder") } };
         ArrayList<String[]> toolTips = new ArrayList<>();
         toolTips.addAll(Arrays.asList(strings));
@@ -259,7 +234,6 @@
           }
         }
         event.setTooltip(eventDO.getCalendar().getTitle(), toolTips.toArray(new String[toolTips.size()][]));
->>>>>>> 31bad189
         final String title;
         String durationString = "";
         if (longFormat == true) {
